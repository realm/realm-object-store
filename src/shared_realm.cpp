--- conflicted
+++ resolved
@@ -278,7 +278,6 @@
     coordinator->get_realm(std::move(config), callback);
 }
 
-<<<<<<< HEAD
 #if REALM_ENABLE_SYNC
 std::shared_ptr<AsyncOpenTask> Realm::get_synchronized_realm(Config config) {
     auto coordinator = RealmCoordinator::get_coordinator(config.path);
@@ -286,8 +285,6 @@
 }
 #endif
 
-=======
->>>>>>> 0e9ec872
 void Realm::set_schema(Schema const& reference, Schema schema)
 {
     m_dynamic_schema = false;
