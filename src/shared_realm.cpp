--- conflicted
+++ resolved
@@ -911,36 +911,6 @@
                                                      | sync::Privilege::Delete
                                                      | sync::Privilege::SetPermissions;
 
-<<<<<<< HEAD
-bool Realm::init_permission_cache()
-{
-    verify_thread();
-
-    if (m_permissions_cache) {
-        // Rather than trying to track changes to permissions tables, just skip the caching
-        // entirely within write transactions for now
-        if (is_in_transaction())
-            m_permissions_cache->clear();
-        return true;
-    }
-
-    if (m_config.sync_config && m_config.sync_config->is_partial) {
-        m_table_info_cache = std::make_unique<sync::TableInfoCache>(transaction());
-        m_permissions_cache = std::make_unique<sync::PermissionsCache>(transaction(), *m_table_info_cache,
-                                                                       m_config.sync_config->user->identity());
-        return true;
-    }
-    return false;
-}
-
-void Realm::invalidate_permission_cache()
-{
-    if (m_permissions_cache)
-        m_permissions_cache->clear();
-}
-
-=======
->>>>>>> 45133f92
 ComputedPrivileges Realm::get_privileges()
 {
     return static_cast<ComputedPrivileges>(s_allRealmPrivileges);
