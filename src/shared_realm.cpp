--- conflicted
+++ resolved
@@ -423,12 +423,12 @@
     return true;
 }
 
-<<<<<<< HEAD
 void Realm::set_auto_refresh(bool auto_refresh)
 {
     m_auto_refresh = auto_refresh; 
     m_coordinator->set_auto_refresh_for(this, auto_refresh);
-=======
+}
+
 bool Realm::can_deliver_notifications() const noexcept
 {
     if (m_config.read_only) {
@@ -440,7 +440,6 @@
     }
 
     return true;
->>>>>>> f41d137f
 }
 
 uint64_t Realm::get_schema_version(const realm::Realm::Config &config)
