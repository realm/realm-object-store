--- conflicted
+++ resolved
@@ -445,15 +445,11 @@
 
 void Realm::verify_thread() const
 {
-<<<<<<< HEAD
-    if (m_thread_id != util::get_thread_id()) {
-=======
     if (!m_execution_context.contains<std::thread::id>())
         return;
 
     auto thread_id = m_execution_context.get<std::thread::id>();
     if (thread_id != std::this_thread::get_id())
->>>>>>> 1cb5d3ef
         throw IncorrectThreadException();
 }
 
