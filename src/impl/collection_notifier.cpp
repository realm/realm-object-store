--- conflicted
+++ resolved
@@ -386,13 +386,8 @@
 void CollectionNotifier::for_each_callback(Fn&& fn)
 {
     std::unique_lock<std::mutex> callback_lock(m_callback_mutex);
-<<<<<<< HEAD
-
-    for (++m_callback_index; m_callback_index < m_callbacks.size(); ++m_callback_index) {
-=======
     m_callback_count = m_callbacks.size();
     for (++m_callback_index; m_callback_index < m_callback_count; ++m_callback_index) {
->>>>>>> b416d9ac
         fn(callback_lock, m_callbacks[m_callback_index]);
         if (!callback_lock.owns_lock())
             callback_lock.lock();
