////////////////////////////////////////////////////////////////////////////
//
// Copyright 2015 Realm Inc.
//
// Licensed under the Apache License, Version 2.0 (the "License");
// you may not use this file except in compliance with the License.
// You may obtain a copy of the License at
//
// http://www.apache.org/licenses/LICENSE-2.0
//
// Unless required by applicable law or agreed to in writing, software
// distributed under the License is distributed on an "AS IS" BASIS,
// WITHOUT WARRANTIES OR CONDITIONS OF ANY KIND, either express or implied.
// See the License for the specific language governing permissions and
// limitations under the License.
//
////////////////////////////////////////////////////////////////////////////

#include "impl/realm_coordinator.hpp"

#include "impl/collection_notifier.hpp"
#include "impl/external_commit_helper.hpp"
#include "impl/transact_log_handler.hpp"
#include "impl/weak_realm_notifier.hpp"
#include "binding_context.hpp"
#include "object_schema.hpp"
#include "object_store.hpp"
#include "schema.hpp"

#if REALM_ENABLE_SYNC
#include "sync/impl/work_queue.hpp"
#include "sync/sync_config.hpp"
#include "sync/sync_manager.hpp"
#include "sync/sync_session.hpp"
#endif

#include <realm/group_shared.hpp>
#include <realm/lang_bind_helper.hpp>
#include <realm/string_data.hpp>

#include <algorithm>
#include <unordered_map>

using namespace realm;
using namespace realm::_impl;

static auto& s_coordinator_mutex = *new std::mutex;
static auto& s_coordinators_per_path = *new std::unordered_map<std::string, std::weak_ptr<RealmCoordinator>>;

std::shared_ptr<RealmCoordinator> RealmCoordinator::get_coordinator(StringData path)
{
    std::lock_guard<std::mutex> lock(s_coordinator_mutex);

    auto& weak_coordinator = s_coordinators_per_path[path];
    if (auto coordinator = weak_coordinator.lock()) {
        return coordinator;
    }

    auto coordinator = std::make_shared<RealmCoordinator>();
    weak_coordinator = coordinator;
    return coordinator;
}

std::shared_ptr<RealmCoordinator> RealmCoordinator::get_coordinator(const Realm::Config& config)
{
    auto coordinator = get_coordinator(config.path);
    std::lock_guard<std::mutex> lock(coordinator->m_realm_mutex);
    coordinator->set_config(config);
    return coordinator;
}

std::shared_ptr<RealmCoordinator> RealmCoordinator::get_existing_coordinator(StringData path)
{
    std::lock_guard<std::mutex> lock(s_coordinator_mutex);
    auto it = s_coordinators_per_path.find(path);
    return it == s_coordinators_per_path.end() ? nullptr : it->second.lock();
}

<<<<<<< HEAD
void RealmCoordinator::create_sync_session(bool force_client_reset)
=======
void RealmCoordinator::create_sync_session(bool force_client_resync)
>>>>>>> 0e9ec872
{
#if REALM_ENABLE_SYNC
    if (m_sync_session)
        return;

    if (!m_config.encryption_key.empty() && !m_config.sync_config->realm_encryption_key) {
        throw std::logic_error("A realm encryption key was specified in Realm::Config but not in SyncConfig");
    } else if (m_config.sync_config->realm_encryption_key && m_config.encryption_key.empty()) {
        throw std::logic_error("A realm encryption key was specified in SyncConfig but not in Realm::Config");
    } else if (m_config.sync_config->realm_encryption_key &&
               !std::equal(m_config.sync_config->realm_encryption_key->begin(), m_config.sync_config->realm_encryption_key->end(),
                           m_config.encryption_key.begin(), m_config.encryption_key.end())) {
        throw std::logic_error("The realm encryption key specified in SyncConfig does not match the one in Realm::Config");
    }

    auto sync_config = *m_config.sync_config;
    sync_config.validate_sync_history = false;
<<<<<<< HEAD
    m_sync_session = SyncManager::shared().get_session(m_config.path, sync_config, force_client_reset);
=======
    m_sync_session = SyncManager::shared().get_session(m_config.path, sync_config, force_client_resync);
>>>>>>> 0e9ec872

    std::weak_ptr<RealmCoordinator> weak_self = shared_from_this();
    SyncSession::Internal::set_sync_transact_callback(*m_sync_session,
                                                      [weak_self](VersionID old_version, VersionID new_version) {
        if (auto self = weak_self.lock()) {
            if (self->m_transaction_callback)
                self->m_transaction_callback(old_version, new_version);
            if (self->m_notifier)
                self->m_notifier->notify_others();
        }
    });
#else
<<<<<<< HEAD
    static_cast<void>(force_client_reset);
=======
    static_cast<void>(force_client_resync);
>>>>>>> 0e9ec872
#endif
}

void RealmCoordinator::set_config(const Realm::Config& config)
{
    if (config.encryption_key.data() && config.encryption_key.size() != 64)
        throw InvalidEncryptionKeyException();
    if (config.schema_mode == SchemaMode::Immutable && config.sync_config)
        throw std::logic_error("Synchronized Realms cannot be opened in immutable mode");
    if (config.schema_mode == SchemaMode::Additive && config.migration_function)
        throw std::logic_error("Realms opened in Additive-only schema mode do not use a migration function");
    if (config.schema_mode == SchemaMode::Immutable && config.migration_function)
        throw std::logic_error("Realms opened in immutable mode do not use a migration function");
    if (config.schema_mode == SchemaMode::ReadOnlyAlternative && config.migration_function)
        throw std::logic_error("Realms opened in read-only mode do not use a migration function");
    if (config.schema_mode == SchemaMode::Immutable && config.initialization_function)
        throw std::logic_error("Realms opened in immutable mode do not use an initialization function");
    if (config.schema_mode == SchemaMode::ReadOnlyAlternative && config.initialization_function)
        throw std::logic_error("Realms opened in read-only mode do not use an initialization function");
    if (config.schema && config.schema_version == ObjectStore::NotVersioned)
        throw std::logic_error("A schema version must be specified when the schema is specified");
    if (!config.realm_data.is_null() && (!config.immutable() || !config.in_memory))
        throw std::logic_error("In-memory realms initialized from memory buffers can only be opened in read-only mode");
    if (!config.realm_data.is_null() && !config.path.empty())
        throw std::logic_error("Specifying both memory buffer and path is invalid");
    if (!config.realm_data.is_null() && !config.encryption_key.empty())
        throw std::logic_error("Memory buffers do not support encryption");
    // ResetFile also won't use the migration function, but specifying one is
    // allowed to simplify temporarily switching modes during development

    bool no_existing_realm = std::all_of(begin(m_weak_realm_notifiers), end(m_weak_realm_notifiers),
                                         [](auto& notifier) { return notifier.expired(); });
    if (no_existing_realm) {
        m_config = config;
    }
    else {
        if (m_config.immutable() != config.immutable()) {
            throw MismatchedConfigException("Realm at path '%1' already opened with different read permissions.", config.path);
        }
        if (m_config.in_memory != config.in_memory) {
            throw MismatchedConfigException("Realm at path '%1' already opened with different inMemory settings.", config.path);
        }
        if (m_config.encryption_key != config.encryption_key) {
            throw MismatchedConfigException("Realm at path '%1' already opened with a different encryption key.", config.path);
        }
        if (m_config.schema_mode != config.schema_mode) {
            throw MismatchedConfigException("Realm at path '%1' already opened with a different schema mode.", config.path);
        }
        if (config.schema && m_schema_version != ObjectStore::NotVersioned && m_schema_version != config.schema_version) {
            throw MismatchedConfigException("Realm at path '%1' already opened with different schema version.", config.path);
        }

#if REALM_ENABLE_SYNC
        if (bool(m_config.sync_config) != bool(config.sync_config)) {
            throw MismatchedConfigException("Realm at path '%1' already opened with different sync configurations.", config.path);
        }

        if (config.sync_config) {
            if (m_config.sync_config->user != config.sync_config->user) {
                throw MismatchedConfigException("Realm at path '%1' already opened with different sync user.", config.path);
            }
            if (m_config.sync_config->realm_url() != config.sync_config->realm_url()) {
                throw MismatchedConfigException("Realm at path '%1' already opened with different sync server URL.", config.path);
            }
            if (m_config.sync_config->transformer != config.sync_config->transformer) {
                throw MismatchedConfigException("Realm at path '%1' already opened with different transformer.", config.path);
            }
            if (m_config.sync_config->realm_encryption_key != config.sync_config->realm_encryption_key) {
                throw MismatchedConfigException("Realm at path '%1' already opened with sync session encryption key.", config.path);
            }
        }
#endif

        // Realm::update_schema() handles complaining about schema mismatches
    }
}

std::shared_ptr<Realm> RealmCoordinator::get_cached_realm(Realm::Config const& config)
{
    if (!config.cache)
        return nullptr;
    AnyExecutionContextID execution_context(config.execution_context);
    for (auto& cached_realm : m_weak_realm_notifiers) {
        if (!cached_realm.is_cached_for_execution_context(execution_context))
            continue;
        // can be null if we jumped in between ref count hitting zero and
        // unregister_realm() getting the lock
        if (auto realm = cached_realm.realm()) {
            // If the file is uninitialized and was opened without a schema,
            // do the normal schema init
            if (realm->schema_version() == ObjectStore::NotVersioned)
                break;

            // Otherwise if we have a realm schema it needs to be an exact
            // match (even having the same properties but in different
            // orders isn't good enough)
            if (config.schema && realm->schema() != *config.schema)
                throw MismatchedConfigException("Realm at path '%1' already opened on current thread with different schema.", config.path);

            return realm;
        }
    }
    return nullptr;
}

std::shared_ptr<Realm> RealmCoordinator::get_realm(Realm::Config config)
{
    // realm must be declared before lock so that the mutex is released before
    // we release the strong reference to realm, as Realm's destructor may want
    // to acquire the same lock
    std::shared_ptr<Realm> realm;
    std::unique_lock<std::mutex> lock(m_realm_mutex);
    do_get_realm(std::move(config), realm, lock);
    return realm;
}

void RealmCoordinator::do_get_realm(Realm::Config config, std::shared_ptr<Realm>& realm,
<<<<<<< HEAD
                                    std::unique_lock<std::mutex>& realm_lock)
=======
                                    std::unique_lock<std::mutex>& realm_lock, bool create_notifier)
>>>>>>> 0e9ec872
{
    set_config(config);
    if ((realm = get_cached_realm(config)))
        return;

    auto schema = std::move(config.schema);
    auto migration_function = std::move(config.migration_function);
    auto initialization_function = std::move(config.initialization_function);
    auto audit_factory = std::move(config.audit_factory);
    config.schema = {};

    bool should_initialize_notifier = !config.immutable() && config.automatic_change_notifications;
    realm = Realm::make_shared_realm(std::move(config), shared_from_this());
    if (!m_notifier && should_initialize_notifier) {
        try {
            m_notifier = std::make_unique<ExternalCommitHelper>(*this);
        }
        catch (std::system_error const& ex) {
            throw RealmFileException(RealmFileException::Kind::AccessError, get_path(), ex.code().message(), "");
        }
    }
<<<<<<< HEAD
    m_weak_realm_notifiers.emplace_back(realm, realm->config().cache);
=======
    if (create_notifier)
        m_weak_realm_notifiers.emplace_back(realm, realm->config().cache);
>>>>>>> 0e9ec872

    if (realm->config().sync_config)
        create_sync_session(false);

    if (!m_audit_context && audit_factory)
        m_audit_context = audit_factory();

    if (schema) {
        realm_lock.unlock();
        realm->update_schema(std::move(*schema), config.schema_version, std::move(migration_function),
                             std::move(initialization_function));
    }
}
<<<<<<< HEAD

void RealmCoordinator::get_realm(Realm::Config config,
                                 std::function<void(std::shared_ptr<Realm>, std::exception_ptr)> callback)
{
#if REALM_ENABLE_SYNC
    if (config.sync_config) {
        std::unique_lock<std::mutex> lock(m_realm_mutex);
        set_config(config);
        create_sync_session(!File::exists(m_config.path));
        m_sync_session->wait_for_download_completion([callback, self = shared_from_this()](std::error_code ec) {
            if (ec)
                callback(nullptr, std::make_exception_ptr(std::system_error(ec)));
            else {
                std::shared_ptr<Realm> realm;
                try {
                    realm = self->get_realm();
                }
                catch (...) {
                    return callback(nullptr, std::current_exception());
                }
                callback(realm, nullptr);
            }
        });
        return;
    }
#endif

=======

void RealmCoordinator::get_realm(Realm::Config config,
                                 std::function<void(std::shared_ptr<Realm>, std::exception_ptr)> callback)
{
#if REALM_ENABLE_SYNC
    if (config.sync_config) {
        std::unique_lock<std::mutex> lock(m_realm_mutex);
        set_config(config);
        create_sync_session(!File::exists(m_config.path));
        m_sync_session->wait_for_download_completion([callback, self = shared_from_this()](std::error_code ec) {
            if (ec)
                callback(nullptr, std::make_exception_ptr(std::system_error(ec)));
            else {
                std::shared_ptr<Realm> realm;
                try {
                    std::unique_lock<std::mutex> lock(self->m_realm_mutex);
                    self->do_get_realm(self->m_config, realm, lock, false);
                }
                catch (...) {
                    return callback(nullptr, std::current_exception());
                }
                callback(realm, nullptr);
            }
        });
        return;
    }
#endif

>>>>>>> 0e9ec872
    std::shared_ptr<Realm> realm;
    try {
        realm = get_realm(std::move(config));
    }
    catch (...) {
        return callback(nullptr, std::current_exception());
    }
    callback(realm, nullptr);
<<<<<<< HEAD
}

#if REALM_ENABLE_SYNC
std::shared_ptr<AsyncOpenTask> RealmCoordinator::get_synchronized_realm(Realm::Config config)
{
    if (config.sync_config) {
        std::unique_lock<std::mutex> lock(m_realm_mutex);
        set_config(config);
        create_sync_session(!File::exists(m_config.path));
        return std::make_shared<AsyncOpenTask>(AsyncOpenTask(m_config.path));
    } else {
        throw std::logic_error("This method is only available for synchronized Realms.");
    }
=======
>>>>>>> 0e9ec872
}
#endif


std::shared_ptr<Realm> RealmCoordinator::get_realm()
{
    return get_realm(m_config);
}

bool RealmCoordinator::get_cached_schema(Schema& schema, uint64_t& schema_version,
                                         uint64_t& transaction) const noexcept
{
    std::lock_guard<std::mutex> lock(m_schema_cache_mutex);
    if (!m_cached_schema)
        return false;
    schema = *m_cached_schema;
    schema_version = m_schema_version;
    transaction = m_schema_transaction_version_max;
    return true;
}

void RealmCoordinator::cache_schema(Schema const& new_schema, uint64_t new_schema_version,
                                    uint64_t transaction_version)
{
    std::lock_guard<std::mutex> lock(m_schema_cache_mutex);
    if (transaction_version < m_schema_transaction_version_max)
        return;
    if (new_schema.empty() || new_schema_version == ObjectStore::NotVersioned)
        return;

    m_cached_schema = new_schema;
    m_schema_version = new_schema_version;
    m_schema_transaction_version_min = transaction_version;
    m_schema_transaction_version_max = transaction_version;
}

void RealmCoordinator::clear_schema_cache_and_set_schema_version(uint64_t new_schema_version)
{
    std::lock_guard<std::mutex> lock(m_schema_cache_mutex);
    m_cached_schema = util::none;
    m_schema_version = new_schema_version;
}

void RealmCoordinator::advance_schema_cache(uint64_t previous, uint64_t next)
{
    std::lock_guard<std::mutex> lock(m_schema_cache_mutex);
    if (!m_cached_schema)
        return;
    REALM_ASSERT(previous <= m_schema_transaction_version_max);
    if (next < m_schema_transaction_version_min)
        return;
    m_schema_transaction_version_min = std::min(previous, m_schema_transaction_version_min);
    m_schema_transaction_version_max = std::max(next, m_schema_transaction_version_max);
}

RealmCoordinator::RealmCoordinator()
#if REALM_ENABLE_SYNC
: m_partial_sync_work_queue(std::make_unique<partial_sync::WorkQueue>())
#endif
{
}

RealmCoordinator::~RealmCoordinator()
{
    std::lock_guard<std::mutex> coordinator_lock(s_coordinator_mutex);
    for (auto it = s_coordinators_per_path.begin(); it != s_coordinators_per_path.end(); ) {
        if (it->second.expired()) {
            it = s_coordinators_per_path.erase(it);
        }
        else {
            ++it;
        }
    }
}

void RealmCoordinator::unregister_realm(Realm* realm)
{
    // Normally results notifiers are cleaned up by the background worker thread
    // but if that's disabled we need to ensure that any notifiers from this
    // Realm get cleaned up
    if (!m_config.automatic_change_notifications) {
        std::unique_lock<std::mutex> lock(m_notifier_mutex);
        clean_up_dead_notifiers();
    }
    {
        std::lock_guard<std::mutex> lock(m_realm_mutex);
        auto new_end = remove_if(begin(m_weak_realm_notifiers), end(m_weak_realm_notifiers),
                                 [=](auto& notifier) { return notifier.expired() || notifier.is_for_realm(realm); });
        m_weak_realm_notifiers.erase(new_end, end(m_weak_realm_notifiers));
    }
}

void RealmCoordinator::clear_cache()
{
    std::vector<WeakRealm> realms_to_close;
    {
        std::lock_guard<std::mutex> lock(s_coordinator_mutex);

        for (auto& weak_coordinator : s_coordinators_per_path) {
            auto coordinator = weak_coordinator.second.lock();
            if (!coordinator) {
                continue;
            }

            coordinator->m_notifier = nullptr;

            // Gather a list of all of the realms which will be removed
            for (auto& weak_realm_notifier : coordinator->m_weak_realm_notifiers) {
                if (auto realm = weak_realm_notifier.realm()) {
                    realms_to_close.push_back(realm);
                }
            }
        }

        s_coordinators_per_path.clear();
    }

    // Close all of the previously cached Realms. This can't be done while
    // s_coordinator_mutex is held as it may try to re-lock it.
    for (auto& weak_realm : realms_to_close) {
        if (auto realm = weak_realm.lock()) {
            realm->close();
        }
    }
}

void RealmCoordinator::clear_all_caches()
{
    std::vector<std::weak_ptr<RealmCoordinator>> to_clear;
    {
        std::lock_guard<std::mutex> lock(s_coordinator_mutex);
        for (auto iter : s_coordinators_per_path) {
            to_clear.push_back(iter.second);
        }
    }
    for (auto weak_coordinator : to_clear) {
        if (auto coordinator = weak_coordinator.lock()) {
            coordinator->clear_cache();
        }
    }
}

void RealmCoordinator::assert_no_open_realms() noexcept
{
#ifdef REALM_DEBUG
    std::lock_guard<std::mutex> lock(s_coordinator_mutex);
    REALM_ASSERT(s_coordinators_per_path.empty());
#endif
}

void RealmCoordinator::wake_up_notifier_worker()
{
    if (m_notifier) {
        // FIXME: this wakes up the notification workers for all processes and
        // not just us. This might be worth optimizing in the future.
        m_notifier->notify_others();
    }
}

void RealmCoordinator::commit_write(Realm& realm)
{
    REALM_ASSERT(!m_config.immutable());
    REALM_ASSERT(realm.is_in_transaction());

    {
        // Need to acquire this lock before committing or another process could
        // perform a write and notify us before we get the chance to set the
        // skip version
        std::lock_guard<std::mutex> l(m_notifier_mutex);

        transaction::commit(*Realm::Internal::get_shared_group(realm));

        // Don't need to check m_new_notifiers because those don't skip versions
        bool have_notifiers = std::any_of(m_notifiers.begin(), m_notifiers.end(),
                                          [&](auto&& notifier) { return notifier->is_for_realm(realm); });
        if (have_notifiers) {
            m_notifier_skip_version = Realm::Internal::get_shared_group(realm)->get_version_of_current_transaction();
        }
    }

#if REALM_ENABLE_SYNC
    // Realm could be closed in did_change. So send sync notification first before did_change.
    if (m_sync_session) {
        auto& sg = Realm::Internal::get_shared_group(realm);
        auto version = LangBindHelper::get_version_of_latest_snapshot(*sg);
        SyncSession::Internal::nonsync_transact_notify(*m_sync_session, version);
    }
#endif
    if (realm.m_binding_context) {
        realm.m_binding_context->did_change({}, {});
    }

    if (m_notifier) {
        m_notifier->notify_others();
    }
}

void RealmCoordinator::pin_version(VersionID versionid)
{
    REALM_ASSERT_DEBUG(!m_notifier_mutex.try_lock());
    if (m_async_error) {
        return;
    }

    if (!m_advancer_sg) {
        try {
            std::unique_ptr<Group> read_only_group;
            Realm::open_with_config(m_config, m_advancer_history, m_advancer_sg, read_only_group, nullptr);
            REALM_ASSERT(!read_only_group);
            m_advancer_sg->begin_read(versionid);
        }
        catch (...) {
            m_async_error = std::current_exception();
            m_advancer_sg = nullptr;
            m_advancer_history = nullptr;
        }
    }
    else if (m_new_notifiers.empty()) {
        // If this is the first notifier then we don't already have a read transaction
        REALM_ASSERT_3(m_advancer_sg->get_transact_stage(), ==, SharedGroup::transact_Ready);
        m_advancer_sg->begin_read(versionid);
    }
    else {
        REALM_ASSERT_3(m_advancer_sg->get_transact_stage(), ==, SharedGroup::transact_Reading);
        if (versionid < m_advancer_sg->get_version_of_current_transaction()) {
            // Ensure we're holding a readlock on the oldest version we have a
            // handover object for, as handover objects don't
            m_advancer_sg->end_read();
            m_advancer_sg->begin_read(versionid);
        }
    }
}

void RealmCoordinator::register_notifier(std::shared_ptr<CollectionNotifier> notifier)
{
    auto version = notifier->version();
    auto& self = Realm::Internal::get_coordinator(*notifier->get_realm());
    {
        std::lock_guard<std::mutex> lock(self.m_notifier_mutex);
        self.pin_version(version);
        self.m_new_notifiers.push_back(std::move(notifier));
    }
}

void RealmCoordinator::clean_up_dead_notifiers()
{
    auto swap_remove = [&](auto& container) {
        bool did_remove = false;
        for (size_t i = 0; i < container.size(); ++i) {
            if (container[i]->is_alive())
                continue;

            // Ensure the notifier is destroyed here even if there's lingering refs
            // to the async notifier elsewhere
            container[i]->release_data();

            if (container.size() > i + 1)
                container[i] = std::move(container.back());
            container.pop_back();
            --i;
            did_remove = true;
        }
        return did_remove;
    };

    if (swap_remove(m_notifiers)) {
        // Make sure we aren't holding on to read versions needlessly if there
        // are no notifiers left, but don't close them entirely as opening shared
        // groups is expensive
        if (m_notifiers.empty() && m_notifier_sg) {
            REALM_ASSERT_3(m_notifier_sg->get_transact_stage(), ==, SharedGroup::transact_Reading);
            m_notifier_sg->end_read();
            m_notifier_skip_version = {0, 0};
        }
    }
    if (swap_remove(m_new_notifiers) && m_advancer_sg) {
        REALM_ASSERT_3(m_advancer_sg->get_transact_stage(), ==, SharedGroup::transact_Reading);
        if (m_new_notifiers.empty()) {
            m_advancer_sg->end_read();
        }
    }
}

void RealmCoordinator::on_change()
{
    run_async_notifiers();

    std::lock_guard<std::mutex> lock(m_realm_mutex);
    for (auto& realm : m_weak_realm_notifiers) {
        realm.notify();
    }
}

namespace {
class IncrementalChangeInfo {
public:
    IncrementalChangeInfo(SharedGroup& sg,
                          std::vector<std::shared_ptr<_impl::CollectionNotifier>>& notifiers)
    : m_sg(sg)
    {
        if (notifiers.empty())
            return;

        auto cmp = [&](auto&& lft, auto&& rgt) {
            return lft->version() < rgt->version();
        };

        // Sort the notifiers by their source version so that we can pull them
        // all forward to the latest version in a single pass over the transaction log
        std::sort(notifiers.begin(), notifiers.end(), cmp);

        // Preallocate the required amount of space in the vector so that we can
        // safely give out pointers to within the vector
        size_t count = 1;
        for (auto it = notifiers.begin(), next = it + 1; next != notifiers.end(); ++it, ++next) {
            if (cmp(*it, *next))
                ++count;
        }
        m_info.reserve(count);
        m_info.resize(1);
        m_current = &m_info[0];
    }

    TransactionChangeInfo& current() const { return *m_current; }

    bool advance_incremental(VersionID version)
    {
        if (version != m_sg.get_version_of_current_transaction()) {
            transaction::advance(m_sg, *m_current, version);
            m_info.push_back({
                m_current->table_modifications_needed,
                m_current->table_moves_needed,
                std::move(m_current->lists)});
            m_current = &m_info.back();
            return true;
        }
        return false;
    }

    void advance_to_final(VersionID version)
    {
        if (!m_current) {
            transaction::advance(m_sg, nullptr, version);
            return;
        }

        transaction::advance(m_sg, *m_current, version);

        // We now need to combine the transaction change info objects so that all of
        // the notifiers see the complete set of changes from their first version to
        // the most recent one
        for (size_t i = m_info.size() - 1; i > 0; --i) {
            auto& cur = m_info[i];
            if (cur.tables.empty())
                continue;
            auto& prev = m_info[i - 1];
            if (prev.tables.empty()) {
                prev.tables = cur.tables;
                continue;
            }

            for (size_t j = 0; j < prev.tables.size() && j < cur.tables.size(); ++j) {
                prev.tables[j].merge(CollectionChangeBuilder{cur.tables[j]});
            }
            prev.tables.reserve(cur.tables.size());
            while (prev.tables.size() < cur.tables.size()) {
                prev.tables.push_back(cur.tables[prev.tables.size()]);
            }
        }

        // Copy the list change info if there are multiple LinkViews for the same LinkList
        auto id = [](auto const& list) { return std::tie(list.table_ndx, list.col_ndx, list.row_ndx); };
        for (size_t i = 1; i < m_current->lists.size(); ++i) {
            for (size_t j = i; j > 0; --j) {
                if (id(m_current->lists[i]) == id(m_current->lists[j - 1])) {
                    m_current->lists[j - 1].changes->merge(CollectionChangeBuilder{*m_current->lists[i].changes});
                }
            }
        }
    }

private:
    std::vector<TransactionChangeInfo> m_info;
    TransactionChangeInfo* m_current = nullptr;
    SharedGroup& m_sg;
};
} // anonymous namespace

void RealmCoordinator::run_async_notifiers()
{
    std::unique_lock<std::mutex> lock(m_notifier_mutex);

    clean_up_dead_notifiers();

    if (m_notifiers.empty() && m_new_notifiers.empty()) {
        return;
    }

    if (!m_async_error) {
        open_helper_shared_group();
    }

    if (m_async_error) {
        std::move(m_new_notifiers.begin(), m_new_notifiers.end(), std::back_inserter(m_notifiers));
        m_new_notifiers.clear();
        return;
    }

    VersionID version;

    // Advance all of the new notifiers to the most recent version, if any
    auto new_notifiers = std::move(m_new_notifiers);
    IncrementalChangeInfo new_notifier_change_info(*m_advancer_sg, new_notifiers);

    if (!new_notifiers.empty()) {
        REALM_ASSERT_3(m_advancer_sg->get_transact_stage(), ==, SharedGroup::transact_Reading);
        REALM_ASSERT_3(m_advancer_sg->get_version_of_current_transaction().version,
                       <=, new_notifiers.front()->version().version);

        // The advancer SG can be at an older version than the oldest new notifier
        // if a notifier was added and then removed before it ever got the chance
        // to run, as we don't move the pin forward when removing dead notifiers
        transaction::advance(*m_advancer_sg, nullptr, new_notifiers.front()->version());

        // Advance each of the new notifiers to the latest version, attaching them
        // to the SG at their handover version. This requires a unique
        // TransactionChangeInfo for each source version, so that things don't
        // see changes from before the version they were handed over from.
        // Each Info has all of the changes between that source version and the
        // next source version, and they'll be merged together later after
        // releasing the lock
        for (auto& notifier : new_notifiers) {
            new_notifier_change_info.advance_incremental(notifier->version());
            notifier->attach_to(*m_advancer_sg);
            notifier->add_required_change_info(new_notifier_change_info.current());
        }
        new_notifier_change_info.advance_to_final(VersionID{});

        for (auto& notifier : new_notifiers) {
            notifier->detach();
        }

        // We want to advance the non-new notifiers to the same version as the
        // new notifiers to avoid having to merge changes from any new
        // transaction that happen immediately after this into the new notifier
        // changes
        version = m_advancer_sg->get_version_of_current_transaction();
        m_advancer_sg->end_read();
    }
    else {
        // If we have no new notifiers we want to just advance to the latest
        // version, but we have to pick a "latest" version while holding the
        // notifier lock to avoid advancing over a transaction which should be
        // skipped
        m_advancer_sg->begin_read();
        version = m_advancer_sg->get_version_of_current_transaction();
        m_advancer_sg->end_read();
    }
    REALM_ASSERT_3(m_advancer_sg->get_transact_stage(), ==, SharedGroup::transact_Ready);

    auto skip_version = m_notifier_skip_version;
    m_notifier_skip_version = {0, 0};

    // Make a copy of the notifiers vector and then release the lock to avoid
    // blocking other threads trying to register or unregister notifiers while we run them
    auto notifiers = m_notifiers;
    m_notifiers.insert(m_notifiers.end(), new_notifiers.begin(), new_notifiers.end());
    lock.unlock();

    if (skip_version.version) {
        REALM_ASSERT(!notifiers.empty());
        REALM_ASSERT(version >= skip_version);
        IncrementalChangeInfo change_info(*m_notifier_sg, notifiers);
        for (auto& notifier : notifiers)
            notifier->add_required_change_info(change_info.current());
        change_info.advance_to_final(skip_version);

        for (auto& notifier : notifiers)
            notifier->run();

        lock.lock();
        for (auto& notifier : notifiers)
            notifier->prepare_handover();
        lock.unlock();
    }

    // Advance the non-new notifiers to the same version as we advanced the new
    // ones to (or the latest if there were no new ones)
    IncrementalChangeInfo change_info(*m_notifier_sg, notifiers);
    for (auto& notifier : notifiers) {
        notifier->add_required_change_info(change_info.current());
    }
    change_info.advance_to_final(version);

    // Attach the new notifiers to the main SG and move them to the main list
    for (auto& notifier : new_notifiers) {
        notifier->attach_to(*m_notifier_sg);
        notifier->run();
    }

    // Change info is now all ready, so the notifiers can now perform their
    // background work
    for (auto& notifier : notifiers) {
        notifier->run();
    }

    // Reacquire the lock while updating the fields that are actually read on
    // other threads
    lock.lock();
    for (auto& notifier : new_notifiers) {
        notifier->prepare_handover();
    }
    for (auto& notifier : notifiers) {
        notifier->prepare_handover();
    }
    clean_up_dead_notifiers();
    m_notifier_cv.notify_all();
}

void RealmCoordinator::open_helper_shared_group()
{
    if (!m_notifier_sg) {
        try {
            std::unique_ptr<Group> read_only_group;
            Realm::open_with_config(m_config, m_notifier_history, m_notifier_sg, read_only_group, nullptr);
            REALM_ASSERT(!read_only_group);
            m_notifier_sg->begin_read();
        }
        catch (...) {
            // Store the error to be passed to the async notifiers
            m_async_error = std::current_exception();
            m_notifier_sg = nullptr;
            m_notifier_history = nullptr;
        }
    }
    else if (m_notifiers.empty()) {
        m_notifier_sg->begin_read();
    }
}

void RealmCoordinator::advance_to_ready(Realm& realm)
{
    std::unique_lock<std::mutex> lock(m_notifier_mutex);
    _impl::NotifierPackage notifiers(m_async_error, notifiers_for_realm(realm), this);
    lock.unlock();
    notifiers.package_and_wait(util::none);

    auto& sg = Realm::Internal::get_shared_group(realm);
    if (notifiers) {
        auto version = notifiers.version();
        if (version) {
            auto current_version = sg->get_version_of_current_transaction();
            // Notifications are out of date, so just discard
            // This should only happen if begin_read() was used to change the
            // read version outside of our control
            if (*version < current_version)
                return;
            // While there is a newer version, notifications are for the current
            // version so just deliver them without advancing
            if (*version == current_version) {
                if (realm.m_binding_context)
                    realm.m_binding_context->will_send_notifications();
                notifiers.deliver(*sg);
                notifiers.after_advance();
                if (realm.m_binding_context)
                    realm.m_binding_context->did_send_notifications();
                return;
            }
        }
    }

    transaction::advance(sg, realm.m_binding_context.get(), notifiers);
}

std::vector<std::shared_ptr<_impl::CollectionNotifier>> RealmCoordinator::notifiers_for_realm(Realm& realm)
{
    std::vector<std::shared_ptr<_impl::CollectionNotifier>> ret;
    for (auto& notifier : m_new_notifiers) {
        if (notifier->is_for_realm(realm))
            ret.push_back(notifier);
    }
    for (auto& notifier : m_notifiers) {
        if (notifier->is_for_realm(realm))
            ret.push_back(notifier);
    }
    return ret;
}

bool RealmCoordinator::advance_to_latest(Realm& realm)
{
    using sgf = SharedGroupFriend;

    auto& sg = Realm::Internal::get_shared_group(realm);
    std::unique_lock<std::mutex> lock(m_notifier_mutex);
    _impl::NotifierPackage notifiers(m_async_error, notifiers_for_realm(realm), this);
    lock.unlock();
    notifiers.package_and_wait(sgf::get_version_of_latest_snapshot(*sg));

    auto version = sg->get_version_of_current_transaction();
    transaction::advance(sg, realm.m_binding_context.get(), notifiers);

    // Realm could be closed in the callbacks.
    if (realm.is_closed())
        return false;

    return version != sg->get_version_of_current_transaction();
}

void RealmCoordinator::promote_to_write(Realm& realm)
{
    REALM_ASSERT(!realm.is_in_transaction());

    std::unique_lock<std::mutex> lock(m_notifier_mutex);
    _impl::NotifierPackage notifiers(m_async_error, notifiers_for_realm(realm), this);
    lock.unlock();

    auto& sg = Realm::Internal::get_shared_group(realm);
    transaction::begin(sg, realm.m_binding_context.get(), notifiers);
}

void RealmCoordinator::process_available_async(Realm& realm)
{
    REALM_ASSERT(!realm.is_in_transaction());

    std::unique_lock<std::mutex> lock(m_notifier_mutex);
    auto notifiers = notifiers_for_realm(realm);
    if (notifiers.empty())
        return;

    if (auto error = m_async_error) {
        lock.unlock();
        if (realm.m_binding_context)
            realm.m_binding_context->will_send_notifications();
        for (auto& notifier : notifiers)
            notifier->deliver_error(m_async_error);
        if (realm.m_binding_context)
            realm.m_binding_context->did_send_notifications();
        return;
    }

    bool in_read = realm.is_in_read_transaction();
    auto& sg = Realm::Internal::get_shared_group(realm);
    auto version = sg->get_version_of_current_transaction();
    auto package = [&](auto& notifier) {
        return !(notifier->has_run() && (!in_read || notifier->version() == version) && notifier->package_for_delivery());
    };
    notifiers.erase(std::remove_if(begin(notifiers), end(notifiers), package), end(notifiers));
    if (notifiers.empty())
        return;
    lock.unlock();

    // no before advance because the Realm is already at the given version,
    // because we're either sending initial notifications or the write was
    // done on this Realm instance

    if (realm.m_binding_context) {
        realm.m_binding_context->will_send_notifications();
        if (!sg) // i.e. the Realm was closed in the callback above
            return;
    }

    // Skip delivering if the Realm isn't in a read transaction
    if (in_read) {
        for (auto& notifier : notifiers)
            notifier->deliver(*sg);
    }

    // but still call the change callbacks
    for (auto& notifier : notifiers)
        notifier->after_advance();

    if (realm.m_binding_context)
        realm.m_binding_context->did_send_notifications();
}

void RealmCoordinator::set_transaction_callback(std::function<void(VersionID, VersionID)> fn)
{
    create_sync_session(false);
    m_transaction_callback = std::move(fn);
}

#if REALM_ENABLE_SYNC
partial_sync::WorkQueue& RealmCoordinator::partial_sync_work_queue()
{
    return *m_partial_sync_work_queue;
}
#endif<|MERGE_RESOLUTION|>--- conflicted
+++ resolved
@@ -76,11 +76,7 @@
     return it == s_coordinators_per_path.end() ? nullptr : it->second.lock();
 }
 
-<<<<<<< HEAD
-void RealmCoordinator::create_sync_session(bool force_client_reset)
-=======
 void RealmCoordinator::create_sync_session(bool force_client_resync)
->>>>>>> 0e9ec872
 {
 #if REALM_ENABLE_SYNC
     if (m_sync_session)
@@ -98,11 +94,7 @@
 
     auto sync_config = *m_config.sync_config;
     sync_config.validate_sync_history = false;
-<<<<<<< HEAD
-    m_sync_session = SyncManager::shared().get_session(m_config.path, sync_config, force_client_reset);
-=======
     m_sync_session = SyncManager::shared().get_session(m_config.path, sync_config, force_client_resync);
->>>>>>> 0e9ec872
 
     std::weak_ptr<RealmCoordinator> weak_self = shared_from_this();
     SyncSession::Internal::set_sync_transact_callback(*m_sync_session,
@@ -115,11 +107,7 @@
         }
     });
 #else
-<<<<<<< HEAD
-    static_cast<void>(force_client_reset);
-=======
     static_cast<void>(force_client_resync);
->>>>>>> 0e9ec872
 #endif
 }
 
@@ -237,11 +225,7 @@
 }
 
 void RealmCoordinator::do_get_realm(Realm::Config config, std::shared_ptr<Realm>& realm,
-<<<<<<< HEAD
-                                    std::unique_lock<std::mutex>& realm_lock)
-=======
                                     std::unique_lock<std::mutex>& realm_lock, bool create_notifier)
->>>>>>> 0e9ec872
 {
     set_config(config);
     if ((realm = get_cached_realm(config)))
@@ -263,12 +247,8 @@
             throw RealmFileException(RealmFileException::Kind::AccessError, get_path(), ex.code().message(), "");
         }
     }
-<<<<<<< HEAD
+    if (create_notifier)
     m_weak_realm_notifiers.emplace_back(realm, realm->config().cache);
-=======
-    if (create_notifier)
-        m_weak_realm_notifiers.emplace_back(realm, realm->config().cache);
->>>>>>> 0e9ec872
 
     if (realm->config().sync_config)
         create_sync_session(false);
@@ -282,35 +262,6 @@
                              std::move(initialization_function));
     }
 }
-<<<<<<< HEAD
-
-void RealmCoordinator::get_realm(Realm::Config config,
-                                 std::function<void(std::shared_ptr<Realm>, std::exception_ptr)> callback)
-{
-#if REALM_ENABLE_SYNC
-    if (config.sync_config) {
-        std::unique_lock<std::mutex> lock(m_realm_mutex);
-        set_config(config);
-        create_sync_session(!File::exists(m_config.path));
-        m_sync_session->wait_for_download_completion([callback, self = shared_from_this()](std::error_code ec) {
-            if (ec)
-                callback(nullptr, std::make_exception_ptr(std::system_error(ec)));
-            else {
-                std::shared_ptr<Realm> realm;
-                try {
-                    realm = self->get_realm();
-                }
-                catch (...) {
-                    return callback(nullptr, std::current_exception());
-                }
-                callback(realm, nullptr);
-            }
-        });
-        return;
-    }
-#endif
-
-=======
 
 void RealmCoordinator::get_realm(Realm::Config config,
                                  std::function<void(std::shared_ptr<Realm>, std::exception_ptr)> callback)
@@ -339,7 +290,6 @@
     }
 #endif
 
->>>>>>> 0e9ec872
     std::shared_ptr<Realm> realm;
     try {
         realm = get_realm(std::move(config));
@@ -348,7 +298,6 @@
         return callback(nullptr, std::current_exception());
     }
     callback(realm, nullptr);
-<<<<<<< HEAD
 }
 
 #if REALM_ENABLE_SYNC
@@ -362,8 +311,6 @@
     } else {
         throw std::logic_error("This method is only available for synchronized Realms.");
     }
-=======
->>>>>>> 0e9ec872
 }
 #endif
 
