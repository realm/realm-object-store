////////////////////////////////////////////////////////////////////////////
//
// Copyright 2016 Realm Inc.
//
// Licensed under the Apache License, Version 2.0 (the "License");
// you may not use this file except in compliance with the License.
// You may obtain a copy of the License at
//
// http://www.apache.org/licenses/LICENSE-2.0
//
// Unless required by applicable law or agreed to in writing, software
// distributed under the License is distributed on an "AS IS" BASIS,
// WITHOUT WARRANTIES OR CONDITIONS OF ANY KIND, either express or implied.
// See the License for the specific language governing permissions and
// limitations under the License.
//
////////////////////////////////////////////////////////////////////////////

#include "sync/sync_session.hpp"

#include "sync/impl/sync_client.hpp"
#include "sync/impl/sync_file.hpp"
#include "sync/impl/sync_metadata.hpp"
#include "sync/sync_manager.hpp"
#include "sync/sync_user.hpp"

#include <realm/sync/client.hpp>
#include <realm/sync/protocol.hpp>

using namespace realm;
using namespace realm::_impl;
using namespace realm::_impl::sync_session_states;

using SessionWaiterPointer = void(sync::Session::*)(std::function<void(std::error_code)>);

constexpr const char SyncError::c_original_file_path_key[];
constexpr const char SyncError::c_recovery_file_path_key[];

/// A state which a `SyncSession` can currently be within. State classes handle various actions
/// and state transitions.
///
/// STATES:
///
/// WAITING_FOR_ACCESS_TOKEN: upon entering this state, the binding is informed
/// that the session wants an access token. The session is now waiting for the
/// binding to provide the token.
/// From: INACTIVE
/// To:
///    * ACTIVE: when the binding successfully refreshes the token
///    * INACTIVE: if asked to log out, or if asked to close and the stop policy
///                is Immediate.
///
/// ACTIVE: the session is connected to the Realm Object Server and is actively
/// transferring data.
/// From: WAITING_FOR_ACCESS_TOKEN, DYING
/// To:
///    * WAITING_FOR_ACCESS_TOKEN: if the session is informed (through the error
///                                handler) that the token expired
///    * INACTIVE: if asked to log out, or if asked to close and the stop policy
///                is Immediate.
///    * DYING: if asked to close and the stop policy is AfterChangesUploaded
///
/// DYING: the session is performing clean-up work in preparation to be destroyed.
/// From: ACTIVE
/// To:
///    * INACTIVE: when the clean-up work completes, if the session wasn't
///                revived, or if explicitly asked to log out before the
///                clean-up work begins
///    * ACTIVE: if the session is revived
///
/// INACTIVE: the user owning this session has logged out, the `sync::Session`
/// owned by this session is destroyed, and the session is quiescent.
/// Note that a session briefly enters this state before being destroyed, but
/// it can also enter this state and stay there if the user has been logged out.
/// From: initial, WAITING_FOR_ACCESS_TOKEN, ACTIVE, DYING
/// To:
///    * WAITING_FOR_ACCESS_TOKEN: if the session is revived
///
struct SyncSession::State {
    virtual ~State() { }

    // Move the given session into this state. All state transitions MUST be carried out through this method.
    virtual void enter_state(std::unique_lock<std::mutex>&, SyncSession&) const { }

    virtual void refresh_access_token(std::unique_lock<std::mutex>&,
                                      SyncSession&, std::string,
                                      const util::Optional<std::string>&) const { }

    // Returns true iff the lock is still locked when the method returns.
    virtual bool access_token_expired(std::unique_lock<std::mutex>&, SyncSession&) const { return true; }

    virtual void nonsync_transact_notify(std::unique_lock<std::mutex>&, SyncSession&, sync::version_type) const { }

    // Perform any work needed to reactivate a session that is not already active.
    // Returns true iff the session should ask the binding to get a token for `bind()`.
    virtual bool revive_if_needed(std::unique_lock<std::mutex>&, SyncSession&) const { return false; }

    // Perform any work needed to respond to the application regaining network connectivity.
    virtual void handle_reconnect(std::unique_lock<std::mutex>&, SyncSession&) const { };

    // The user that owns this session has been logged out, and the session should take appropriate action.
    virtual void log_out(std::unique_lock<std::mutex>&, SyncSession&) const { }

    // The session should be closed and moved to `inactive`, in accordance with its stop policy and other state.
    virtual void close(std::unique_lock<std::mutex>&, SyncSession&) const { }

    // Returns true iff the error has been fully handled and the error handler should immediately return.
    virtual bool handle_error(std::unique_lock<std::mutex>&, SyncSession&, const SyncError&) const { return false; }

    // Register a handler to wait for sync session uploads, downloads, or synchronization.
    // PRECONDITION: the session state lock must be held at the time this method is called, until after it returns.
    virtual void wait_for_completion(SyncSession&, _impl::SyncProgressNotifier::NotifierType) const { }

    virtual void override_server(std::unique_lock<std::mutex>&, SyncSession&, std::string, int) const { }

    static const State& waiting_for_access_token;
    static const State& active;
    static const State& dying;
    static const State& inactive;
};

struct sync_session_states::WaitingForAccessToken : public SyncSession::State {
    void enter_state(std::unique_lock<std::mutex>&, SyncSession& session) const override
    {
        session.m_deferred_close = false;
    }

    void refresh_access_token(std::unique_lock<std::mutex>& lock, SyncSession& session,
                              std::string access_token,
                              const util::Optional<std::string>& server_url) const override
    {
        session.create_sync_session();

        // Since the sync session was previously unbound, it's safe to do this from the
        // calling thread.
        if (!session.m_server_url) {
            session.m_server_url = server_url;
        }
        if (session.m_session_has_been_bound) {
            session.m_session->refresh(std::move(access_token));
            session.m_session->cancel_reconnect_delay();
        } else {
            session.m_session->bind(*session.m_server_url, std::move(access_token));
            session.m_session_has_been_bound = true;
        }

        if (session.m_server_override)
            session.m_session->override_server(session.m_server_override->address, session.m_server_override->port);

        // Handle any deferred commit notification.
        if (session.m_deferred_commit_notification) {
            session.m_session->nonsync_transact_notify(*session.m_deferred_commit_notification);
            session.m_deferred_commit_notification = util::none;
        }

        session.advance_state(lock, active);
        if (session.m_deferred_close) {
            session.m_state->close(lock, session);
        }
    }

    void log_out(std::unique_lock<std::mutex>& lock, SyncSession& session) const override
    {
        session.advance_state(lock, inactive);
    }

    bool revive_if_needed(std::unique_lock<std::mutex>&, SyncSession& session) const override
    {
        session.m_deferred_close = false;
        return false;
    }

    void handle_reconnect(std::unique_lock<std::mutex>& lock, SyncSession& session) const override
    {
        // Ask the binding to retry getting the token for this session.
        std::shared_ptr<SyncSession> session_ptr = session.shared_from_this();
        lock.unlock();
        session.m_config.bind_session_handler(session_ptr->m_realm_path, session_ptr->m_config, session_ptr);
    }

    void nonsync_transact_notify(std::unique_lock<std::mutex>&,
                                 SyncSession& session,
                                 sync::version_type version) const override
    {
        // Notify at first available opportunity.
        session.m_deferred_commit_notification = version;
    }

    void close(std::unique_lock<std::mutex>& lock, SyncSession& session) const override
    {
        switch (session.m_config.stop_policy) {
            case SyncSessionStopPolicy::Immediately:
                // Immediately kill the session.
                session.advance_state(lock, inactive);
                break;
            case SyncSessionStopPolicy::LiveIndefinitely:
            case SyncSessionStopPolicy::AfterChangesUploaded:
                // Defer handling closing the session until after the login response succeeds.
                session.m_deferred_close = true;
                break;
        }
    }

    void override_server(std::unique_lock<std::mutex>&, SyncSession& session,
                         std::string address, int port) const override
    {
        session.m_server_override = SyncSession::ServerOverride{address, port};
    }
};

struct sync_session_states::Active : public SyncSession::State {
    void enter_state(std::unique_lock<std::mutex>&, SyncSession& session) const override
    {
        // Register all the pending wait-for-completion blocks. This can
        // potentially add a redundant callback if we're coming from the Dying
        // state, but that's okay (we won't call the user callbacks twice).
        if (!session.m_upload_completion_callbacks.empty())
            session.add_completion_callback(_impl::SyncProgressNotifier::NotifierType::upload);
        if (!session.m_download_completion_callbacks.empty())
            session.add_completion_callback(_impl::SyncProgressNotifier::NotifierType::download);
    }

    void refresh_access_token(std::unique_lock<std::mutex>&, SyncSession& session,
                              std::string access_token,
                              const util::Optional<std::string>&) const override
    {
        session.m_session->refresh(std::move(access_token));
        // Cancel the session's reconnection delay. This is important if the
        // token is being refreshed as a response to a 202 (token expired)
        // error, or similar non-fatal sync errors.
        session.m_session->cancel_reconnect_delay();
    }

    bool access_token_expired(std::unique_lock<std::mutex>& lock, SyncSession& session) const override
    {
        session.advance_state(lock, waiting_for_access_token);
        std::shared_ptr<SyncSession> session_ptr = session.shared_from_this();
        lock.unlock();
        session.m_config.bind_session_handler(session_ptr->m_realm_path, session_ptr->m_config, session_ptr);
        return false;
    }

    void log_out(std::unique_lock<std::mutex>& lock, SyncSession& session) const override
    {
        session.advance_state(lock, inactive);
    }

    void nonsync_transact_notify(std::unique_lock<std::mutex>&, SyncSession& session,
                                 sync::version_type version) const override
    {
        // Fully ready sync session, notify immediately.
        session.m_session->nonsync_transact_notify(version);
    }

    void close(std::unique_lock<std::mutex>& lock, SyncSession& session) const override
    {
        switch (session.m_config.stop_policy) {
            case SyncSessionStopPolicy::Immediately:
                session.advance_state(lock, inactive);
                break;
            case SyncSessionStopPolicy::LiveIndefinitely:
                // Don't do anything; session lives forever.
                break;
            case SyncSessionStopPolicy::AfterChangesUploaded:
                // Wait for all pending changes to upload.
                session.advance_state(lock, dying);
                break;
        }
    }

    void wait_for_completion(SyncSession& session, _impl::SyncProgressNotifier::NotifierType direction) const override
    {
        REALM_ASSERT(session.m_session);
        session.add_completion_callback(direction);
    }

    void handle_reconnect(std::unique_lock<std::mutex>&, SyncSession& session) const override
    {
        session.m_session->cancel_reconnect_delay();
    }

    void override_server(std::unique_lock<std::mutex>&, SyncSession& session,
                         std::string address, int port) const override
    {
        session.m_server_override = SyncSession::ServerOverride{address, port};
        session.m_session->override_server(address, port);
    }
};

struct sync_session_states::Dying : public SyncSession::State {
    void enter_state(std::unique_lock<std::mutex>& lock, SyncSession& session) const override
    {
        // If we have no session, we cannot possibly upload anything.
        if (!session.m_session) {
            session.advance_state(lock, inactive);
            return;
        }

        size_t current_death_count = ++session.m_death_count;
        std::weak_ptr<SyncSession> weak_session = session.shared_from_this();
        session.m_session->async_wait_for_upload_completion([weak_session, current_death_count](std::error_code) {
            if (auto session = weak_session.lock()) {
                std::unique_lock<std::mutex> lock(session->m_state_mutex);
                if (session->m_state == &State::dying && session->m_death_count == current_death_count) {
                    session->advance_state(lock, inactive);
                }
            }
        });
    }

    bool handle_error(std::unique_lock<std::mutex>& lock, SyncSession& session, const SyncError& error) const override
    {
        if (error.is_fatal) {
            session.advance_state(lock, inactive);
        }
        // If the error isn't fatal, don't change state, but don't
        // allow it to be reported either.
        // FIXME: What if the token expires while a session is dying?
        // Should we allow the token to be refreshed so that changes
        // can finish being uploaded?
        return true;
    }

    bool revive_if_needed(std::unique_lock<std::mutex>& lock, SyncSession& session) const override
    {
        // Revive.
        session.advance_state(lock, active);
        return false;
    }

    void log_out(std::unique_lock<std::mutex>& lock, SyncSession& session) const override
    {
        session.advance_state(lock, inactive);
    }

    void wait_for_completion(SyncSession& session, _impl::SyncProgressNotifier::NotifierType direction) const override
    {
        REALM_ASSERT(session.m_session);
        session.add_completion_callback(direction);
    }

    void override_server(std::unique_lock<std::mutex>&, SyncSession& session,
                         std::string address, int port) const override
    {
        session.m_server_override = SyncSession::ServerOverride{address, port};
        session.m_session->override_server(address, port);
    }
};

struct sync_session_states::Inactive : public SyncSession::State {
    void enter_state(std::unique_lock<std::mutex>& lock, SyncSession& session) const override
    {
<<<<<<< HEAD
        auto download_waits = std::move(session.m_download_completion_callbacks);
        auto upload_waits = std::move(session.m_upload_completion_callbacks);
=======
        // Manually set the disconnected state. Sync would also do this, but
        // since the underlying SyncSession object already have been destroyed,
        // we are not able to get the callback.
        auto old_state = session.m_connection_state;
        auto new_state = session.m_connection_state = SyncSession::ConnectionState::Disconnected;

        auto download_waits = std::move(session.m_download_completion_callbacks);
        auto upload_waits = std::move(session.m_upload_completion_callbacks);
        session.m_download_completion_callbacks.clear();
        session.m_upload_completion_callbacks.clear();

>>>>>>> 0e9ec872
        session.m_session = nullptr;
        session.unregister(lock); // releases lock

        // Send notifications after releasing the lock to prevent deadlocks in the callback.
        if (old_state != new_state) {
            session.m_connection_change_notifier.invoke_callbacks(old_state, session.connection_state());
        }

        // Inform any queued-up completion handlers that they were cancelled.
        for (auto& callback : download_waits)
            callback(util::error::operation_aborted);
        for (auto& callback : upload_waits)
            callback(util::error::operation_aborted);
    }

    bool revive_if_needed(std::unique_lock<std::mutex>& lock, SyncSession& session) const override
    {
        session.advance_state(lock, waiting_for_access_token);
        return true;
    }

    void override_server(std::unique_lock<std::mutex>&, SyncSession& session,
                         std::string address, int port) const override
    {
        session.m_server_override = SyncSession::ServerOverride{address, port};
    }

    void close(std::unique_lock<std::mutex>& lock, SyncSession& session) const override
    {
        session.unregister(lock); // releases lock
    }
};


const SyncSession::State& SyncSession::State::waiting_for_access_token = WaitingForAccessToken();
const SyncSession::State& SyncSession::State::active = Active();
const SyncSession::State& SyncSession::State::dying = Dying();
const SyncSession::State& SyncSession::State::inactive = Inactive();

<<<<<<< HEAD
SyncSession::SyncSession(SyncClient& client, std::string realm_path, SyncConfig config, bool force_client_reset)
: m_state(&State::inactive)
, m_config(std::move(config))
, m_force_client_reset(force_client_reset)
=======
SyncSession::SyncSession(SyncClient& client, std::string realm_path, SyncConfig config, bool force_client_resync)
: m_state(&State::inactive)
, m_config(std::move(config))
, m_force_client_resync(force_client_resync)
>>>>>>> 0e9ec872
, m_realm_path(std::move(realm_path))
, m_client(client)
{
    // Sync history validation ensures that the history within the Realm file is in a format that can be used
    // by the version of realm-sync that we're using. Validation is enabled by default when the binding manually
    // opens a sync session (via `SyncManager::get_session`), but is disabled when the sync session is opened
    // as a side effect of opening a `Realm`. In that case, the sync history has already been validated by the
    // act of opening the `Realm` so it's not necessary to repeat it here.
    if (m_config.validate_sync_history) {
        Realm::Config realm_config;
        realm_config.path = m_realm_path;
        realm_config.schema_mode = SchemaMode::Additive;
        realm_config.force_sync_history = true;
        realm_config.cache = false;

        if (m_config.realm_encryption_key) {
            realm_config.encryption_key.resize(64);
            std::copy(m_config.realm_encryption_key->begin(), m_config.realm_encryption_key->end(),
                      realm_config.encryption_key.begin());
        }

        // FIXME: Opening a Realm only to discard it is relatively expensive. It may be preferable to have
        // realm-sync open the Realm when the `sync::Session` is created since it can continue to use it.
        Realm::get_shared_realm(realm_config); // Throws
   }
}

std::string SyncSession::get_recovery_file_path()
{
    return util::reserve_unique_file_name(SyncManager::shared().recovery_directory_path(m_config.recovery_directory),
                                          util::create_timestamped_template("recovered_realm"));
}

void SyncSession::update_error_and_mark_file_for_deletion(SyncError& error, ShouldBackup should_backup)
{
    // Add a SyncFileActionMetadata marking the Realm as needing to be deleted.
    std::string recovery_path;
    auto original_path = path();
    error.user_info[SyncError::c_original_file_path_key] = original_path;
    if (should_backup == ShouldBackup::yes) {
        recovery_path = get_recovery_file_path();
        error.user_info[SyncError::c_recovery_file_path_key] = recovery_path;
    }
    using Action = SyncFileActionMetadata::Action;
    auto action = should_backup == ShouldBackup::yes ? Action::BackUpThenDeleteRealm : Action::DeleteRealm;
    SyncManager::shared().perform_metadata_update([this, action,
                                                   original_path=std::move(original_path),
                                                   recovery_path=std::move(recovery_path)](const auto& manager) {
        auto realm_url = m_config.realm_url();
        manager.make_file_action_metadata(original_path, realm_url, m_config.user->identity(), action, recovery_path);
    });
}

// This method should only be called from within the error handler callback registered upon the underlying `m_session`.
void SyncSession::handle_error(SyncError error)
{
    enum class NextStateAfterError { none, inactive, error };
    auto next_state = error.is_fatal ? NextStateAfterError::error : NextStateAfterError::none;
    auto error_code = error.error_code;

    {
        // See if the current state wishes to take responsibility for handling the error.
        std::unique_lock<std::mutex> lock(m_state_mutex);
        if (m_state->handle_error(lock, *this, error)) {
            return;
        }
    }

    if (error.is_client_reset_requested()) {
<<<<<<< HEAD
        switch (m_config.client_reset_mode) {
            case ClientResetHandling::Manual:
                break;
            case ClientResetHandling::DiscardLocal:
            case ClientResetHandling::Recover: {
                {
                    std::unique_lock<std::mutex> lock(m_state_mutex);
                    m_force_client_reset = true;
=======
        switch (m_config.client_resync_mode) {
            case ClientResyncMode::Manual:
                break;
            case ClientResyncMode::DiscardLocal:
            case ClientResyncMode::Recover: {
                {
                    std::unique_lock<std::mutex> lock(m_state_mutex);
                    m_force_client_resync = true;
>>>>>>> 0e9ec872

                    ++m_completion_counter;
                    auto download_handlers = std::move(m_download_completion_callbacks);
                    auto upload_handlers = std::move(m_upload_completion_callbacks);

                    advance_state(lock, State::inactive);

                    m_download_completion_callbacks = std::move(download_handlers);
                    m_upload_completion_callbacks = std::move(upload_handlers);
                }
                revive_if_needed();
                return;
            }
        }
    }

    if (error_code.category() == realm::sync::protocol_error_category()) {
        using ProtocolError = realm::sync::ProtocolError;
        switch (static_cast<ProtocolError>(error_code.value())) {
            // Connection level errors
            case ProtocolError::connection_closed:
            case ProtocolError::other_error:
                // Not real errors, don't need to be reported to the binding.
                return;
            case ProtocolError::unknown_message:
            case ProtocolError::bad_syntax:
            case ProtocolError::limits_exceeded:
            case ProtocolError::wrong_protocol_version:
            case ProtocolError::bad_session_ident:
            case ProtocolError::reuse_of_session_ident:
            case ProtocolError::bound_in_other_session:
            case ProtocolError::bad_message_order:
            case ProtocolError::bad_client_version:
            case ProtocolError::illegal_realm_path:
            case ProtocolError::no_such_realm:
            case ProtocolError::bad_changeset:
            case ProtocolError::bad_changeset_header_syntax:
            case ProtocolError::bad_changeset_size:
            case ProtocolError::bad_changesets:
            case ProtocolError::bad_decompression:
            case ProtocolError::partial_sync_disabled:
            case ProtocolError::unsupported_session_feature:
                break;
            // Session errors
            case ProtocolError::session_closed:
            case ProtocolError::other_session_error:
            case ProtocolError::disabled_session:
                // The binding doesn't need to be aware of these because they are strictly informational, and do not
                // represent actual errors.
                return;
            case ProtocolError::token_expired: {
                std::unique_lock<std::mutex> lock(m_state_mutex);
                // This isn't an error from the binding's point of view. If we're connected we'll
                // simply ask the binding to log in again.
                m_state->access_token_expired(lock, *this);
                return;
            }
            case ProtocolError::bad_authentication: {
                std::shared_ptr<SyncUser> user_to_invalidate;
                next_state = NextStateAfterError::none;
                {
                    std::unique_lock<std::mutex> lock(m_state_mutex);
                    user_to_invalidate = user();
                    cancel_pending_waits(lock);
                }
                if (user_to_invalidate)
                    user_to_invalidate->invalidate();
                break;
            }
            case ProtocolError::permission_denied: {
                next_state = NextStateAfterError::inactive;
                update_error_and_mark_file_for_deletion(error, ShouldBackup::no);
                break;
            }
            case ProtocolError::bad_client_file:
            case ProtocolError::bad_client_file_ident:
            case ProtocolError::bad_origin_file_ident:
            case ProtocolError::bad_server_file_ident:
            case ProtocolError::bad_server_version:
            case ProtocolError::client_file_blacklisted:
            case ProtocolError::diverging_histories:
            case ProtocolError::server_file_deleted:
            case ProtocolError::user_blacklisted:
                next_state = NextStateAfterError::inactive;
                update_error_and_mark_file_for_deletion(error, ShouldBackup::yes);
                break;
        }
    } else if (error_code.category() == realm::sync::client_error_category()) {
        using ClientError = realm::sync::Client::Error;
        switch (static_cast<ClientError>(error_code.value())) {
            case ClientError::connection_closed:
            case ClientError::pong_timeout:
                // Not real errors, don't need to be reported to the binding.
                return;
            case ClientError::bad_changeset:
            case ClientError::bad_changeset_header_syntax:
            case ClientError::bad_changeset_size:
            case ClientError::bad_client_file_ident:
            case ClientError::bad_client_file_ident_salt:
            case ClientError::bad_client_version:
            case ClientError::bad_compression:
            case ClientError::bad_error_code:
            case ClientError::bad_file_ident:
            case ClientError::bad_message_order:
            case ClientError::bad_origin_file_ident:
            case ClientError::bad_progress:
            case ClientError::bad_protocol_from_server:
            case ClientError::bad_request_ident:
            case ClientError::bad_server_version:
            case ClientError::bad_session_ident:
            case ClientError::bad_state_message:
            case ClientError::bad_syntax:
            case ClientError::bad_timestamp:
            case ClientError::client_too_new_for_server:
            case ClientError::client_too_old_for_server:
            case ClientError::connect_timeout:
            case ClientError::limits_exceeded:
            case ClientError::protocol_mismatch:
            case ClientError::ssl_server_cert_rejected:
            case ClientError::unknown_message:
                // Don't do anything special for these errors.
                // Future functionality may require special-case handling for existing
                // errors, or newly introduced error codes.
                break;
        }
    } else {
        // Unrecognized error code.
        error.is_unrecognized_by_client = true;
    }
    switch (next_state) {
        case NextStateAfterError::none:
            break;
        case NextStateAfterError::inactive: {
            std::unique_lock<std::mutex> lock(m_state_mutex);
            advance_state(lock, State::inactive);
            break;
        }
        case NextStateAfterError::error: {
            std::unique_lock<std::mutex> lock(m_state_mutex);
            cancel_pending_waits(lock);
            break;
        }
    }
    if (m_config.error_handler) {
        m_config.error_handler(shared_from_this(), std::move(error));
    }
}

void SyncSession::cancel_pending_waits(std::unique_lock<std::mutex>& lock)
{
    auto download = std::move(m_download_completion_callbacks);
    auto upload = std::move(m_upload_completion_callbacks);
    lock.unlock();

    // Inform any queued-up completion handlers that they were cancelled.
    for (auto& callback : download)
        callback(util::error::operation_aborted);
    for (auto& callback : upload)
        callback(util::error::operation_aborted);
}

void SyncSession::handle_progress_update(uint64_t downloaded, uint64_t downloadable,
                                         uint64_t uploaded, uint64_t uploadable,
                                         uint64_t download_version, uint64_t snapshot_version)
{
    m_progress_notifier.update(downloaded, downloadable, uploaded, uploadable, download_version, snapshot_version);
}

void SyncSession::create_sync_session()
{
    if (m_session)
        return;

    sync::Session::Config session_config;
    session_config.changeset_cooker = m_config.transformer;
    session_config.encryption_key = m_config.realm_encryption_key;
    session_config.verify_servers_ssl_certificate = m_config.client_validate_ssl;
    session_config.ssl_trust_certificate_path = m_config.ssl_trust_certificate_path;
    session_config.ssl_verify_callback = m_config.ssl_verify_callback;
    session_config.multiplex_ident = m_multiplex_identity;

    if (m_config.authorization_header_name) {
        session_config.authorization_header_name = *m_config.authorization_header_name;
    }
    session_config.custom_http_headers = m_config.custom_http_headers;

    if (m_config.url_prefix) {
        session_config.url_prefix = *m_config.url_prefix;
    }

<<<<<<< HEAD
    if (m_force_client_reset) {
        std::string metadata_dir = SyncManager::shared().m_file_manager->get_state_directory();
        util::try_make_dir(metadata_dir);
        
        sync::Session::Config::ClientReset config;
        config.metadata_dir = metadata_dir;
        session_config.client_reset_config = config;
        if (m_config.client_reset_mode != ClientResetHandling::Recover)
            session_config.client_reset_config->recover_local_changes = false;
=======
    if (m_force_client_resync) {
        std::string metadata_dir = SyncManager::shared().m_file_manager->get_state_directory();
        util::try_make_dir(metadata_dir);

        sync::Session::Config::ClientReset config;
        config.metadata_dir = metadata_dir;
        if (m_config.client_resync_mode != ClientResyncMode::Recover)
            config.recover_local_changes = false;
        session_config.client_reset_config = config;
>>>>>>> 0e9ec872
    }

    m_session = m_client.make_session(m_realm_path, std::move(session_config));

    // The next time we get a token, call `bind()` instead of `refresh()`.
    m_session_has_been_bound = false;

    std::weak_ptr<SyncSession> weak_self = shared_from_this();

    // Configure the sync transaction callback.
    auto wrapped_callback = [this, weak_self](VersionID old_version, VersionID new_version) {
        if (auto self = weak_self.lock()) {
            if (m_sync_transact_callback) {
                m_sync_transact_callback(old_version, new_version);
            }
        }
    };
    m_session->set_sync_transact_callback(std::move(wrapped_callback));

    // Set up the wrapped progress handler callback
    m_session->set_progress_handler([weak_self](uint_fast64_t downloaded, uint_fast64_t downloadable,
                                                      uint_fast64_t uploaded, uint_fast64_t uploadable,
                                                      uint_fast64_t progress_version, uint_fast64_t snapshot_version) {
        if (auto self = weak_self.lock()) {
            self->handle_progress_update(downloaded, downloadable, uploaded,
                                         uploadable, progress_version, snapshot_version);
        }
    });

    // Sets up the connection state listener. This callback is used for both reporting errors as well as changes to the
    // connection state.
    m_session->set_connection_state_change_listener([weak_self](sync::Session::ConnectionState state,
                                                                const sync::Session::ErrorInfo* error) {
        // If the OS SyncSession object is destroyed, we ignore any events from the underlying Session as there is
        // nothing useful we can do with them.
        if (auto self = weak_self.lock()) {
            std::unique_lock<std::mutex> lock(self->m_state_mutex);
            auto old_state = self->m_connection_state;
            using cs = sync::Session::ConnectionState;
            switch (state) {
                case cs::disconnected: self->m_connection_state = ConnectionState::Disconnected; break;
                case cs::connecting:   self->m_connection_state = ConnectionState::Connecting;   break;
                case cs::connected:    self->m_connection_state = ConnectionState::Connected;    break;
                default: REALM_UNREACHABLE();
            }
            auto new_state = self->m_connection_state;
            lock.unlock();
            self->m_connection_change_notifier.invoke_callbacks(old_state, new_state);
            if (error) {
                self->handle_error(SyncError{error->error_code, std::move(error->detailed_message), error->is_fatal});
            }
        }
    });
}

void SyncSession::set_sync_transact_callback(std::function<sync::Session::SyncTransactCallback> callback)
{
    m_sync_transact_callback = std::move(callback);
}

void SyncSession::advance_state(std::unique_lock<std::mutex>& lock, const State& state)
{
    REALM_ASSERT(lock.owns_lock());
    REALM_ASSERT(&state != m_state);
    m_state = &state;
    m_state->enter_state(lock, *this);
}

void SyncSession::nonsync_transact_notify(sync::version_type version)
{
    m_progress_notifier.set_local_version(version);

    std::unique_lock<std::mutex> lock(m_state_mutex);
    m_state->nonsync_transact_notify(lock, *this, version);
}

void SyncSession::revive_if_needed()
{
    util::Optional<std::function<SyncBindSessionHandler>&> handler;
    {
        std::unique_lock<std::mutex> lock(m_state_mutex);
        if (m_state->revive_if_needed(lock, *this))
            handler = m_config.bind_session_handler;
    }
    if (handler)
        handler.value()(m_realm_path, m_config, shared_from_this());
}

void SyncSession::handle_reconnect()
{
    std::unique_lock<std::mutex> lock(m_state_mutex);
    m_state->handle_reconnect(lock, *this);
}

void SyncSession::log_out()
{
    std::unique_lock<std::mutex> lock(m_state_mutex);
    m_state->log_out(lock, *this);
}

void SyncSession::close()
{
    std::unique_lock<std::mutex> lock(m_state_mutex);
    m_state->close(lock, *this);
}

void SyncSession::unregister(std::unique_lock<std::mutex>& lock)
{
    REALM_ASSERT(lock.owns_lock());
    REALM_ASSERT(m_state == &State::inactive); // Must stop an active session before unregistering.

    lock.unlock();
    SyncManager::shared().unregister_session(m_realm_path);
}

void SyncSession::add_completion_callback(_impl::SyncProgressNotifier::NotifierType direction)
{
    bool is_download = direction == _impl::SyncProgressNotifier::NotifierType::download;

    int age_counter = m_completion_counter;
    std::weak_ptr<SyncSession> weak_self = shared_from_this();
    auto waiter = is_download ? &sync::Session::async_wait_for_download_completion
                              : &sync::Session::async_wait_for_upload_completion;
    (m_session.get()->*waiter)([age_counter, weak_self, is_download](std::error_code ec) {
        auto self = weak_self.lock();
        if (!self)
            return;
        std::unique_lock<std::mutex> lock(self->m_state_mutex);
        if (age_counter != self->m_completion_counter)
            return;
        auto callbacks = std::move(is_download ? self->m_download_completion_callbacks : self->m_upload_completion_callbacks);
        lock.unlock();
        for (auto& callback : callbacks)
            callback(ec);
    });
}

void SyncSession::wait_for_upload_completion(std::function<void(std::error_code)> callback)
{
    std::unique_lock<std::mutex> lock(m_state_mutex);
    if (m_upload_completion_callbacks.empty())
        m_state->wait_for_completion(*this, _impl::SyncProgressNotifier::NotifierType::upload);
    m_upload_completion_callbacks.push_back(std::move(callback));
}

void SyncSession::wait_for_download_completion(std::function<void(std::error_code)> callback)
{
    std::unique_lock<std::mutex> lock(m_state_mutex);
    if (m_download_completion_callbacks.empty())
        m_state->wait_for_completion(*this, _impl::SyncProgressNotifier::NotifierType::download);
    m_download_completion_callbacks.push_back(std::move(callback));
}

uint64_t SyncSession::register_progress_notifier(std::function<SyncProgressNotifierCallback> notifier,
                                                 NotifierType direction, bool is_streaming)
{
    return m_progress_notifier.register_callback(std::move(notifier), direction, is_streaming);
}

void SyncSession::unregister_progress_notifier(uint64_t token)
{
    m_progress_notifier.unregister_callback(token);
}

uint64_t SyncSession::register_connection_change_callback(std::function<ConnectionStateCallback> callback)
{
    return m_connection_change_notifier.add_callback(callback);
}

void SyncSession::unregister_connection_change_callback(uint64_t token)
{
    m_connection_change_notifier.remove_callback(token);
}

void SyncSession::refresh_access_token(std::string access_token, util::Optional<std::string> server_url)
{
    std::unique_lock<std::mutex> lock(m_state_mutex);
    if (!m_server_url && !server_url) {
        // The first time this method is called, the server URL must be provided.
        return;
    }
    m_state->refresh_access_token(lock, *this, std::move(access_token), server_url);
}

void SyncSession::override_server(std::string address, int port)
{
    std::unique_lock<std::mutex> lock(m_state_mutex);
    m_state->override_server(lock, *this, std::move(address), port);
}

void SyncSession::set_multiplex_identifier(std::string multiplex_identity)
{
    m_multiplex_identity = std::move(multiplex_identity);
}

SyncSession::PublicState SyncSession::get_public_state() const
{
    if (m_state == nullptr) {
        return PublicState::Inactive;
    } else if (m_state == &State::waiting_for_access_token) {
        return PublicState::WaitingForAccessToken;
    } else if (m_state == &State::active) {
        return PublicState::Active;
    } else if (m_state == &State::dying) {
        return PublicState::Dying;
    } else if (m_state == &State::inactive) {
        return PublicState::Inactive;
    }
    REALM_UNREACHABLE();
}

SyncSession::PublicState SyncSession::state() const
{
    std::unique_lock<std::mutex> lock(m_state_mutex);
    return get_public_state();
}

SyncSession::ConnectionState SyncSession::connection_state() const
{
    std::unique_lock<std::mutex> lock(m_state_mutex);
    return m_connection_state;
}

void SyncSession::update_configuration(SyncConfig new_config)
{
    while (true) {
        std::unique_lock<std::mutex> lock(m_state_mutex);
        if (m_state != &State::inactive) {
            // Changing the state releases the lock, which means that by the
            // time we reacquire the lock the state may have changed again
            // (either due to one of the callbacks being invoked or another
            // thread coincidentally doing something). We just attempt to keep
            // switching it to inactive until it stays there.
            advance_state(lock, State::inactive);
            continue;
        }

        REALM_ASSERT(m_state == &State::inactive);
        REALM_ASSERT(!m_session);
        REALM_ASSERT(m_config.user == new_config.user);
        REALM_ASSERT(m_config.reference_realm_url == new_config.reference_realm_url);
        REALM_ASSERT(m_config.is_partial == new_config.is_partial);
        m_config = std::move(new_config);
        break;
    }
    revive_if_needed();
}

// Represents a reference to the SyncSession from outside of the sync subsystem.
// We attempt to keep the SyncSession in an active state as long as it has an external reference.
class SyncSession::ExternalReference {
public:
    ExternalReference(std::shared_ptr<SyncSession> session) : m_session(std::move(session))
    {}

    ~ExternalReference()
    {
        m_session->did_drop_external_reference();
    }

private:
    std::shared_ptr<SyncSession> m_session;
};

std::shared_ptr<SyncSession> SyncSession::external_reference()
{
    std::unique_lock<std::mutex> lock(m_state_mutex);

    if (auto external_reference = m_external_reference.lock())
        return std::shared_ptr<SyncSession>(external_reference, this);

    auto external_reference = std::make_shared<ExternalReference>(shared_from_this());
    m_external_reference = external_reference;
    return std::shared_ptr<SyncSession>(external_reference, this);
}

std::shared_ptr<SyncSession> SyncSession::existing_external_reference()
{
    std::unique_lock<std::mutex> lock(m_state_mutex);

    if (auto external_reference = m_external_reference.lock())
        return std::shared_ptr<SyncSession>(external_reference, this);

    return nullptr;
}

void SyncSession::did_drop_external_reference()
{
    std::unique_lock<std::mutex> lock(m_state_mutex);

    // If the session is being resurrected we should not close the session.
    if (!m_external_reference.expired())
        return;

    m_state->close(lock, *this);
}

uint64_t SyncProgressNotifier::register_callback(std::function<SyncProgressNotifierCallback> notifier,
                                                 NotifierType direction, bool is_streaming)
{
    std::function<void()> invocation;
    uint64_t token_value = 0;
    {
        std::lock_guard<std::mutex> lock(m_mutex);
        token_value = m_progress_notifier_token++;
        NotifierPackage package{std::move(notifier), util::none, m_local_transaction_version,
            is_streaming, direction == NotifierType::download};
        if (!m_current_progress) {
            // Simply register the package, since we have no data yet.
            m_packages.emplace(token_value, std::move(package));
            return token_value;
        }
        bool skip_registration = false;
        invocation = package.create_invocation(*m_current_progress, skip_registration);
        if (skip_registration) {
            token_value = 0;
        } else {
            m_packages.emplace(token_value, std::move(package));
        }
    }
    invocation();
    return token_value;
}

void SyncProgressNotifier::unregister_callback(uint64_t token)
{
    std::lock_guard<std::mutex> lock(m_mutex);
    m_packages.erase(token);
}

void SyncProgressNotifier::update(uint64_t downloaded, uint64_t downloadable,
                                  uint64_t uploaded, uint64_t uploadable,
                                  uint64_t download_version, uint64_t snapshot_version)
{
    // Ignore progress messages from before we first receive a DOWNLOAD message
    if (download_version == 0)
        return;

    std::vector<std::function<void()>> invocations;
    {
        std::lock_guard<std::mutex> lock(m_mutex);
        m_current_progress = Progress{uploadable, downloadable, uploaded, downloaded, snapshot_version};

        for (auto it = m_packages.begin(); it != m_packages.end(); ) {
            bool should_delete = false;
            invocations.emplace_back(it->second.create_invocation(*m_current_progress, should_delete));
            it = should_delete ? m_packages.erase(it) : std::next(it);
        }
    }
    // Run the notifiers only after we've released the lock.
    for (auto& invocation : invocations)
        invocation();
}

void SyncProgressNotifier::set_local_version(uint64_t snapshot_version)
{
    std::lock_guard<std::mutex> lock(m_mutex);
    m_local_transaction_version = snapshot_version;
}

std::function<void()> SyncProgressNotifier::NotifierPackage::create_invocation(Progress const& current_progress, bool& is_expired)
{
    uint64_t transferrable;
    if (is_streaming) {
        transferrable = is_download ? current_progress.downloadable : current_progress.uploadable;
    }
    else if (captured_transferrable) {
        transferrable = *captured_transferrable;
    }
    else {
        if (is_download)
            captured_transferrable = current_progress.downloadable;
        else {
            // If the sync client has not yet processed all of the local
            // transactions then the uploadable data is incorrect and we should
            // not invoke the callback
            if (snapshot_version > current_progress.snapshot_version)
                return []{};
            captured_transferrable = current_progress.uploadable;
        }
        transferrable = *captured_transferrable;
    }

    uint64_t transferred = is_download ? current_progress.downloaded : current_progress.uploaded;
    // A notifier is expired if at least as many bytes have been transferred
    // as were originally considered transferrable.
    is_expired = !is_streaming && transferred >= transferrable;
    return [=, notifier=notifier] { notifier(transferred, transferrable); };
}

uint64_t SyncSession::ConnectionChangeNotifier::add_callback(std::function<ConnectionStateCallback> callback)
{
    std::lock_guard<std::mutex> lock(m_callback_mutex);
    auto token = m_next_token++;
    m_callbacks.push_back({std::move(callback), token});
    return token;
}

void SyncSession::ConnectionChangeNotifier::remove_callback(uint64_t token)
{
    Callback old;
    {
        std::lock_guard<std::mutex> lock(m_callback_mutex);
        auto it = find_if(begin(m_callbacks), end(m_callbacks),
                          [=](const auto& c) { return c.token == token; });
        if (it == end(m_callbacks)) {
            return;
        }

        size_t idx = distance(begin(m_callbacks), it);
        if (m_callback_index != npos) {
            if (m_callback_index >= idx)
                --m_callback_index;
        }
        --m_callback_count;

        old = std::move(*it);
        m_callbacks.erase(it);
    }
}

void SyncSession::ConnectionChangeNotifier::invoke_callbacks(ConnectionState old_state, ConnectionState new_state)
{
    std::unique_lock<std::mutex> lock(m_callback_mutex);
    m_callback_count = m_callbacks.size();
    for (++m_callback_index; m_callback_index < m_callback_count; ++m_callback_index) {
        // acquire a local reference to the callback so that removing the
        // callback from within it can't result in a dangling pointer
        auto cb = m_callbacks[m_callback_index].fn;
        lock.unlock();
        cb(old_state, new_state);
        lock.lock();
    }
    m_callback_index = npos;
}<|MERGE_RESOLUTION|>--- conflicted
+++ resolved
@@ -350,10 +350,6 @@
 struct sync_session_states::Inactive : public SyncSession::State {
     void enter_state(std::unique_lock<std::mutex>& lock, SyncSession& session) const override
     {
-<<<<<<< HEAD
-        auto download_waits = std::move(session.m_download_completion_callbacks);
-        auto upload_waits = std::move(session.m_upload_completion_callbacks);
-=======
         // Manually set the disconnected state. Sync would also do this, but
         // since the underlying SyncSession object already have been destroyed,
         // we are not able to get the callback.
@@ -365,7 +361,6 @@
         session.m_download_completion_callbacks.clear();
         session.m_upload_completion_callbacks.clear();
 
->>>>>>> 0e9ec872
         session.m_session = nullptr;
         session.unregister(lock); // releases lock
 
@@ -405,17 +400,10 @@
 const SyncSession::State& SyncSession::State::dying = Dying();
 const SyncSession::State& SyncSession::State::inactive = Inactive();
 
-<<<<<<< HEAD
-SyncSession::SyncSession(SyncClient& client, std::string realm_path, SyncConfig config, bool force_client_reset)
-: m_state(&State::inactive)
-, m_config(std::move(config))
-, m_force_client_reset(force_client_reset)
-=======
 SyncSession::SyncSession(SyncClient& client, std::string realm_path, SyncConfig config, bool force_client_resync)
 : m_state(&State::inactive)
 , m_config(std::move(config))
 , m_force_client_resync(force_client_resync)
->>>>>>> 0e9ec872
 , m_realm_path(std::move(realm_path))
 , m_client(client)
 {
@@ -485,16 +473,6 @@
     }
 
     if (error.is_client_reset_requested()) {
-<<<<<<< HEAD
-        switch (m_config.client_reset_mode) {
-            case ClientResetHandling::Manual:
-                break;
-            case ClientResetHandling::DiscardLocal:
-            case ClientResetHandling::Recover: {
-                {
-                    std::unique_lock<std::mutex> lock(m_state_mutex);
-                    m_force_client_reset = true;
-=======
         switch (m_config.client_resync_mode) {
             case ClientResyncMode::Manual:
                 break;
@@ -503,7 +481,6 @@
                 {
                     std::unique_lock<std::mutex> lock(m_state_mutex);
                     m_force_client_resync = true;
->>>>>>> 0e9ec872
 
                     ++m_completion_counter;
                     auto download_handlers = std::move(m_download_completion_callbacks);
@@ -694,17 +671,6 @@
         session_config.url_prefix = *m_config.url_prefix;
     }
 
-<<<<<<< HEAD
-    if (m_force_client_reset) {
-        std::string metadata_dir = SyncManager::shared().m_file_manager->get_state_directory();
-        util::try_make_dir(metadata_dir);
-        
-        sync::Session::Config::ClientReset config;
-        config.metadata_dir = metadata_dir;
-        session_config.client_reset_config = config;
-        if (m_config.client_reset_mode != ClientResetHandling::Recover)
-            session_config.client_reset_config->recover_local_changes = false;
-=======
     if (m_force_client_resync) {
         std::string metadata_dir = SyncManager::shared().m_file_manager->get_state_directory();
         util::try_make_dir(metadata_dir);
@@ -714,7 +680,6 @@
         if (m_config.client_resync_mode != ClientResyncMode::Recover)
             config.recover_local_changes = false;
         session_config.client_reset_config = config;
->>>>>>> 0e9ec872
     }
 
     m_session = m_client.make_session(m_realm_path, std::move(session_config));
