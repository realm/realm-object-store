--- conflicted
+++ resolved
@@ -71,16 +71,11 @@
     std::string refresh_token() const;
     void set_refresh_token(const std::string& token);
 
-<<<<<<< HEAD
     std::string access_token() const;
     void set_access_token(const std::string& token);
-=======
-    util::Optional<std::string> access_token() const;
-    void set_access_token(util::Optional<std::string>);
     
     std::string device_id() const;
     void set_device_id(const std::string&);
->>>>>>> ccd8b7f9
 
     void set_user_profile(const SyncUserProfile&);
 
