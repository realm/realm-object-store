////////////////////////////////////////////////////////////////////////////
//
// Copyright 2017 Realm Inc.
//
// Licensed under the Apache License, Version 2.0 (the "License");
// you may not use this file except in compliance with the License.
// You may obtain a copy of the License at
//
// http://www.apache.org/licenses/LICENSE-2.0
//
// Unless required by applicable law or agreed to in writing, software
// distributed under the License is distributed on an "AS IS" BASIS,
// WITHOUT WARRANTIES OR CONDITIONS OF ANY KIND, either express or implied.
// See the License for the specific language governing permissions and
// limitations under the License.
//
////////////////////////////////////////////////////////////////////////////

#include "sync/partial_sync.hpp"

#include "impl/collection_notifier.hpp"
#include "impl/notification_wrapper.hpp"
#include "impl/object_accessor_impl.hpp"
#include "impl/realm_coordinator.hpp"
#include "object_schema.hpp"
#include "results.hpp"
#include "shared_realm.hpp"
#include "sync/impl/work_queue.hpp"
#include "sync/subscription_state.hpp"
#include "sync/sync_config.hpp"
#include "sync/sync_session.hpp"

#include <realm/lang_bind_helper.hpp>
#include <realm/util/scope_exit.hpp>

#define __STDC_LIMIT_MACROS // See https://stackoverflow.com/a/3233069/1389357
#include <cstdint>

using namespace std::chrono;

namespace {

    // FIXME: Replace these methods with: https://github.com/realm/realm-core/pull/3259

    /// Turn a system time point value into the 64-bit integer representing ns since the Unix epoch.
    int64_t ns_since_unix_epoch(const system_clock::time_point& point)
    {
        return duration_cast<nanoseconds>(point.time_since_epoch()).count();
    }

    realm::Timestamp timestamp_now() {
<<<<<<< HEAD
        auto now = std::chrono::system_clock::now();
        auto sec = std::chrono::time_point_cast<std::chrono::seconds>(now);
        auto ns = static_cast<int32_t>(std::chrono::duration_cast<std::chrono::nanoseconds>(now - sec).count());
        return {sec.time_since_epoch().count(), ns};
=======
        int64_t ns_since_epoch = ns_since_unix_epoch(system_clock::now());
        int64_t s_arg = ns_since_epoch / static_cast<int64_t>(realm::Timestamp::nanoseconds_per_second);
        int32_t ns_arg = ns_since_epoch % realm::Timestamp::nanoseconds_per_second;
        return realm::Timestamp(s_arg, ns_arg);
>>>>>>> e11968fc
    }

    // Calculates the expiry date, claming at the high end if a timestamp overflows
    realm::Timestamp calculate_expiry_date(realm::Timestamp starting_time, int64_t user_ttl_ms) {

        // Short-circuit the common case and prevent a bunch of annoying edge cases in the below calculations
        // if a max value has been provided.
        if (user_ttl_ms == INT64_MAX) {
            return realm::Timestamp(INT64_MAX, realm::Timestamp::nanoseconds_per_second - 1);
        }

        // Get {sec, nanosec} pair representing `now`
        int64_t s_arg = starting_time.get_seconds();
        auto ns_arg = starting_time.get_nanoseconds();

        // Convert millisecond input to match Timestamp representation
        int64_t s_ttl = user_ttl_ms / 1000;
        auto ns_ttl = static_cast<int32_t>((user_ttl_ms % 1000) * 1000000);

        // Add user TTL to `now` but clamp at MAX if it overflows
        // Also handle the slightly complicated situation where the ns part doesn't overflow but
        // exceeds `nanoseconds_pr_second`.
        int64_t modified_s_arg = s_arg;
        int32_t modified_ns_arg = ns_arg + ns_ttl;

        // The nano-second part can never overflow the int32_t type itself as the maximum result
        // is `999.999.999ns + 999.999.999ns`, but we need to handle the case where it
        // exceeds `nanoseconds_pr_second`
        if (modified_ns_arg > realm::Timestamp::nanoseconds_per_second) {
            modified_s_arg++;
            modified_ns_arg = modified_ns_arg - realm::Timestamp::nanoseconds_per_second;
        }

        // Modify the seconds argument. Even if modified_ns_arg caused the addition of an extra second, we only
        // need to check for a normal overflow as the complicated case of INT64_MAX + 1 + INT64_MAX is
        // handled by the short-circuit at the top of this function.
        modified_s_arg = (modified_s_arg + s_ttl < modified_s_arg) ? INT64_MAX : modified_s_arg + s_ttl;

        return realm::Timestamp(modified_s_arg, modified_ns_arg);
    }
}

namespace realm {

namespace _impl {
using namespace ::realm::partial_sync;

void initialize_schema(Group& group)
{
    std::string result_sets_table_name = ObjectStore::table_name_for_object_type(result_sets_type_name);
    TableRef table = group.get_table(result_sets_table_name);
    if (!table) {
        // Create the schema required by Sync
        table = sync::create_table(group, result_sets_table_name);
        table->add_column(type_String, property_query);
        table->add_column(type_String, property_matches_property_name);
        table->add_column(type_Int, property_status);
        table->add_column(type_String, property_error_message);
        table->add_column(type_Int, property_query_parse_counter);
    }
    else {
        // The table already existed, so it should have all of the columns that are in the shared schema.
        REALM_ASSERT(table->get_column_index(property_query) != npos);
        REALM_ASSERT(table->get_column_index(property_matches_property_name) != npos);
        REALM_ASSERT(table->get_column_index(property_status) != npos);
        REALM_ASSERT(table->get_column_index(property_error_message) != npos);
        REALM_ASSERT(table->get_column_index(property_query_parse_counter) != npos);
    }

    // Add columns not required by Sync, but used by the bindings to offer better tracking of subscriptions.
    // These columns are not automatically added by the server, so we need to add them manually if needed.

    // Name used to uniquely identify a subscription. If a name isn't provided for a subscription one will be
    // autogenerated.
    if (table->get_column_index(property_name) == npos) {
        size_t idx = table->add_column(type_String, property_name);
        table->add_search_index(idx);
    }

    // Timestamp for when then the subscription is created. This should only be set the first time the subscription
    // is created.
    if (table->get_column_index(property_created_at) == npos) {
        table->add_column(type_Timestamp, property_created_at);
    }

    // Timestamp for when the subscription is either updated or someone resubscribes to it.
    if (table->get_column_index(property_updated_at) == npos) {
        table->add_column(type_Timestamp, property_updated_at);
    }

    // Relative time-to-live in milliseconds. This indicates the period from when a subscription was last updated
    // to when it isn't considered valid anymore and can be safely deleted. Realm will attempt to perform this
    // cleanup automatically either when the app is started or someone discards the subscription token for it.
    if (table->get_column_index(property_time_to_live) == npos) {
        table->add_column(type_Int, property_time_to_live, true); // null = infinite TTL
    }

    // Timestamp representing the fixed point in time when this subscription isn't valid anymore and can
    // be safely deleted. This value should be considered read-only from the perspective of any Bindings
    // and should never be modified by itself, but only updated whenever the `updatedAt` or `timefield is.
    if (table->get_column_index(property_expires_at) == npos) {
        table->add_column(type_Timestamp, property_expires_at, true); // null = Subscription never expires
    }

    // Remove any subscriptions no longer relevant
    cleanup_subscriptions(group, timestamp_now());
}

// A stripped-down version of WriteTransaction that can promote an existing read transaction
// and that notifies the sync session after committing a change.
class WriteTransactionNotifyingSync {
public:
    WriteTransactionNotifyingSync(Realm::Config const& config, SharedGroup& sg)
    : m_config(config)
    , m_shared_group(&sg)
    {
        if (m_shared_group->get_transact_stage() == SharedGroup::transact_Reading)
            LangBindHelper::promote_to_write(*m_shared_group);
        else
            m_shared_group->begin_write();
    }

    ~WriteTransactionNotifyingSync()
    {
        if (m_shared_group)
            m_shared_group->rollback();
    }

    SharedGroup::version_type commit()
    {
        REALM_ASSERT(m_shared_group);
        auto version = m_shared_group->commit();
        m_shared_group = nullptr;

        auto session = SyncManager::shared().get_session(m_config.path, *m_config.sync_config);
        SyncSession::Internal::nonsync_transact_notify(*session, version);
        return version;
    }

    void rollback()
    {
        REALM_ASSERT(m_shared_group);
        m_shared_group->rollback();
        m_shared_group = nullptr;
    }

    Group& get_group() const noexcept
    {
        REALM_ASSERT(m_shared_group);
        return _impl::SharedGroupFriend::get_group(*m_shared_group);
    }

private:
    Realm::Config const& m_config;
    SharedGroup* m_shared_group;
};

// Provides a convenient way for code in this file to access private details of `Realm`
// without having to add friend declarations for each individual use.
class PartialSyncHelper {
public:
    static decltype(auto) get_shared_group(Realm& realm)
    {
        return Realm::Internal::get_shared_group(realm);
    }

    static decltype(auto) get_coordinator(Realm& realm)
    {
        return Realm::Internal::get_coordinator(realm);
    }
};

struct RowHandover {
    RowHandover(Realm& realm, Row row)
    : source_shared_group(*PartialSyncHelper::get_shared_group(realm))
    , row(source_shared_group.export_for_handover(std::move(row)))
    , version(source_shared_group.pin_version())
    {
    }

    ~RowHandover()
    {
        // If the row isn't already null we've not been imported and the version pin will leak.
        REALM_ASSERT(!row);
    }

    SharedGroup& source_shared_group;
    std::unique_ptr<SharedGroup::Handover<Row>> row;
    VersionID version;
};

} // namespace _impl

namespace partial_sync {

InvalidRealmStateException::InvalidRealmStateException(const std::string& msg)
: std::logic_error(msg)
{}

ExistingSubscriptionException::ExistingSubscriptionException(const std::string& msg)
: std::runtime_error(msg)
{}

QueryTypeMismatchException::QueryTypeMismatchException(const std::string& msg)
: std::logic_error(msg)
{}

namespace {

template<typename F>
void with_open_shared_group(Realm::Config const& config, F&& function)
{
    std::unique_ptr<Replication> history;
    std::unique_ptr<SharedGroup> sg;
    std::unique_ptr<Group> read_only_group;
    Realm::open_with_config(config, history, sg, read_only_group, nullptr);

    function(*sg);
}

struct ResultSetsColumns {
    ResultSetsColumns(Table& table, std::string const& matches_property_name)
    {
        name = table.get_column_index(property_name);
        REALM_ASSERT(name != npos);

        query = table.get_column_index(property_query);
        REALM_ASSERT(query != npos);

        this->matches_property_name = table.get_column_index(property_matches_property_name);
        REALM_ASSERT(this->matches_property_name != npos);

        created_at = table.get_column_index(property_created_at);
        REALM_ASSERT(created_at != npos);

        updated_at = table.get_column_index(property_updated_at);
        REALM_ASSERT(updated_at != npos);

        expires_at = table.get_column_index(property_expires_at);
        REALM_ASSERT(expires_at != npos);

        time_to_live = table.get_column_index(property_time_to_live);
        REALM_ASSERT(time_to_live != npos);

        // This may be `npos` if the column does not yet exist.
        matches_property = table.get_column_index(matches_property_name);
    }

    size_t name;
    size_t query;
    size_t matches_property_name;
    size_t matches_property;
    size_t created_at;
    size_t updated_at;
    size_t expires_at;
    size_t time_to_live;
};

// Performs the logic of actually writing the subscription (if needed) to the Realm and making sure
// that the `matches_property` field is setup correctly. This method will throw if the query cannot
// be serialized or the name is already used by another subscription.
//
// The row of the resulting subscription is returned. If an old subscription exists that matches
// the one about to be created, a new subscription is not created, but the old one is returned
// instead.
//
// If `update = true` and  if a subscription with `name` already exists, its query and time_to_live
// will be updated instead of an exception being thrown if the query parsed in was different than
// the persisted query.
RowExpr write_subscription(std::string const& object_type, std::string const& name, std::string const& query,
        util::Optional<int64_t> time_to_live_ms, bool update, Group& group)
{
    Timestamp now = timestamp_now();
    auto matches_property = std::string(object_type) + "_matches";

    auto table = ObjectStore::table_for_object_type(group, result_sets_type_name);
    ResultSetsColumns columns(*table, matches_property);

    // Update schema if needed.
    if (columns.matches_property == npos) {
        auto target_table = ObjectStore::table_for_object_type(group, object_type);
        columns.matches_property = table->add_column_link(type_LinkList, matches_property, *target_table);
    }
    else {
        // FIXME: Validate that the column type and link target are correct.
    }

    // Find existing subscription (if any)
    auto row_ndx = table->find_first_string(columns.name, name);
    if (row_ndx != npos) {
        // If an subscription exist, we only update the query and TTL if allowed to.
        // TODO: Consider how Binding API's are going to use this. It might make sense to disallow
        // updating TTL using this API and instead require updates to TTL to go through a managed Subscription.
        if (update) {
            // Check that we don't replace the existing query with a query on a new type.
            // There is nothing that prevents Sync from handling this, but allowing it
            // will complicate Binding API's, so for now it is disallowed.
            auto existing_matching_property = table->get_string(columns.matches_property_name, row_ndx);
            if (existing_matching_property != matches_property) {
                throw QueryTypeMismatchException(util::format("Replacing an existing query with a query on "
                                                              "a different type is not allowed: %1 vs. %2",
                                                              existing_matching_property, matches_property));
            }

            table->set_string(columns.query, row_ndx, query);
            if (time_to_live_ms) {
                table->set_int(columns.time_to_live, row_ndx, time_to_live_ms.value());
            }
            else {
                table->set_null(columns.time_to_live, row_ndx);
            }
        }
        else {
            StringData existing_query = table->get_string(columns.query, row_ndx);
            if (existing_query != query)
                throw ExistingSubscriptionException(util::format("An existing subscription exists with the same name, "
                                                                 "but a different query ('%1' vs '%2').",
                                                                 existing_query, query));

            StringData existing_matches_property = table->get_string(columns.matches_property_name, row_ndx);
            if (existing_matches_property != matches_property)
                throw ExistingSubscriptionException(util::format("An existing subscription exists with the same name, "
                                                                 "but a different result type ('%1' vs '%2').",
                                                                 existing_matches_property, matches_property));
        }

    }
    else {
        // No existing subscription was found. Create a new one
        row_ndx = sync::create_object(group, *table);
        table->set_string(columns.name, row_ndx, name);
        table->set_string(columns.query, row_ndx, query);
        table->set_string(columns.matches_property_name, row_ndx, matches_property);
        table->set_timestamp(columns.created_at, row_ndx, now);
        if (time_to_live_ms) {
            table->set_int(columns.time_to_live, row_ndx, time_to_live_ms.value());
        }
        else {
            table->set_null(columns.time_to_live, row_ndx);
        }
    }

    // Always set updated_at/expires_at when a subscription is touched, no matter if it is new, updated or someone just
    // resubscribes.
    table->set_timestamp(columns.updated_at, row_ndx, now);
    if (table->is_null(columns.time_to_live, row_ndx)) {
        table->set_null(columns.expires_at, row_ndx);
    }
    else {
        table->set_timestamp(columns.expires_at, row_ndx, calculate_expiry_date(now, table->get_int(columns.time_to_live, row_ndx)));
    }

    // Fetch subscription first and return it. Cleanup needs to be performed after as it might delete subscription
    // causing the row_ndx to change.
    RowExpr subscription = table->get(row_ndx);
    cleanup_subscriptions(group, now);
    return subscription;
}

void enqueue_registration(Realm& realm, std::string object_type, std::string query, std::string name, util::Optional<int64_t> time_to_live,
        bool update, std::function<void(std::exception_ptr)> callback)
{
    auto config = realm.config();

    auto& work_queue = _impl::PartialSyncHelper::get_coordinator(realm).partial_sync_work_queue();
    work_queue.enqueue([object_type=std::move(object_type), query=std::move(query), name=std::move(name),
                        callback=std::move(callback), config=std::move(config), time_to_live=std::move(time_to_live), update=std::move(update)] {
        try {
            with_open_shared_group(config, [&](SharedGroup& sg) {
                _impl::WriteTransactionNotifyingSync write(config, sg);
                write_subscription(object_type, name, query, time_to_live, update, write.get_group());
                write.commit();
            });
        } catch (...) {
            callback(std::current_exception());
            return;
        }

        callback(nullptr);
    });
}

void enqueue_unregistration(Object result_set, std::function<void()> callback)
{
    auto realm = result_set.realm();
    auto config = realm->config();
    auto& work_queue = _impl::PartialSyncHelper::get_coordinator(*realm).partial_sync_work_queue();

    // Export a reference to the __ResultSets row so we can hand it to the worker thread.
    // We store it in a shared_ptr as it would otherwise prevent the lambda from being copyable,
    // which `std::function` requires.
    auto handover = std::make_shared<_impl::RowHandover>(*realm, result_set.row());

    work_queue.enqueue([handover=std::move(handover), callback=std::move(callback),
                        config=std::move(config)] () {
        with_open_shared_group(config, [&](SharedGroup& sg) {
            // Import handed-over object.
            sg.begin_read(handover->version);
            Row row = *sg.import_from_handover(std::move(handover->row));
            sg.unpin_version(handover->version);

            _impl::WriteTransactionNotifyingSync write(config, sg);
            if (row.is_attached()) {
                row.move_last_over();
                write.commit();
            }
            else {
                write.rollback();
            }
        });
        callback();
    });
}

std::string default_name_for_query(const std::string& query, const std::string& object_type)
{
    return util::format("[%1] %2", object_type, query);
}

} // unnamed namespace


struct Subscription::Notifier : public _impl::CollectionNotifier {
    enum State {
        Creating,
        Complete,
        Removed,
    };

    Notifier(std::shared_ptr<Realm> realm)
    : _impl::CollectionNotifier(std::move(realm))
    , m_coordinator(&_impl::PartialSyncHelper::get_coordinator(*get_realm()))
    {
    }

    void release_data() noexcept override { }
    void run() override
    {
        std::unique_lock<std::mutex> lock(m_mutex);
        if (m_has_results_to_deliver) {
            // Mark the object as being modified so that CollectionNotifier is aware
            // that there are changes to deliver.
            m_changes.modify(0);
        }
    }

    void deliver(SharedGroup&) override
    {
        std::unique_lock<std::mutex> lock(m_mutex);
        m_error = m_pending_error;
        m_pending_error = nullptr;

        m_state = m_pending_state;
        m_has_results_to_deliver = false;
    }

    void finished_subscribing(std::exception_ptr error)
    {
        {
            std::unique_lock<std::mutex> lock(m_mutex);
            m_pending_error = error;
            m_pending_state = Complete;
            m_has_results_to_deliver = true;
        }

        // Trigger processing of change notifications.
        m_coordinator->wake_up_notifier_worker();
    }

    void finished_unsubscribing()
    {
        {
            std::unique_lock<std::mutex> lock(m_mutex);

            m_pending_state = Removed;
            m_has_results_to_deliver = true;
        }

        // Trigger processing of change notifications.
        m_coordinator->wake_up_notifier_worker();
    }

    std::exception_ptr error() const
    {
        std::unique_lock<std::mutex> lock(m_mutex);
        return m_error;
    }

    State state() const
    {
        std::unique_lock<std::mutex> lock(m_mutex);
        return m_state;
    }

private:
    void do_attach_to(SharedGroup&) override { }
    void do_detach_from(SharedGroup&) override { }

    void do_prepare_handover(SharedGroup&) override
    {
        add_changes(std::move(m_changes));
    }

    bool do_add_required_change_info(_impl::TransactionChangeInfo&) override { return false; }
    bool prepare_to_deliver() override { return m_has_results_to_deliver; }

    _impl::RealmCoordinator *m_coordinator;

    mutable std::mutex m_mutex;
    _impl::CollectionChangeBuilder m_changes;
    std::exception_ptr m_pending_error = nullptr;
    std::exception_ptr m_error = nullptr;
    bool m_has_results_to_deliver = false;

    State m_state = Creating;
    State m_pending_state = Creating;
};


void cleanup_subscriptions(Group& group, Timestamp now) {
    // Remove all subscriptions no longer considered "active"
    // "inactive" is currently defined as any subscription with an `expires_at` < now()`
    //
    // Note, that we do not check if someone is actively using the subscription right now (this
    // is also hard to get right). This does leave some loop holes where a subscription might be
    // removed while still in use. E.g. consider a Kiosk app showing a screen 24/7 with a background
    // job that accidentially triggers the cleanup codepath. This case is considered rare, but should
    // still be documented.
    auto table = ObjectStore::table_for_object_type(group, result_sets_type_name);

    size_t expires_at_col_ndx = table->get_column_index(property_expires_at);
    TableView results = table->where().less(expires_at_col_ndx, now).find_all();
    results.clear(RemoveMode::unordered);
}

Subscription subscribe(Results const& results, util::Optional<std::string> user_provided_name, util::Optional<int64_t> time_to_live_ms, bool update)
{
    auto realm = results.get_realm();

    auto sync_config = realm->config().sync_config;
    if (!sync_config || !sync_config->is_partial)
        throw InvalidRealmStateException("A Subscription can only be created in a Query-based Realm.");

    auto query = results.get_query().get_description(); // Throws if the query cannot be serialized.
    query += " " + results.get_descriptor_ordering().get_description(results.get_query().get_table());

    std::string name = user_provided_name ? std::move(*user_provided_name)
                                          : default_name_for_query(query, results.get_object_type());

    Subscription subscription(name, results.get_object_type(), realm);
    std::weak_ptr<Subscription::Notifier> weak_notifier = subscription.m_notifier;
    enqueue_registration(*realm, results.get_object_type(), std::move(query), std::move(name), std::move(time_to_live_ms), std::move(update),
                         [weak_notifier=std::move(weak_notifier)](std::exception_ptr error) {
        if (auto notifier = weak_notifier.lock())
            notifier->finished_subscribing(error);
    });
    return subscription;
}

RowExpr subscribe_blocking(Results const& results, util::Optional<std::string> user_provided_name, util::Optional<int64_t> time_to_live_ms, bool update)
{

    auto realm = results.get_realm();
    if (!realm->is_in_transaction()) {
        throw InvalidRealmStateException("The subscription can only be created inside a write transaction.");
    }
    auto sync_config = realm->config().sync_config;
    if (!sync_config || !sync_config->is_partial) {
        throw InvalidRealmStateException("A Subscription can only be created in a Query-based Realm.");
    }

    auto query = results.get_query().get_description(); // Throws if the query cannot be serialized.
    query += " " + results.get_descriptor_ordering().get_description(results.get_query().get_table());
    std::string name = user_provided_name ? std::move(*user_provided_name)
                                          : default_name_for_query(query, results.get_object_type());
    return write_subscription(results.get_object_type(), name, query, time_to_live_ms, update, realm->read_group());
}

void unsubscribe(Subscription& subscription)
{
    if (auto result_set_object = subscription.result_set_object()) {
        // The subscription has its result set object, so we can queue up the unsubscription immediately.
        std::weak_ptr<Subscription::Notifier> weak_notifier = subscription.m_notifier;
        enqueue_unregistration(*result_set_object, [weak_notifier=std::move(weak_notifier)]() {
            if (auto notifier = weak_notifier.lock())
                notifier->finished_unsubscribing();
        });
        return;
    }

    switch (subscription.state()) {
        case SubscriptionState::Creating: {
            // The result set object is in the process of being created. Try unsubscribing again once it exists.
            auto token = std::make_shared<SubscriptionNotificationToken>();
            *token = subscription.add_notification_callback([token, &subscription] () {
                if (subscription.state() == SubscriptionState::Creating)
                    return;

                unsubscribe(subscription);

                // Invalidate the notification token so we do not receive further callbacks.
                *token = SubscriptionNotificationToken();
            });
            return;
        }

        case SubscriptionState::Error:
            // We encountered an error when creating the subscription. There's nothing to remove, so just
            // mark the subscription as removed.
            subscription.m_notifier->finished_unsubscribing();
            break;

        case SubscriptionState::Invalidated:
            // Nothing to do. We have already removed the subscription.
            break;

        case SubscriptionState::Pending:
        case SubscriptionState::Complete:
            // This should not be reachable as these states require the result set object to exist.
            REALM_ASSERT(false);
            break;
    }
}

void unsubscribe(Object&& subscription)
{
    REALM_ASSERT(subscription.get_object_schema().name == result_sets_type_name);
    auto realm = subscription.realm();
    enqueue_unregistration(std::move(subscription), [=] {
        // The partial sync worker thread bypasses the normal machinery which
        // would trigger notifications since it does its own notification things
        // in the other cases, so manually trigger it here.
        _impl::PartialSyncHelper::get_coordinator(*realm).wake_up_notifier_worker();
    });
}

Subscription::Subscription(std::string name, std::string object_type, std::shared_ptr<Realm> realm)
: m_object_schema(realm->read_group(), result_sets_type_name)
{
    // FIXME: Why can't I do this in the initializer list?
    m_notifier = std::make_shared<Notifier>(realm);
    _impl::RealmCoordinator::register_notifier(m_notifier);

    auto matches_property = std::string(object_type) + "_matches";

    TableRef table = ObjectStore::table_for_object_type(realm->read_group(), result_sets_type_name);
    Query query = table->where();
    query.equal(m_object_schema.property_for_name("name")->table_column, name);
    query.equal(m_object_schema.property_for_name("matches_property")->table_column, matches_property);
    m_result_sets = Results(std::move(realm), std::move(query));
}

Subscription::~Subscription() = default;
Subscription::Subscription(Subscription&&) = default;
Subscription& Subscription::operator=(Subscription&&) = default;

SubscriptionNotificationToken Subscription::add_notification_callback(std::function<void ()> callback)
{
    auto result_sets_token = m_result_sets.add_notification_callback([callback] (CollectionChangeSet, std::exception_ptr) {
        callback();
    });
    NotificationToken registration_token(m_notifier, m_notifier->add_callback([callback] (CollectionChangeSet, std::exception_ptr) {
        callback();
    }));
    return SubscriptionNotificationToken{std::move(registration_token), std::move(result_sets_token)};
}

util::Optional<Object> Subscription::result_set_object() const
{
    if (m_notifier->state() == Notifier::Complete) {
        if (auto row = m_result_sets.first())
            return Object(m_result_sets.get_realm(), m_object_schema, *row);
    }

    return util::none;
}

SubscriptionState Subscription::state() const
{
    switch (m_notifier->state()) {
        case Notifier::Creating:
            return SubscriptionState::Creating;
        case Notifier::Removed:
            return SubscriptionState::Invalidated;
        case Notifier::Complete:
            break;
    }

    if (m_notifier->error())
        return SubscriptionState::Error;

    if (auto object = result_set_object()) {
        CppContext context;
        auto value = any_cast<int64_t>(object->get_property_value<util::Any>(context, "status"));
        return (SubscriptionState)value;
    }

    // We may not have an object even if the subscription has completed if the completion callback fired
    // but the result sets callback is yet to fire.
    return SubscriptionState::Creating;
}

std::exception_ptr Subscription::error() const
{
    if (auto error = m_notifier->error())
        return error;

    if (auto object = result_set_object()) {
        CppContext context;
        auto message = any_cast<std::string>(object->get_property_value<util::Any>(context, "error_message"));
        if (message.size())
            return make_exception_ptr(std::runtime_error(message));
    }

    return nullptr;
}

} // namespace partial_sync
} // namespace realm<|MERGE_RESOLUTION|>--- conflicted
+++ resolved
@@ -49,17 +49,10 @@
     }
 
     realm::Timestamp timestamp_now() {
-<<<<<<< HEAD
         auto now = std::chrono::system_clock::now();
         auto sec = std::chrono::time_point_cast<std::chrono::seconds>(now);
         auto ns = static_cast<int32_t>(std::chrono::duration_cast<std::chrono::nanoseconds>(now - sec).count());
         return {sec.time_since_epoch().count(), ns};
-=======
-        int64_t ns_since_epoch = ns_since_unix_epoch(system_clock::now());
-        int64_t s_arg = ns_since_epoch / static_cast<int64_t>(realm::Timestamp::nanoseconds_per_second);
-        int32_t ns_arg = ns_since_epoch % realm::Timestamp::nanoseconds_per_second;
-        return realm::Timestamp(s_arg, ns_arg);
->>>>>>> e11968fc
     }
 
     // Calculates the expiry date, claming at the high end if a timestamp overflows
