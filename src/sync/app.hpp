////////////////////////////////////////////////////////////////////////////
//
// Copyright 2020 Realm Inc.
//
// Licensed under the Apache License, Version 2.0 (the "License");
// you may not use this file except in compliance with the License.
// You may obtain a copy of the License at
//
// http://www.apache.org/licenses/LICENSE-2.0
//
// Unless required by applicable law or agreed to in writing, software
// distributed under the License is distributed on an "AS IS" BASIS,
// WITHOUT WARRANTIES OR CONDITIONS OF ANY KIND, either express or utilied.
// See the License for the specific language governing permissions and
// limitations under the License.
//
////////////////////////////////////////////////////////////////////////////

#ifndef REALM_APP_HPP
#define REALM_APP_HPP

#include "sync/auth_request_client.hpp"
#include "sync/app_service_client.hpp"
#include "sync/app_credentials.hpp"
#include "sync/generic_network_transport.hpp"

#include <realm/object_id.hpp>
#include <realm/util/optional.hpp>

namespace realm {

class SyncUser;
class SyncSession;

namespace app {

class RemoteMongoClient;
class AppServiceClient;

/// The `App` has the fundamental set of methods for communicating with a MongoDB Realm application backend.
///
/// This class provides access to login and authentication.
///
/// Using `remote_mongo_client`, you can retrieve `RemoteMongoClient` for reading
/// and writing on the database.
///
/// You can also use it to execute [Functions](https://docs.mongodb.com/stitch/functions/).
class App : std::enable_shared_from_this<App>, public AuthRequestClient {
public:
    struct Config {
        std::string app_id;
        GenericNetworkTransport::NetworkTransportFactory transport_generator;
        util::Optional<std::string> base_url;
        util::Optional<std::string> local_app_name;
        util::Optional<std::string> local_app_version;
        util::Optional<uint64_t> default_request_timeout_ms;
    };

    App(const Config& config);
    App() = default;
    App(const App&) = default;
    App(App&&) noexcept = default;
    App& operator=(App const&) = default;
    App& operator=(App&&) = default;


    const std::string& app_id() const {
        return m_config.app_id;
    }

    const std::string& base_url() const {
        return m_base_url;
    }

    const Config& config() const {
        return m_config;
    }
    
    /// Get the last used user.
    std::shared_ptr<SyncUser> current_user() const;
    std::vector<std::shared_ptr<SyncUser>> all_users() const;

    /// A struct representing a user API key as returned by the App server.
    struct UserAPIKey {
        // The ID of the key.
        ObjectId id;

        /// The actual key. Will only be included in
        /// the response when an API key is first created.
        util::Optional<std::string> key;

        /// The name of the key.
        std::string name;

        /// Whether or not the key is disabled.
        bool disabled;
    };

    /// A client for the user API key authentication provider which
    /// can be used to create and modify user API keys. This
    /// client should only be used by an authenticated user.
    class UserAPIKeyProviderClient {
    public:
        /// Creates a user API key that can be used to authenticate as the current user.
        /// @param name The name of the API key to be created.
        /// @param completion_block A callback to be invoked once the call is complete.
        void create_api_key(const std::string& name, std::shared_ptr<SyncUser> user,
                            std::function<void(UserAPIKey, util::Optional<AppError>)> completion_block);

        /// Fetches a user API key associated with the current user.
        /// @param id The id of the API key to fetch.
        /// @param completion_block A callback to be invoked once the call is complete.
        void fetch_api_key(const realm::ObjectId& id, std::shared_ptr<SyncUser> user,
                           std::function<void(UserAPIKey, util::Optional<AppError>)> completion_block);

        /// Fetches the user API keys associated with the current user.
        /// @param completion_block A callback to be invoked once the call is complete.
        void fetch_api_keys(std::shared_ptr<SyncUser> user,
                            std::function<void(std::vector<UserAPIKey>, Optional<AppError>)> completion_block);

        /// Deletes a user API key associated with the current user.
        /// @param id The id of the API key to delete.
        /// @param user The user to perform this operation.
        /// @param completion_block A callback to be invoked once the call is complete.
        void delete_api_key(const realm::ObjectId& id, std::shared_ptr<SyncUser> user,
                            std::function<void(Optional<AppError>)> completion_block);

        /// Enables a user API key associated with the current user.
        /// @param id The id of the API key to enable.
        /// @param user The user to perform this operation.
        /// @param completion_block A callback to be invoked once the call is complete.
        void enable_api_key(const realm::ObjectId& id, std::shared_ptr<SyncUser> user,
                            std::function<void(util::Optional<AppError>)> completion_block);

        /// Disables a user API key associated with the current user.
        /// @param id The id of the API key to disable.
        /// @param user The user to perform this operation.
        /// @param completion_block A callback to be invoked once the call is complete.
        void disable_api_key(const realm::ObjectId& id, std::shared_ptr<SyncUser> user,
                             std::function<void(util::Optional<AppError>)> completion_block);

    private:
        friend class App;
        UserAPIKeyProviderClient(AuthRequestClient& auth_request_client)
        : m_auth_request_client(auth_request_client)
        {
        }

        std::string url_for_path(const std::string& path) const;
        AuthRequestClient& m_auth_request_client;
    };

    /// A client for the username/password authentication provider which
    /// can be used to obtain a credential for logging in,
    /// and to perform requests specifically related to the username/password provider.
    ///
    class UsernamePasswordProviderClient {
    public:

        /// Registers a new email identity with the username/password provider,
        /// and sends a confirmation email to the provided address.
        /// @param email The email address of the user to register.
        /// @param password The password that the user created for the new username/password identity.
        /// @param completion_block A callback to be invoked once the call is complete.
        void register_email(const std::string& email,
                            const std::string& password,
                            std::function<void(util::Optional<AppError>)> completion_block);

        /// Confirms an email identity with the username/password provider.
        /// @param token The confirmation token that was emailed to the user.
        /// @param token_id The confirmation token id that was emailed to the user.
        /// @param completion_block A callback to be invoked once the call is complete.
        void confirm_user(const std::string& token,
                          const std::string& token_id,
                          std::function<void(util::Optional<AppError>)> completion_block);

        /// Re-sends a confirmation email to a user that has registered but
        /// not yet confirmed their email address.
        /// @param email The email address of the user to re-send a confirmation for.
        /// @param completion_block A callback to be invoked once the call is complete.
        void resend_confirmation_email(const std::string& email,
                                       std::function<void(util::Optional<AppError>)> completion_block);
        void send_reset_password_email(const std::string& email,
                                       std::function<void(util::Optional<AppError>)> completion_block);

        /// Resets the password of an email identity using the
        /// password reset token emailed to a user.
        /// @param password The desired new password.
        /// @param token The password reset token that was emailed to the user.
        /// @param token_id The password reset token id that was emailed to the user.
        /// @param completion_block A callback to be invoked once the call is complete.
        void reset_password(const std::string& password,
                            const std::string& token,
                            const std::string& token_id,
                            std::function<void(util::Optional<AppError>)> completion_block);

        /// Resets the password of an email identity using the
        /// password reset function set up in the application.
        ///
        /// TODO: Add an overloaded version of this method that takes
        /// TODO: raw, non-serialized args.
        /// @param email The email address of the user.
        /// @param password The desired new password.
        /// @param args A pre-serialized list of arguments. Must be a JSON array.
        /// @param completion_block A callback to be invoked once the call is complete.
        void call_reset_password_function(const std::string& email,
                                          const std::string& password,
                                          const std::string& args,
                                          std::function<void(util::Optional<AppError>)> completion_block);
    private:
        friend class App;
        UsernamePasswordProviderClient(App* app)
        : m_parent(app)
        {
            REALM_ASSERT(app);
        }
        App* m_parent;
    };

    /// Log in a user and asynchronously retrieve a user object.
    /// If the log in completes successfully, the completion block will be called, and a
    /// `SyncUser` representing the logged-in user will be passed to it. This user object
    /// can be used to open `Realm`s and retrieve `SyncSession`s. Otherwise, the
    /// completion block will be called with an error.
    ///
    /// @param credentials A `SyncCredentials` object representing the user to log in.
    /// @param completion_block A callback block to be invoked once the log in completes.
    void log_in_with_credentials(const AppCredentials& credentials,
<<<<<<< HEAD
                                 std::function<void(std::shared_ptr<SyncUser>, util::Optional<AppError>)> completion_block) const;


    /// Logout the current user.
    void log_out(std::function<void(util::Optional<AppError>)>) const;
=======
                                 std::function<void(std::shared_ptr<SyncUser>, Optional<AppError>)> completion_block);

    /// Logout the current user.
    void log_out(std::function<void(Optional<AppError>)>);
>>>>>>> 17bbbd39
            
    /// Refreshes the custom data for a specified user
    /// @param sync_user The user you want to refresh
    void refresh_custom_data(std::shared_ptr<SyncUser> sync_user,
                             std::function<void(util::Optional<AppError>)>);

    /// Log out the given user if they are not already logged out.
<<<<<<< HEAD
    void log_out(std::shared_ptr<SyncUser> user, std::function<void(util::Optional<AppError>)> completion_block) const;
=======
    void log_out(std::shared_ptr<SyncUser> user, std::function<void(Optional<AppError>)> completion_block);
>>>>>>> 17bbbd39
    
    /// Links the currently authenticated user with a new identity, where the identity is defined by the credential
    /// specified as a parameter. This will only be successful if this `SyncUser` is the currently authenticated
    /// with the client from which it was created. On success the user will be returned with the new identity.
    ///
    /// @param user The user which will have the credentials linked to, the user must be logged in
    /// @param credentials The `AppCredentials` used to link the user to a new identity.
    /// @param completion_block The completion handler to call when the linking is complete.
    ///                         If the operation is  successful, the result will contain the original
    ///                         `SyncUser` object representing the user.
    void link_user(std::shared_ptr<SyncUser> user, const AppCredentials& credentials,
<<<<<<< HEAD
                   std::function<void(std::shared_ptr<SyncUser>, util::Optional<AppError>)> completion_block) const;
=======
                   std::function<void(std::shared_ptr<SyncUser>, Optional<AppError>)> completion_block);
>>>>>>> 17bbbd39

    /// Switches the active user with the specified one. The user must
    /// exist in the list of all users who have logged into this application, and
    /// the user must be currently logged in, otherwise this will throw an
    /// AppError.
    ///
    /// @param user The user to switch to
    /// @returns A shared pointer to the new current user
    std::shared_ptr<SyncUser> switch_user(std::shared_ptr<SyncUser> user) const;
    
    /// Logs out and removes the provided user
    /// this is a local operation and does not invoke any server side function
    /// @param user the user to remove
    /// @param completion_block Will return an error if the user is not found
    void remove_user(std::shared_ptr<SyncUser> user,
<<<<<<< HEAD
                     std::function<void(util::Optional<AppError>)> completion_block) const;
=======
                     std::function<void(Optional<AppError>)> completion_block);
>>>>>>> 17bbbd39

    // Get a provider client for the given class type.
    template <class T>
    T provider_client() {
        return T(this);
    }

    /// Retrieves a general-purpose service client for the Stitch service
    RemoteMongoClient remote_mongo_client(); 

    class Internal {
        friend class realm::SyncSession;

        static const std::string& sync_route(const App& app) {
            return app.m_sync_route;
        }
    };

    // Expose some internal functionality to testing code.
    class OnlyForTesting {
    public:
        static void set_sync_route(App& app, std::string sync_route) {
            app.m_sync_route = std::move(sync_route);
        }
    };

    /// Retrieves a general-purpose service client for the Realm Cloud service
    /// @param service_name The name of the cluster
    RemoteMongoClient remote_mongo_client(const std::string& service_name);
    
private:
<<<<<<< HEAD
    friend class Internal;
    friend class OnlyForTesting;
    Config m_config;
    std::string m_base_url;
=======
    struct AppMetadata {
        AppMetadata() {}
        AppMetadata(const std::string& deployment_model,
                    const std::string& location,
                    const std::string& hostname,
                    const std::string& ws_hostname) :
        m_deployment_model(deployment_model),
        m_location(location),
        m_hostname(hostname),
        m_ws_hostname(ws_hostname) {}
        AppMetadata(AppMetadata&&) = default;
        AppMetadata& operator=(AppMetadata&&) = default;
    private:
        friend class App;
        std::string m_deployment_model;
        std::string m_location;
        std::string m_hostname;
        std::string m_ws_hostname;
    };

    Config m_config;
    util::Optional<AppMetadata> m_metadata;
>>>>>>> 17bbbd39
    std::string m_base_route;
    std::string m_app_route;
    std::string m_auth_route;
    std::string m_sync_route;
    uint64_t m_request_timeout_ms;
    
    /// Refreshes the access token for a specified `SyncUser`
    /// @param completion_block Passes an error should one occur.
    void refresh_access_token(std::shared_ptr<SyncUser> sync_user,
                              std::function<void(util::Optional<AppError>)> completion_block) const;


    /// Checks if an auth failure has taken place and if so it will attempt to refresh the
    /// access token and then perform the orginal request again with the new access token
    /// @param error The error to check for auth failures
    /// @param response The original response to pass back should this not be an auth error
    /// @param request The request to perform
    /// @param completion_block returns the original response in the case it is not an auth error, or if a failure occurs,
    /// if the refresh was a success the newly attempted response will be passed back
    void handle_auth_failure(const AppError& error,
                             const Response& response,
                             Request request,
                             std::shared_ptr<SyncUser> sync_user,
                             std::function<void (Response)> completion_block) const;


    std::string url_for_path(const std::string& path) const override;

    void init_app_metadata(std::function<void (util::Optional<AppError>, util::Optional<Response>)> completion_block);
    
    /// Performs an authenticated request to the Stitch server, using the current authentication state
    /// @param request The request to be performed
    /// @param completion_block Returns the response from the server
    void do_authenticated_request(Request request,
                                  std::shared_ptr<SyncUser> sync_user,
<<<<<<< HEAD
                                  std::function<void (Response)> completion_block) const override;


    /// Gets the social profile for a `SyncUser`
    /// @param completion_block Callback will pass the `SyncUser` with the social profile details
    void get_profile(std::shared_ptr<SyncUser> sync_user,
                     std::function<void(std::shared_ptr<SyncUser>, Optional<AppError>)> completion_block) const;

=======
                                  std::function<void (Response)> completion_block) override;
        
    
    /// Gets the social profile for a `SyncUser`
    /// @param completion_block Callback will pass the `SyncUser` with the social profile details
    void get_profile(std::shared_ptr<SyncUser> sync_user,
                     std::function<void(std::shared_ptr<SyncUser>, Optional<AppError>)> completion_block);
    
>>>>>>> 17bbbd39
    /// Log in a user and asynchronously retrieve a user object.
    /// If the log in completes successfully, the completion block will be called, and a
    /// `SyncUser` representing the logged-in user will be passed to it. This user object
    /// can be used to open `Realm`s and retrieve `SyncSession`s. Otherwise, the
    /// completion block will be called with an error.
    ///
    /// @param credentials A `SyncCredentials` object representing the user to log in.
    /// @param linking_user A `SyncUser` you want to link these credentials too
    /// @param completion_block A callback block to be invoked once the log in completes.
    void log_in_with_credentials(const AppCredentials& credentials,
                                 const std::shared_ptr<SyncUser> linking_user,
<<<<<<< HEAD
                                 std::function<void(std::shared_ptr<SyncUser>, util::Optional<AppError>)> completion_block) const;
=======
                                 std::function<void(std::shared_ptr<SyncUser>, Optional<AppError>)> completion_block);

>>>>>>> 17bbbd39
};

// MARK: Provider client templates
template<>
App::UsernamePasswordProviderClient App::provider_client<App::UsernamePasswordProviderClient>();
template<>
App::UserAPIKeyProviderClient App::provider_client<App::UserAPIKeyProviderClient>();

} // namespace app
} // namespace realm

#endif /* REALM_APP_HPP */<|MERGE_RESOLUTION|>--- conflicted
+++ resolved
@@ -63,19 +63,14 @@
     App& operator=(App const&) = default;
     App& operator=(App&&) = default;
 
-
-    const std::string& app_id() const {
-        return m_config.app_id;
+    const Config& config() const {
+        return m_config;
     }
 
     const std::string& base_url() const {
         return m_base_url;
     }
 
-    const Config& config() const {
-        return m_config;
-    }
-    
     /// Get the last used user.
     std::shared_ptr<SyncUser> current_user() const;
     std::vector<std::shared_ptr<SyncUser>> all_users() const;
@@ -226,18 +221,10 @@
     /// @param credentials A `SyncCredentials` object representing the user to log in.
     /// @param completion_block A callback block to be invoked once the log in completes.
     void log_in_with_credentials(const AppCredentials& credentials,
-<<<<<<< HEAD
-                                 std::function<void(std::shared_ptr<SyncUser>, util::Optional<AppError>)> completion_block) const;
-
+                                 std::function<void(std::shared_ptr<SyncUser>, Optional<AppError>)> completion_block);
 
     /// Logout the current user.
-    void log_out(std::function<void(util::Optional<AppError>)>) const;
-=======
-                                 std::function<void(std::shared_ptr<SyncUser>, Optional<AppError>)> completion_block);
-
-    /// Logout the current user.
-    void log_out(std::function<void(Optional<AppError>)>);
->>>>>>> 17bbbd39
+    void log_out(std::function<void(util::Optional<AppError>)>);
             
     /// Refreshes the custom data for a specified user
     /// @param sync_user The user you want to refresh
@@ -245,11 +232,7 @@
                              std::function<void(util::Optional<AppError>)>);
 
     /// Log out the given user if they are not already logged out.
-<<<<<<< HEAD
-    void log_out(std::shared_ptr<SyncUser> user, std::function<void(util::Optional<AppError>)> completion_block) const;
-=======
-    void log_out(std::shared_ptr<SyncUser> user, std::function<void(Optional<AppError>)> completion_block);
->>>>>>> 17bbbd39
+    void log_out(std::shared_ptr<SyncUser> user, std::function<void(util::Optional<AppError>)> completion_block);
     
     /// Links the currently authenticated user with a new identity, where the identity is defined by the credential
     /// specified as a parameter. This will only be successful if this `SyncUser` is the currently authenticated
@@ -261,11 +244,7 @@
     ///                         If the operation is  successful, the result will contain the original
     ///                         `SyncUser` object representing the user.
     void link_user(std::shared_ptr<SyncUser> user, const AppCredentials& credentials,
-<<<<<<< HEAD
-                   std::function<void(std::shared_ptr<SyncUser>, util::Optional<AppError>)> completion_block) const;
-=======
-                   std::function<void(std::shared_ptr<SyncUser>, Optional<AppError>)> completion_block);
->>>>>>> 17bbbd39
+                   std::function<void(std::shared_ptr<SyncUser>, util::Optional<AppError>)> completion_block);
 
     /// Switches the active user with the specified one. The user must
     /// exist in the list of all users who have logged into this application, and
@@ -281,11 +260,7 @@
     /// @param user the user to remove
     /// @param completion_block Will return an error if the user is not found
     void remove_user(std::shared_ptr<SyncUser> user,
-<<<<<<< HEAD
-                     std::function<void(util::Optional<AppError>)> completion_block) const;
-=======
-                     std::function<void(Optional<AppError>)> completion_block);
->>>>>>> 17bbbd39
+                     std::function<void(util::Optional<AppError>)> completion_block);
 
     // Get a provider client for the given class type.
     template <class T>
@@ -317,22 +292,18 @@
     RemoteMongoClient remote_mongo_client(const std::string& service_name);
     
 private:
-<<<<<<< HEAD
     friend class Internal;
     friend class OnlyForTesting;
-    Config m_config;
-    std::string m_base_url;
-=======
     struct AppMetadata {
-        AppMetadata() {}
+        AppMetadata() = default;
         AppMetadata(const std::string& deployment_model,
                     const std::string& location,
                     const std::string& hostname,
-                    const std::string& ws_hostname) :
-        m_deployment_model(deployment_model),
-        m_location(location),
-        m_hostname(hostname),
-        m_ws_hostname(ws_hostname) {}
+                    const std::string& ws_hostname)
+            : m_deployment_model(deployment_model)
+            , m_location(location)
+            , m_hostname(hostname)
+            , m_ws_hostname(ws_hostname) {}
         AppMetadata(AppMetadata&&) = default;
         AppMetadata& operator=(AppMetadata&&) = default;
     private:
@@ -345,7 +316,7 @@
 
     Config m_config;
     util::Optional<AppMetadata> m_metadata;
->>>>>>> 17bbbd39
+    std::string m_base_url;
     std::string m_base_route;
     std::string m_app_route;
     std::string m_auth_route;
@@ -381,25 +352,14 @@
     /// @param completion_block Returns the response from the server
     void do_authenticated_request(Request request,
                                   std::shared_ptr<SyncUser> sync_user,
-<<<<<<< HEAD
-                                  std::function<void (Response)> completion_block) const override;
-
-
+                                  std::function<void (Response)> completion_block) override;
+        
+    
     /// Gets the social profile for a `SyncUser`
     /// @param completion_block Callback will pass the `SyncUser` with the social profile details
     void get_profile(std::shared_ptr<SyncUser> sync_user,
-                     std::function<void(std::shared_ptr<SyncUser>, Optional<AppError>)> completion_block) const;
-
-=======
-                                  std::function<void (Response)> completion_block) override;
-        
-    
-    /// Gets the social profile for a `SyncUser`
-    /// @param completion_block Callback will pass the `SyncUser` with the social profile details
-    void get_profile(std::shared_ptr<SyncUser> sync_user,
-                     std::function<void(std::shared_ptr<SyncUser>, Optional<AppError>)> completion_block);
-    
->>>>>>> 17bbbd39
+                     std::function<void(std::shared_ptr<SyncUser>, util::Optional<AppError>)> completion_block);
+    
     /// Log in a user and asynchronously retrieve a user object.
     /// If the log in completes successfully, the completion block will be called, and a
     /// `SyncUser` representing the logged-in user will be passed to it. This user object
@@ -411,12 +371,8 @@
     /// @param completion_block A callback block to be invoked once the log in completes.
     void log_in_with_credentials(const AppCredentials& credentials,
                                  const std::shared_ptr<SyncUser> linking_user,
-<<<<<<< HEAD
-                                 std::function<void(std::shared_ptr<SyncUser>, util::Optional<AppError>)> completion_block) const;
-=======
-                                 std::function<void(std::shared_ptr<SyncUser>, Optional<AppError>)> completion_block);
-
->>>>>>> 17bbbd39
+                                 std::function<void(std::shared_ptr<SyncUser>, util::Optional<AppError>)> completion_block);
+
 };
 
 // MARK: Provider client templates
