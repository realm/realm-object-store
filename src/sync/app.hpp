--- conflicted
+++ resolved
@@ -52,9 +52,6 @@
         realm::util::Optional<uint64_t> default_request_timeout_ms;
     };
 
-<<<<<<< HEAD
-    /// A struct representing a user API key as returned by the App server.
-=======
     App(const Config& config);
     App() = default;
     App(const App&) = default;
@@ -62,15 +59,13 @@
     App& operator=(App const&) = default;
     App& operator=(App&&) = default;
 
-    // Get the last used user.
+    /// Get the last used user.
     std::shared_ptr<SyncUser> current_user() const;
 
-    // Get all users.
+    /// Get all users.
     std::vector<std::shared_ptr<SyncUser>> all_users() const;
-    /**
-     * A struct representing a user API key as returned by the App server.
-    */
->>>>>>> 24b903d1
+
+    /// A struct representing a user API key as returned by the App server.
     struct UserAPIKey {
         // The ID of the key.
         ObjectId id;
@@ -197,9 +192,6 @@
         App* parent;
     };
 
-<<<<<<< HEAD
-    App(const Config& config);
-
     /// Log in a user and asynchronously retrieve a user object.
     /// If the log in completes successfully, the completion block will be called, and a
     /// `SyncUser` representing the logged-in user will be passed to it. This user object
@@ -208,28 +200,11 @@
     ///
     /// @param credentials A `SyncCredentials` object representing the user to log in.
     /// @param completion_block A callback block to be invoked once the log in completes.
-    void login_with_credentials(const AppCredentials& credentials,
-                                std::function<void(std::shared_ptr<SyncUser>, Optional<AppError>)> completion_block);
-=======
-    /**
-    Log in a user and asynchronously retrieve a user object.
-
-    If the log in completes successfully, the completion block will be called, and a
-    `SyncUser` representing the logged-in user will be passed to it. This user object
-    can be used to open `Realm`s and retrieve `SyncSession`s. Otherwise, the
-    completion block will be called with an error.
-
-    - parameter credentials: A `SyncCredentials` object representing the user to log in.
-    - parameter completion: A callback block to be invoked once the log in completes.
-    */
     void log_in_with_credentials(const AppCredentials& credentials,
                                  std::function<void(std::shared_ptr<SyncUser>, Optional<AppError>)> completion_block) const;
 
-    /**
-     Logout the current user.
-     */
+    /// Logout the current user.
     void log_out(std::function<void(Optional<AppError>)>) const;
->>>>>>> 24b903d1
 
     /// Get a provider client for the given class type.
     template <class T>
