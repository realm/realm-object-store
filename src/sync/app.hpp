////////////////////////////////////////////////////////////////////////////
//
// Copyright 2020 Realm Inc.
//
// Licensed under the Apache License, Version 2.0 (the "License");
// you may not use this file except in compliance with the License.
// You may obtain a copy of the License at
//
// http://www.apache.org/licenses/LICENSE-2.0
//
// Unless required by applicable law or agreed to in writing, software
// distributed under the License is distributed on an "AS IS" BASIS,
// WITHOUT WARRANTIES OR CONDITIONS OF ANY KIND, either express or utilied.
// See the License for the specific language governing permissions and
// limitations under the License.
//
////////////////////////////////////////////////////////////////////////////

#ifndef REALM_APP_HPP
#define REALM_APP_HPP

#include "sync/auth_request_client.hpp"
#include "sync/app_credentials.hpp"
#include "sync/generic_network_transport.hpp"

#include <realm/object_id.hpp>
#include <realm/util/optional.hpp>

namespace realm {

class SyncUser;
class SyncSession;

namespace app {

<<<<<<< HEAD
/**
 The `App` has the fundamental set of methods for communicating with a MongoDB Realm application backend.

 This class provides access to login and authentication.

 Using `serviceClient`, you can retrieve services, including the `RemoteMongoClient` for reading
 and writing on the database. To create a `RemoteMongoClient`, pass `remoteMongoClientFactory`
 into `serviceClient(fromFactory:withName)`.

 You can also use it to execute [Functions](https://docs.mongodb.com/stitch/functions/).

 Finally, its `RealmPush` object can register the current user for push notifications.

 - SeeAlso:
 `RemoteMongoClient`,
 `RLMPush`,
 [Functions](https://docs.mongodb.com/stitch/functions/)
 */
class App : std::enable_shared_from_this<App> {
=======
class RemoteMongoClient;

/// The `App` has the fundamental set of methods for communicating with a MongoDB Realm application backend.
///
/// This class provides access to login and authentication.
///
/// Using `remote_mongo_client`, you can retrieve `RemoteMongoClient` for reading
/// and writing on the database.
///
/// You can also use it to execute [Functions](https://docs.mongodb.com/stitch/functions/).
class App : private AuthRequestClient {
>>>>>>> c4c10374
public:
    struct Config {
        std::string app_id;
        GenericNetworkTransport::NetworkTransportFactory transport_generator;
        util::Optional<std::string> base_url;
        util::Optional<std::string> local_app_name;
        util::Optional<std::string> local_app_version;
        util::Optional<uint64_t> default_request_timeout_ms;
    };

    App(const Config& config);
    App() = default;
    App(const App&) = default;
    App(App&&) = default;
    App& operator=(App const&) = default;
    App& operator=(App&&) = default;

<<<<<<< HEAD
    const std::string& app_id() const {
        return m_config.app_id;
    }

    // Get the last used user.
=======
    /// Get the last used user.
>>>>>>> c4c10374
    std::shared_ptr<SyncUser> current_user() const;

    /// Get all users.
    std::vector<std::shared_ptr<SyncUser>> all_users() const;

    /// A struct representing a user API key as returned by the App server.
    struct UserAPIKey {
        // The ID of the key.
        ObjectId id;

<<<<<<< HEAD
        // The actual key. Will only be included in
        // the response when an API key is first created.
        util::Optional<std::string> key;
=======
        /// The actual key. Will only be included in
        /// the response when an API key is first created.
        Optional<std::string> key;
>>>>>>> c4c10374

        /// The name of the key.
        std::string name;

        /// Whether or not the key is disabled.
        bool disabled;
    };

    /// A client for the user API key authentication provider which
    /// can be used to create and modify user API keys. This
    /// client should only be used by an authenticated user.
    class UserAPIKeyProviderClient {
    public:
        /// Creates a user API key that can be used to authenticate as the current user.
        /// @param name The name of the API key to be created.
        /// @param completion_block A callback to be invoked once the call is complete.
        void create_api_key(const std::string& name, std::shared_ptr<SyncUser> user,
                            std::function<void(UserAPIKey, util::Optional<AppError>)> completion_block);

        /// Fetches a user API key associated with the current user.
        /// @param id The id of the API key to fetch.
        /// @param completion_block A callback to be invoked once the call is complete.
        void fetch_api_key(const realm::ObjectId& id, std::shared_ptr<SyncUser> user,
                           std::function<void(UserAPIKey, util::Optional<AppError>)> completion_block);

        /// Fetches the user API keys associated with the current user.
        /// @param completion_block A callback to be invoked once the call is complete.
        void fetch_api_keys(std::shared_ptr<SyncUser> user,
                            std::function<void(std::vector<UserAPIKey>, util::Optional<AppError>)> completion_block);

        /// Deletes a user API key associated with the current user.
        /// @param completion_block A callback to be invoked once the call is complete.
        void delete_api_key(const realm::ObjectId& id, std::shared_ptr<SyncUser> user,
                            std::function<void(util::Optional<AppError>)> completion_block);

        /// Enables a user API key associated with the current user.
        /// @param completion_block A callback to be invoked once the call is complete.
        void enable_api_key(const realm::ObjectId& id, std::shared_ptr<SyncUser> user,
                            std::function<void(util::Optional<AppError>)> completion_block);

        /// Disables a user API key associated with the current user.
        /// @param completion_block A callback to be invoked once the call is complete.
        void disable_api_key(const realm::ObjectId& id, std::shared_ptr<SyncUser> user,
                             std::function<void(util::Optional<AppError>)> completion_block);
    private:
        friend class App;
        UserAPIKeyProviderClient(App* app)
        : m_parent(app)
        {
            REALM_ASSERT(app);
        }
        App* m_parent;
    };

    /// A client for the username/password authentication provider which
    /// can be used to obtain a credential for logging in,
    /// and to perform requests specifically related to the username/password provider.
    ///
    class UsernamePasswordProviderClient {
    public:

        /// Registers a new email identity with the username/password provider,
        /// and sends a confirmation email to the provided address.
        /// @param email The email address of the user to register.
        /// @param password The password that the user created for the new username/password identity.
        /// @param completion_block A callback to be invoked once the call is complete.
        void register_email(const std::string& email,
                            const std::string& password,
                            std::function<void(util::Optional<AppError>)> completion_block);

        /// Confirms an email identity with the username/password provider.
        /// @param token The confirmation token that was emailed to the user.
        /// @param token_id The confirmation token id that was emailed to the user.
        /// @param completion_block A callback to be invoked once the call is complete.
        void confirm_user(const std::string& token,
                          const std::string& token_id,
                          std::function<void(util::Optional<AppError>)> completion_block);

        /// Re-sends a confirmation email to a user that has registered but
        /// not yet confirmed their email address.
        /// @param email The email address of the user to re-send a confirmation for.
        /// @param completion_block A callback to be invoked once the call is complete.
        void resend_confirmation_email(const std::string& email,
                                       std::function<void(util::Optional<AppError>)> completion_block);

        /// Sends a password reset email to the given email address.
        /// @param email The email address of the user to send a password reset email for.
        /// @param completion_block A callback to be invoked once the call is complete.
        void send_reset_password_email(const std::string& email,
                                       std::function<void(util::Optional<AppError>)> completion_block);

        /// Resets the password of an email identity using the
        /// password reset token emailed to a user.
        /// @param password The desired new password.
        /// @param token The password reset token that was emailed to the user.
        /// @param token_id The password reset token id that was emailed to the user.
        /// @param completion_block A callback to be invoked once the call is complete.
        void reset_password(const std::string& password,
                            const std::string& token,
                            const std::string& token_id,
                            std::function<void(util::Optional<AppError>)> completion_block);

        /// Resets the password of an email identity using the
        /// password reset function set up in the application.
        ///
        /// TODO: Add an overloaded version of this method that takes
        /// TODO: raw, non-serialized args.
        /// @param email The email address of the user.
        /// @param password The desired new password.
        /// @param args A pre-serialized list of arguments. Must be a JSON array.
        /// @param completion_block A callback to be invoked once the call is complete.
        void call_reset_password_function(const std::string& email,
                                          const std::string& password,
                                          const std::string& args,
                                          std::function<void(util::Optional<AppError>)> completion_block);
    private:
        friend class App;
        UsernamePasswordProviderClient(App* app)
        : m_parent(app)
        {
            REALM_ASSERT(app);
        }
        App* m_parent;
    };

    /// Log in a user and asynchronously retrieve a user object.
    /// If the log in completes successfully, the completion block will be called, and a
    /// `SyncUser` representing the logged-in user will be passed to it. This user object
    /// can be used to open `Realm`s and retrieve `SyncSession`s. Otherwise, the
    /// completion block will be called with an error.
    ///
    /// @param credentials A `SyncCredentials` object representing the user to log in.
    /// @param completion_block A callback block to be invoked once the log in completes.
    void log_in_with_credentials(const AppCredentials& credentials,
                                 std::function<void(std::shared_ptr<SyncUser>, util::Optional<AppError>)> completion_block) const;

<<<<<<< HEAD
    /**
     * Log out the current user.
     */
    void log_out(std::function<void(util::Optional<AppError>)>) const;

    /**
     * Log out the given user if they are not already logged out.
     */
    void log_out(std::shared_ptr<SyncUser> user, std::function<void(util::Optional<AppError>)> completion_block) const;
=======
    /// Logout the current user.
    void log_out(std::function<void(Optional<AppError>)>) const;
            
    /// Refreshes the custom data for a specified user
    /// @param sync_user The user you want to refresh
    void refresh_custom_data(std::shared_ptr<SyncUser> sync_user,
                             std::function<void(Optional<AppError>)>);

    /// Log out the given user if they are not already logged out.
    void log_out(std::shared_ptr<SyncUser> user, std::function<void(Optional<AppError>)> completion_block) const;
>>>>>>> c4c10374
    
    /// Links the currently authenticated user with a new identity, where the identity is defined by the credential
    /// specified as a parameter. This will only be successful if this `SyncUser` is the currently authenticated
    /// with the client from which it was created. On success the user will be returned with the new identity.
    ///
    /// @param user The user which will have the credentials linked to, the user must be logged in
    /// @param credentials The `AppCredentials` used to link the user to a new identity.
    /// @param completion_block The completion handler to call when the linking is complete.
    ///                         If the operation is  successful, the result will contain the original
    ///                         `SyncUser` object representing the user.
    void link_user(std::shared_ptr<SyncUser> user, const AppCredentials& credentials,
                   std::function<void(std::shared_ptr<SyncUser>, util::Optional<AppError>)> completion_block) const;

    /// Switches the active user with the specified one. The user must
    /// exist in the list of all users who have logged into this application, and
    /// the user must be currently logged in, otherwise this will throw an
    /// AppError.
    ///
    /// @param user The user to switch to
    /// @returns A shared pointer to the new current user
    std::shared_ptr<SyncUser> switch_user(std::shared_ptr<SyncUser> user) const;
    
    /// Logs out and removes the provided user
    /// this is a local operation and does not invoke any server side function
    /// @param user the user to remove
    /// @param completion_block Will return an error if the user is not found
    void remove_user(std::shared_ptr<SyncUser> user,
                     std::function<void(util::Optional<AppError>)> completion_block) const;

    // Get a provider client for the given class type.
    template <class T>
    T provider_client() {
        return T(this);
    }
<<<<<<< HEAD

    class Internal {
        friend class realm::SyncSession;

        static const std::string& app_route(const App& app) {
            return app.m_app_route;
        }
    };

=======
    
    /// Retrieves a general-purpose service client for the Stitch service
    RemoteMongoClient remote_mongo_client();
    
>>>>>>> c4c10374
private:
    friend class Internal;
    Config m_config;
    std::string m_base_route;
    std::string m_app_route;
    std::string m_auth_route;
    uint64_t m_request_timeout_ms;

    
    /// Refreshes the access token for a specified `SyncUser`
    /// @param completion_block Passes an error should one occur.
    void refresh_access_token(std::shared_ptr<SyncUser> sync_user,
                              std::function<void(Optional<AppError>)> completion_block) const;
    
<<<<<<< HEAD
    void get_profile(std::function<void(std::shared_ptr<SyncUser>, util::Optional<AppError>)> completion_block) const;
=======
    /// Checks if an auth failure has taken place and if so it will attempt to refresh the
    /// access token and then perform the orginal request again with the new access token
    /// @param error The error to check for auth failures
    /// @param response The original response to pass back should this not be an auth error
    /// @param request The request to perform
    /// @param completion_block returns the original response in the case it is not an auth error, or if a failure occurs,
    /// if the refresh was a success the newly attempted response will be passed back
    void handle_auth_failure(const AppError& error,
                             const Response& response,
                             Request request,
                             std::shared_ptr<SyncUser> sync_user,
                             std::function<void (Response)> completion_block) const;
>>>>>>> c4c10374
    
    
    /// Performs an authenticated request to the Stitch server, using the current authentication state
    /// @param request The request to be performed
    /// @param completion_block Returns the response from the server
    void do_authenticated_request(Request request,
                                  std::shared_ptr<SyncUser> sync_user,
                                  std::function<void (Response)> completion_block) const override;
        
    
    /// Gets the social profile for a `SyncUser`
    /// @param completion_block Callback will pass the `SyncUser` with the social profile details
    void get_profile(std::shared_ptr<SyncUser> sync_user,
                     std::function<void(std::shared_ptr<SyncUser>, Optional<AppError>)> completion_block) const;
    
    /// Log in a user and asynchronously retrieve a user object.
    /// If the log in completes successfully, the completion block will be called, and a
    /// `SyncUser` representing the logged-in user will be passed to it. This user object
    /// can be used to open `Realm`s and retrieve `SyncSession`s. Otherwise, the
    /// completion block will be called with an error.
    ///
    /// @param credentials A `SyncCredentials` object representing the user to log in.
    /// @param linking_user A `SyncUser` you want to link these credentials too
    /// @param completion_block A callback block to be invoked once the log in completes.
    void log_in_with_credentials(const AppCredentials& credentials,
                                 const std::shared_ptr<SyncUser> linking_user,
<<<<<<< HEAD
                                 std::function<void(std::shared_ptr<SyncUser>, util::Optional<AppError>)> completion_block) const;
=======
                                 std::function<void(std::shared_ptr<SyncUser>, Optional<AppError>)> completion_block) const;

>>>>>>> c4c10374
};

// MARK: Provider client templates
template<>
App::UsernamePasswordProviderClient App::provider_client<App::UsernamePasswordProviderClient>();
template<>
App::UserAPIKeyProviderClient App::provider_client<App::UserAPIKeyProviderClient>();

} // namespace app
} // namespace realm

#endif /* REALM_APP_HPP */<|MERGE_RESOLUTION|>--- conflicted
+++ resolved
@@ -33,28 +33,7 @@
 
 namespace app {
 
-<<<<<<< HEAD
-/**
- The `App` has the fundamental set of methods for communicating with a MongoDB Realm application backend.
-
- This class provides access to login and authentication.
-
- Using `serviceClient`, you can retrieve services, including the `RemoteMongoClient` for reading
- and writing on the database. To create a `RemoteMongoClient`, pass `remoteMongoClientFactory`
- into `serviceClient(fromFactory:withName)`.
-
- You can also use it to execute [Functions](https://docs.mongodb.com/stitch/functions/).
-
- Finally, its `RealmPush` object can register the current user for push notifications.
-
- - SeeAlso:
- `RemoteMongoClient`,
- `RLMPush`,
- [Functions](https://docs.mongodb.com/stitch/functions/)
- */
-class App : std::enable_shared_from_this<App> {
-=======
-class RemoteMongoClient;
+  class RemoteMongoClient;
 
 /// The `App` has the fundamental set of methods for communicating with a MongoDB Realm application backend.
 ///
@@ -64,8 +43,7 @@
 /// and writing on the database.
 ///
 /// You can also use it to execute [Functions](https://docs.mongodb.com/stitch/functions/).
-class App : private AuthRequestClient {
->>>>>>> c4c10374
+class App : std::enable_shared_from_this<App>, private AuthRequestClient {
 public:
     struct Config {
         std::string app_id;
@@ -83,15 +61,12 @@
     App& operator=(App const&) = default;
     App& operator=(App&&) = default;
 
-<<<<<<< HEAD
+
     const std::string& app_id() const {
         return m_config.app_id;
     }
 
-    // Get the last used user.
-=======
     /// Get the last used user.
->>>>>>> c4c10374
     std::shared_ptr<SyncUser> current_user() const;
 
     /// Get all users.
@@ -102,15 +77,9 @@
         // The ID of the key.
         ObjectId id;
 
-<<<<<<< HEAD
         // The actual key. Will only be included in
         // the response when an API key is first created.
         util::Optional<std::string> key;
-=======
-        /// The actual key. Will only be included in
-        /// the response when an API key is first created.
-        Optional<std::string> key;
->>>>>>> c4c10374
 
         /// The name of the key.
         std::string name;
@@ -247,7 +216,7 @@
     void log_in_with_credentials(const AppCredentials& credentials,
                                  std::function<void(std::shared_ptr<SyncUser>, util::Optional<AppError>)> completion_block) const;
 
-<<<<<<< HEAD
+
     /**
      * Log out the current user.
      */
@@ -257,18 +226,12 @@
      * Log out the given user if they are not already logged out.
      */
     void log_out(std::shared_ptr<SyncUser> user, std::function<void(util::Optional<AppError>)> completion_block) const;
-=======
-    /// Logout the current user.
-    void log_out(std::function<void(Optional<AppError>)>) const;
+
             
     /// Refreshes the custom data for a specified user
     /// @param sync_user The user you want to refresh
     void refresh_custom_data(std::shared_ptr<SyncUser> sync_user,
-                             std::function<void(Optional<AppError>)>);
-
-    /// Log out the given user if they are not already logged out.
-    void log_out(std::shared_ptr<SyncUser> user, std::function<void(Optional<AppError>)> completion_block) const;
->>>>>>> c4c10374
+                             std::function<void(util::Optional<AppError>)>);
     
     /// Links the currently authenticated user with a new identity, where the identity is defined by the credential
     /// specified as a parameter. This will only be successful if this `SyncUser` is the currently authenticated
@@ -303,7 +266,6 @@
     T provider_client() {
         return T(this);
     }
-<<<<<<< HEAD
 
     class Internal {
         friend class realm::SyncSession;
@@ -313,12 +275,8 @@
         }
     };
 
-=======
-    
     /// Retrieves a general-purpose service client for the Stitch service
-    RemoteMongoClient remote_mongo_client();
-    
->>>>>>> c4c10374
+    RemoteMongoClient remote_mongo_client();    
 private:
     friend class Internal;
     Config m_config;
@@ -332,10 +290,12 @@
     /// @param completion_block Passes an error should one occur.
     void refresh_access_token(std::shared_ptr<SyncUser> sync_user,
                               std::function<void(Optional<AppError>)> completion_block) const;
-    
-<<<<<<< HEAD
+
+  
+    /// Gets the social profile for a `SyncUser`                                                                                                                                                           
+    /// @param completion_block Callback will pass the `SyncUser` with the social profile details 
     void get_profile(std::function<void(std::shared_ptr<SyncUser>, util::Optional<AppError>)> completion_block) const;
-=======
+
     /// Checks if an auth failure has taken place and if so it will attempt to refresh the
     /// access token and then perform the orginal request again with the new access token
     /// @param error The error to check for auth failures
@@ -348,7 +308,6 @@
                              Request request,
                              std::shared_ptr<SyncUser> sync_user,
                              std::function<void (Response)> completion_block) const;
->>>>>>> c4c10374
     
     
     /// Performs an authenticated request to the Stitch server, using the current authentication state
@@ -357,12 +316,6 @@
     void do_authenticated_request(Request request,
                                   std::shared_ptr<SyncUser> sync_user,
                                   std::function<void (Response)> completion_block) const override;
-        
-    
-    /// Gets the social profile for a `SyncUser`
-    /// @param completion_block Callback will pass the `SyncUser` with the social profile details
-    void get_profile(std::shared_ptr<SyncUser> sync_user,
-                     std::function<void(std::shared_ptr<SyncUser>, Optional<AppError>)> completion_block) const;
     
     /// Log in a user and asynchronously retrieve a user object.
     /// If the log in completes successfully, the completion block will be called, and a
@@ -375,12 +328,7 @@
     /// @param completion_block A callback block to be invoked once the log in completes.
     void log_in_with_credentials(const AppCredentials& credentials,
                                  const std::shared_ptr<SyncUser> linking_user,
-<<<<<<< HEAD
                                  std::function<void(std::shared_ptr<SyncUser>, util::Optional<AppError>)> completion_block) const;
-=======
-                                 std::function<void(std::shared_ptr<SyncUser>, Optional<AppError>)> completion_block) const;
-
->>>>>>> c4c10374
 };
 
 // MARK: Provider client templates
