--- conflicted
+++ resolved
@@ -45,11 +45,7 @@
 /// and writing on the database.
 ///
 /// You can also use it to execute [Functions](https://docs.mongodb.com/stitch/functions/).
-<<<<<<< HEAD
-class App : std::enable_shared_from_this<App>, private AuthRequestClient {
-=======
-class App : public AuthRequestClient {
->>>>>>> b5f95735
+class App : std::enable_shared_from_this<App>, public AuthRequestClient {
 public:
     struct Config {
         std::string app_id;
@@ -120,9 +116,6 @@
         /// Fetches the user API keys associated with the current user.
         /// @param completion_block A callback to be invoked once the call is complete.
         void fetch_api_keys(std::shared_ptr<SyncUser> user,
-<<<<<<< HEAD
-                            std::function<void(std::vector<UserAPIKey>, util::Optional<AppError>)> completion_block);
-=======
                             std::function<void(std::vector<UserAPIKey>, Optional<AppError>)> completion_block);
 
         /// Deletes a user API key associated with the current user.
@@ -131,7 +124,6 @@
         /// @param completion_block A callback to be invoked once the call is complete.
         void delete_api_key(const realm::ObjectId& id, std::shared_ptr<SyncUser> user,
                             std::function<void(Optional<AppError>)> completion_block);
->>>>>>> b5f95735
 
         /// Enables a user API key associated with the current user.
         /// @param id The id of the API key to enable.
@@ -147,9 +139,6 @@
         void disable_api_key(const realm::ObjectId& id, std::shared_ptr<SyncUser> user,
                              std::function<void(util::Optional<AppError>)> completion_block);
 
-        void delete_api_key(const realm::ObjectId& id,
-                            std::shared_ptr<SyncUser> user,
-                            std::function<void(util::Optional<AppError>)> completion_block);
     private:
         friend class App;
         UserAPIKeyProviderClient(const AuthRequestClient& auth_request_client)
@@ -285,7 +274,6 @@
         return T(this);
     }
 
-<<<<<<< HEAD
     /// Retrieves a general-purpose service client for the Stitch service
     RemoteMongoClient remote_mongo_client(); 
 
@@ -304,12 +292,11 @@
             app.m_sync_route = std::move(sync_route);
         }
     };
-=======
+
     /// Retrieves a general-purpose service client for the Realm Cloud service
     /// @param service_name The name of the cluster
     RemoteMongoClient remote_mongo_client(const std::string& service_name) const;
     
->>>>>>> b5f95735
 private:
     friend class Internal;
     friend class OnlyForTesting;
@@ -340,12 +327,9 @@
                              std::shared_ptr<SyncUser> sync_user,
                              std::function<void (Response)> completion_block) const;
 
-<<<<<<< HEAD
-
-=======
+
     std::string url_for_path(const std::string& path) const override;
     
->>>>>>> b5f95735
     /// Performs an authenticated request to the Stitch server, using the current authentication state
     /// @param request The request to be performed
     /// @param completion_block Returns the response from the server
