--- conflicted
+++ resolved
@@ -19,18 +19,11 @@
 #ifndef REALM_APP_HPP
 #define REALM_APP_HPP
 
-<<<<<<< HEAD
-#include "auth_request_client.hpp"
-#include "app_service_client.hpp"
-#include "app_credentials.hpp"
-#include "generic_network_transport.hpp"
-#include "sync_user.hpp"
-=======
 #include "sync/auth_request_client.hpp"
+#include "sync/app_service_client.hpp"
 #include "sync/app_credentials.hpp"
 #include "sync/generic_network_transport.hpp"
 #include "sync/sync_user.hpp"
->>>>>>> a436d383
 
 namespace realm {
 namespace app {
@@ -109,16 +102,22 @@
                             std::function<void(std::vector<UserAPIKey>, Optional<AppError>)> completion_block);
 
         /// Deletes a user API key associated with the current user.
+        /// @param id The id of the API key to delete.
+        /// @param user The user to perform this operation.
         /// @param completion_block A callback to be invoked once the call is complete.
         void delete_api_key(const realm::ObjectId& id, std::shared_ptr<SyncUser> user,
                             std::function<void(Optional<AppError>)> completion_block);
 
         /// Enables a user API key associated with the current user.
+        /// @param id The id of the API key to enable.
+        /// @param user The user to perform this operation.
         /// @param completion_block A callback to be invoked once the call is complete.
         void enable_api_key(const realm::ObjectId& id, std::shared_ptr<SyncUser> user,
                             std::function<void(Optional<AppError>)> completion_block);
 
         /// Disables a user API key associated with the current user.
+        /// @param id The id of the API key to disable.
+        /// @param user The user to perform this operation.
         /// @param completion_block A callback to be invoked once the call is complete.
         void disable_api_key(const realm::ObjectId& id, std::shared_ptr<SyncUser> user,
                              std::function<void(Optional<AppError>)> completion_block);
