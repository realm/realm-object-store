////////////////////////////////////////////////////////////////////////////
//
// Copyright 2020 Realm Inc.
//
// Licensed under the Apache License, Version 2.0 (the "License");
// you may not use this file except in compliance with the License.
// You may obtain a copy of the License at
//
// http://www.apache.org/licenses/LICENSE-2.0
//
// Unless required by applicable law or agreed to in writing, software
// distributed under the License is distributed on an "AS IS" BASIS,
// WITHOUT WARRANTIES OR CONDITIONS OF ANY KIND, either express or utilied.
// See the License for the specific language governing permissions and
// limitations under the License.
//
////////////////////////////////////////////////////////////////////////////

#ifndef REALM_APP_HPP
#define REALM_APP_HPP

#include "app_credentials.hpp"
#include "generic_network_transport.hpp"
#include "sync_user.hpp"

namespace realm {
namespace app {

class RemoteMongoClient;

/// The `App` has the fundamental set of methods for communicating with a MongoDB Realm application backend.
///
/// This class provides access to login and authentication.
///
/// Using `remote_mongo_client`, you can retrieve `RemoteMongoClient` for reading
/// and writing on the database.
///
/// You can also use it to execute [Functions](https://docs.mongodb.com/stitch/functions/).
class App {
public:
    struct Config {
        std::string app_id;
        GenericNetworkTransport::NetworkTransportFactory transport_generator;
        realm::util::Optional<std::string> base_url;
        realm::util::Optional<std::string> local_app_name;
        realm::util::Optional<std::string> local_app_version;
        realm::util::Optional<uint64_t> default_request_timeout_ms;
    };

    App(const Config& config);
    App() = default;
    App(const App&) = default;
    App(App&&) = default;
    App& operator=(App const&) = default;
    App& operator=(App&&) = default;

    /// Get the last used user.
    std::shared_ptr<SyncUser> current_user() const;

    /// Get all users.
    std::vector<std::shared_ptr<SyncUser>> all_users() const;

    /// A struct representing a user API key as returned by the App server.
    struct UserAPIKey {
        // The ID of the key.
        ObjectId id;

        /// The actual key. Will only be included in
        /// the response when an API key is first created.
        Optional<std::string> key;

        /// The name of the key.
        std::string name;

        /// Whether or not the key is disabled.
        bool disabled;
    };

    /// A client for the user API key authentication provider which
    /// can be used to create and modify user API keys. This
    /// client should only be used by an authenticated user.
    class UserAPIKeyProviderClient {
    public:
<<<<<<< HEAD
        /// Creates a user API key that can be used to authenticate as the current user.
        /// @param name The name of the API key to be created.
        /// @param completion_block A callback to be invoked once the call is complete.
        void create_api_key(const std::string& name,
                            std::function<void(Optional<UserAPIKey>, Optional<AppError>)> completion_block);

        /// Fetches a user API key associated with the current user.
        /// @param id The id of the API key to fetch.
        /// @param completion_block A callback to be invoked once the call is complete.
        void fetch_api_key(const realm::ObjectId& id,
                           std::function<void(Optional<UserAPIKey>, Optional<AppError>)> completion_block);

        /// Fetches the user API keys associated with the current user.
        /// @param completion_block A callback to be invoked once the call is complete.
        void fetch_api_keys(std::function<void(std::vector<UserAPIKey>, Optional<AppError>)> completion_block);

        /// Deletes a user API key associated with the current user.
        /// @param api_key The id of the API key to delete.
        /// @param completion_block A callback to be invoked once the call is complete.
        void delete_api_key(const UserAPIKey& api_key,
                            std::function<void(Optional<AppError>)> completion_block);

        /// Enables a user API key associated with the current user.
        /// @param api_key The id of the API key to enable.
        /// @param completion_block A callback to be invoked once the call is complete.
        void enable_api_key(const UserAPIKey& api_key,
                            std::function<void(Optional<AppError>)> completion_block);

        /// Disables a user API key associated with the current user.
        /// @param api_key The id of the API key to disable.
        /// @param completion_block A callback to be invoked once the call is complete.
        void disable_api_key(const UserAPIKey& api_key,
=======
        /**
         * Creates a user API key that can be used to authenticate as the current user.
         *
         * - parameters:
         *     - name: The name of the API key to be created.
         *     - completion_block: A callback to be invoked once the call is complete.
        */
        void create_api_key(const std::string& name, std::shared_ptr<SyncUser> user,
                            std::function<void(UserAPIKey, Optional<AppError>)> completion_block);

        /**
         * Fetches a user API key associated with the current user.
         *
         * - parameters:
         *     - id: The id of the API key to fetch.
         *     - completion_block: A callback to be invoked once the call is complete.
         */
        void fetch_api_key(const realm::ObjectId& id, std::shared_ptr<SyncUser> user,
                           std::function<void(UserAPIKey, Optional<AppError>)> completion_block);

        /**
         * Fetches the user API keys associated with the current user.
         *
         * - parameters:
         *     - completion_block: A callback to be invoked once the call is complete.
         */
        void fetch_api_keys(std::shared_ptr<SyncUser> user,
                            std::function<void(std::vector<UserAPIKey>, Optional<AppError>)> completion_block);

        /**
         * Deletes a user API key associated with the current user.
         *
         * - parameters:
         *     - id: The id of the API key to delete.
         *     - completion_block: A callback to be invoked once the call is complete.
         */
        void delete_api_key(const realm::ObjectId& id, std::shared_ptr<SyncUser> user,
                            std::function<void(Optional<AppError>)> completion_block);

        /**
         * Enables a user API key associated with the current user.
         *
         * - parameters:
         *     - id: The id of the API key to enable.
         *     - completion_block: A callback to be invoked once the call is complete.
         */
        void enable_api_key(const realm::ObjectId& id, std::shared_ptr<SyncUser> user,
                            std::function<void(Optional<AppError>)> completion_block);

        /**
         * Disables a user API key associated with the current user.
         *
         * - parameters:
         *     - id: The id of the API key to disable.
         *     - completion_block: A callback to be invoked once the call is complete.
         */
        void disable_api_key(const realm::ObjectId& id, std::shared_ptr<SyncUser> user,
>>>>>>> f18b240b
                             std::function<void(Optional<AppError>)> completion_block);
    private:
        friend class App;
        UserAPIKeyProviderClient(App* app)
        : m_parent(app)
        {
            REALM_ASSERT(app);
        }
        App* m_parent;
    };

    /// A client for the username/password authentication provider which
    /// can be used to obtain a credential for logging in,
    /// and to perform requests specifically related to the username/password provider.
    ///
    class UsernamePasswordProviderClient {
    public:

        /// Registers a new email identity with the username/password provider,
        /// and sends a confirmation email to the provided address.
        /// @param email The email address of the user to register.
        /// @param password The password that the user created for the new username/password identity.
        /// @param completion_block A callback to be invoked once the call is complete.
        void register_email(const std::string& email,
                            const std::string& password,
                            std::function<void(Optional<AppError>)> completion_block);

        /// Confirms an email identity with the username/password provider.
        /// @param token The confirmation token that was emailed to the user.
        /// @param token_id The confirmation token id that was emailed to the user.
        /// @param completion_block A callback to be invoked once the call is complete.
        void confirm_user(const std::string& token,
                          const std::string& token_id,
                          std::function<void(Optional<AppError>)> completion_block);

        /// Re-sends a confirmation email to a user that has registered but
        /// not yet confirmed their email address.
        /// @param email The email address of the user to re-send a confirmation for.
        /// @param completion_block A callback to be invoked once the call is complete.
        void resend_confirmation_email(const std::string& email,
                                       std::function<void(Optional<AppError>)> completion_block);

        /// Sends a password reset email to the given email address.
        /// @param email The email address of the user to send a password reset email for.
        /// @param completion_block A callback to be invoked once the call is complete.
        void send_reset_password_email(const std::string& email,
                                       std::function<void(Optional<AppError>)> completion_block);

        /// Resets the password of an email identity using the
        /// password reset token emailed to a user.
        /// @param password The desired new password.
        /// @param token The password reset token that was emailed to the user.
        /// @param token_id The password reset token id that was emailed to the user.
        /// @param completion_block A callback to be invoked once the call is complete.
        void reset_password(const std::string& password,
                            const std::string& token,
                            const std::string& token_id,
                            std::function<void(Optional<AppError>)> completion_block);

        /// Resets the password of an email identity using the
        /// password reset function set up in the application.
        ///
        /// TODO: Add an overloaded version of this method that takes
        /// TODO: raw, non-serialized args.
        /// @param email The email address of the user.
        /// @param password The desired new password.
        /// @param args A pre-serialized list of arguments. Must be a JSON array.
        /// @param completion_block A callback to be invoked once the call is complete.
        void call_reset_password_function(const std::string& email,
                                          const std::string& password,
                                          const std::string& args,
                                          std::function<void(Optional<AppError>)> completion_block);
    private:
        friend class App;
        UsernamePasswordProviderClient(App* app)
        : m_parent(app)
        {
            REALM_ASSERT(app);
        }
        App* m_parent;
    };

    /// Log in a user and asynchronously retrieve a user object.
    /// If the log in completes successfully, the completion block will be called, and a
    /// `SyncUser` representing the logged-in user will be passed to it. This user object
    /// can be used to open `Realm`s and retrieve `SyncSession`s. Otherwise, the
    /// completion block will be called with an error.
    ///
    /// @param credentials A `SyncCredentials` object representing the user to log in.
    /// @param completion_block A callback block to be invoked once the log in completes.
    void log_in_with_credentials(const AppCredentials& credentials,
                                 std::function<void(std::shared_ptr<SyncUser>, Optional<AppError>)> completion_block) const;

    /// Logout the current user.
    void log_out(std::function<void(Optional<AppError>)>) const;

    /// Log out the given user if they are not already logged out.
    void log_out(std::shared_ptr<SyncUser> user, std::function<void(Optional<AppError>)> completion_block) const;
    
    /// Links the currently authenticated user with a new identity, where the identity is defined by the credential
    /// specified as a parameter. This will only be successful if this `SyncUser` is the currently authenticated
    /// with the client from which it was created. On success a new user will be returned with the new linked credentials.
    ///
    /// @param user The user which will have the credentials linked to, the user must be logged in
    /// @param credentials The `AppCredentials` used to link the user to a new identity.
    /// @param completion_block The completion handler to call when the linking is complete.
    ///                         If the operation is  successful, the result will contain a new
    ///                         `SyncUser` object representing the currently logged in user.
    void link_user(std::shared_ptr<SyncUser> user, const AppCredentials& credentials,
                   std::function<void(std::shared_ptr<SyncUser>, Optional<AppError>)> completion_block) const;

    /// Switches the active user with the specified one. The user must
    /// exist in the list of all users who have logged into this application, and
    /// the user must be currently logged in, otherwise this will throw an
    /// AppError.
    ///
    /// @param user The user to switch to
    /// @returns A shared pointer to the new current user
    std::shared_ptr<SyncUser> switch_user(std::shared_ptr<SyncUser> user) const;
    
    /// Logs out and removes the provided user
    /// this is a local operation and does not invoke any server side function
    /// @param user the user to remove
    /// @param completion_block Will return an error if the user is not found
    void remove_user(std::shared_ptr<SyncUser> user,
                     std::function<void(Optional<AppError>)> completion_block) const;

    // Get a provider client for the given class type.
    template <class T>
    T provider_client() {
        return T(this);
    }
    
    /// Retrieves a general-purpose service client for the Stitch service
    RemoteMongoClient remote_mongo_client();
    
private:
    Config m_config;
    std::string m_base_route;
    std::string m_app_route;
    std::string m_auth_route;
    uint64_t m_request_timeout_ms;
    
    void get_profile(std::function<void(std::shared_ptr<SyncUser>, Optional<AppError>)> completion_block) const;
    
    void log_in_with_credentials(const AppCredentials& credentials,
                                 const std::shared_ptr<SyncUser> linking_user,
                                 std::function<void(std::shared_ptr<SyncUser>, Optional<AppError>)> completion_block) const;
};

// MARK: Provider client templates
template<>
App::UsernamePasswordProviderClient App::provider_client<App::UsernamePasswordProviderClient>();
template<>
App::UserAPIKeyProviderClient App::provider_client<App::UserAPIKeyProviderClient>();

} // namespace app
} // namespace realm

#endif /* REALM_APP_HPP */<|MERGE_RESOLUTION|>--- conflicted
+++ resolved
@@ -81,40 +81,6 @@
     /// client should only be used by an authenticated user.
     class UserAPIKeyProviderClient {
     public:
-<<<<<<< HEAD
-        /// Creates a user API key that can be used to authenticate as the current user.
-        /// @param name The name of the API key to be created.
-        /// @param completion_block A callback to be invoked once the call is complete.
-        void create_api_key(const std::string& name,
-                            std::function<void(Optional<UserAPIKey>, Optional<AppError>)> completion_block);
-
-        /// Fetches a user API key associated with the current user.
-        /// @param id The id of the API key to fetch.
-        /// @param completion_block A callback to be invoked once the call is complete.
-        void fetch_api_key(const realm::ObjectId& id,
-                           std::function<void(Optional<UserAPIKey>, Optional<AppError>)> completion_block);
-
-        /// Fetches the user API keys associated with the current user.
-        /// @param completion_block A callback to be invoked once the call is complete.
-        void fetch_api_keys(std::function<void(std::vector<UserAPIKey>, Optional<AppError>)> completion_block);
-
-        /// Deletes a user API key associated with the current user.
-        /// @param api_key The id of the API key to delete.
-        /// @param completion_block A callback to be invoked once the call is complete.
-        void delete_api_key(const UserAPIKey& api_key,
-                            std::function<void(Optional<AppError>)> completion_block);
-
-        /// Enables a user API key associated with the current user.
-        /// @param api_key The id of the API key to enable.
-        /// @param completion_block A callback to be invoked once the call is complete.
-        void enable_api_key(const UserAPIKey& api_key,
-                            std::function<void(Optional<AppError>)> completion_block);
-
-        /// Disables a user API key associated with the current user.
-        /// @param api_key The id of the API key to disable.
-        /// @param completion_block A callback to be invoked once the call is complete.
-        void disable_api_key(const UserAPIKey& api_key,
-=======
         /**
          * Creates a user API key that can be used to authenticate as the current user.
          *
@@ -172,7 +138,6 @@
          *     - completion_block: A callback to be invoked once the call is complete.
          */
         void disable_api_key(const realm::ObjectId& id, std::shared_ptr<SyncUser> user,
->>>>>>> f18b240b
                              std::function<void(Optional<AppError>)> completion_block);
     private:
         friend class App;
