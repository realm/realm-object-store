--- conflicted
+++ resolved
@@ -88,12 +88,7 @@
          *     - completion_block: A callback to be invoked once the call is complete.
         */
         void create_api_key(const std::string& name,
-<<<<<<< HEAD
-                            std::function<void(std::shared_ptr<UserAPIKey>,
-                                               Optional<AppError>)> completion_block);
-=======
                             std::function<void(Optional<UserAPIKey>, Optional<AppError>)> completion_block);
->>>>>>> a9c1fa1c
 
         /**
          * Fetches a user API key associated with the current user.
@@ -102,14 +97,8 @@
          *     - id: The id of the API key to fetch.
          *     - completion_block: A callback to be invoked once the call is complete.
          */
-<<<<<<< HEAD
-        void fetch_api_key(const realm::ObjectId& id,
-                           std::function<void(std::shared_ptr<UserAPIKey>,
-                                              Optional<AppError>)> completion_block);
-=======
         void fetch_api_key(const UserAPIKey& api_key,
                            std::function<void(Optional<UserAPIKey>, Optional<AppError>)> completion_block);
->>>>>>> a9c1fa1c
 
         /**
          * Fetches the user API keys associated with the current user.
@@ -117,12 +106,7 @@
          * - parameters:
          *     - completion_block: A callback to be invoked once the call is complete.
          */
-<<<<<<< HEAD
-        void fetch_api_keys(std::function<void(std::vector<UserAPIKey>,
-                                               Optional<AppError>)> completion_block);
-=======
         void fetch_api_keys(std::function<void(std::vector<UserAPIKey>, Optional<AppError>)> completion_block);
->>>>>>> a9c1fa1c
 
         /**
          * Deletes a user API key associated with the current user.
@@ -154,14 +138,7 @@
         void disable_api_key(const UserAPIKey& api_key,
                              std::function<void(Optional<AppError>)> completion_block);
     private:
-<<<<<<< HEAD
-        friend class App;
-        UserAPIKeyProviderClient(App* app) : parent(app), m_provider_key("local-userpass") {}
-        App* parent;
-        std::string m_provider_key;
-=======
         UserAPIKeyProviderClient(App*);
->>>>>>> a9c1fa1c
     };
 
     /**
@@ -250,14 +227,7 @@
                                           const std::string& args,
                                           std::function<void(Optional<AppError>)> completion_block);
     private:
-<<<<<<< HEAD
-        friend class App;
-        UsernamePasswordProviderClient(App* app) : parent(app), m_provider_key("local-userpass") {}
-        App* parent;
-        std::string m_provider_key;
-=======
         UsernamePasswordProviderClient(App*);
->>>>>>> a9c1fa1c
     };
 
     App(const Config& config);
@@ -279,20 +249,8 @@
     // Get a provider client for the given class type.
     template <class T>
     T provider_client();
-<<<<<<< HEAD
-    template<>
-    UsernamePasswordProviderClient provider_client() {
-        return UsernamePasswordProviderClient(this);
-    }
-    template<>
-    UserAPIKeyProviderClient provider_client() {
-        return UserAPIKeyProviderClient(this);
-    }
-=======
-
->>>>>>> a9c1fa1c
+
 private:
-    
     Config m_config;
     std::string m_base_route;
     std::string m_app_route;
