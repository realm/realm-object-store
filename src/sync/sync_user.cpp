////////////////////////////////////////////////////////////////////////////
//
// Copyright 2016 Realm Inc.
//
// Licensed under the Apache License, Version 2.0 (the "License");
// you may not use this file except in compliance with the License.
// You may obtain a copy of the License at
//
// http://www.apache.org/licenses/LICENSE-2.0
//
// Unless required by applicable law or agreed to in writing, software
// distributed under the License is distributed on an "AS IS" BASIS,
// WITHOUT WARRANTIES OR CONDITIONS OF ANY KIND, either express or implied.
// See the License for the specific language governing permissions and
// limitations under the License.
//
////////////////////////////////////////////////////////////////////////////

#include "sync/sync_user.hpp"

#include "app_credentials.hpp"
#include "sync/generic_network_transport.hpp"
#include "sync/impl/sync_metadata.hpp"
#include "sync/sync_manager.hpp"
#include "sync/sync_session.hpp"

#include <json.hpp>
#include <realm/util/base64.hpp>

namespace realm {

static std::string base64_decode(const std::string &in) {
    std::string out;
    out.resize(util::base64_decoded_size(in.size()));
    util::base64_decode(in, &out[0], out.size());
    return out;
}

static std::vector<std::string> split_token(const std::string& jwt) {
    constexpr static char delimiter = '.';

    std::vector<std::string> parts;
    size_t pos = 0, start_from = 0;

    while ((pos = jwt.find(delimiter, start_from)) != std::string::npos) {
        parts.push_back(jwt.substr(start_from, pos - start_from));
        start_from = pos + 1;
    }

    parts.push_back(jwt.substr(start_from));

    if (parts.size() != 3) {
        throw app::AppError(make_error_code(app::JSONErrorCode::bad_token), "jwt missing parts");
    }

    return parts;
}

RealmJWT::RealmJWT(const std::string& token)
{
    auto parts = split_token(token);

    auto json = nlohmann::json::parse(base64_decode(parts[1]));

    this->token = token;
    this->expires_at = app::value_from_json<long>(json, "exp");
    this->issued_at = app::value_from_json<long>(json, "iat");

    if (json.find("user_data") != json.end()) {
        this->user_data = json["user_data"].get<std::map<std::string, util::Any>>();
    }
}

SyncUserProfile::SyncUserProfile(util::Optional<std::string> name,
                                 util::Optional<std::string> email,
                                 util::Optional<std::string> picture_url,
                                 util::Optional<std::string> first_name,
                                 util::Optional<std::string> last_name,
                                 util::Optional<std::string> gender,
                                 util::Optional<std::string> birthday,
                                 util::Optional<std::string> min_age,
                                 util::Optional<std::string> max_age)
: name(std::move(name))
, email(std::move(email))
, picture_url(std::move(picture_url))
, first_name(std::move(first_name))
, last_name(std::move(last_name))
, gender(std::move(gender))
, birthday(std::move(birthday))
, min_age(std::move(min_age))
, max_age(std::move(max_age))
{
}

SyncUserIdentity::SyncUserIdentity(const std::string& id, const std::string& provider_type)
: id(id)
, provider_type(provider_type)
{
}

SyncUserContextFactory SyncUser::s_binding_context_factory;
std::mutex SyncUser::s_binding_context_factory_mutex;

SyncUser::SyncUser(std::string refresh_token,
                   const std::string identity,
                   const std::string provider_type,
                   std::string access_token,
                   SyncUser::State state)
: m_state(state)
, m_provider_type(provider_type)
, m_refresh_token(RealmJWT(std::move(refresh_token)))
, m_identity(std::move(identity))
, m_access_token(RealmJWT(std::move(access_token)))
{
    {
        std::lock_guard<std::mutex> lock(s_binding_context_factory_mutex);
        if (s_binding_context_factory) {
            m_binding_context = s_binding_context_factory();
        }
    }

    bool updated = SyncManager::shared().perform_metadata_update([=](const auto& manager) {
        auto metadata = manager.get_or_make_user_metadata(m_identity, m_provider_type);
        metadata->set_refresh_token(m_refresh_token.token);
        metadata->set_access_token(m_access_token.token);
        m_local_identity = metadata->local_uuid();
    });
    if (!updated)
        m_local_identity = m_identity;
}

std::vector<std::shared_ptr<SyncSession>> SyncUser::all_sessions()
{
    std::lock_guard<std::mutex> lock(m_mutex);
    std::vector<std::shared_ptr<SyncSession>> sessions;
    if (m_state == State::Removed) {
        return sessions;
    }
    for (auto it = m_sessions.begin(); it != m_sessions.end();) {
        if (auto ptr_to_session = it->second.lock()) {
            sessions.emplace_back(std::move(ptr_to_session));
            it++;
            continue;
        }
        // This session is bad, destroy it.
        it = m_sessions.erase(it);
    }
    return sessions;
}

std::shared_ptr<SyncSession> SyncUser::session_for_on_disk_path(const std::string& path)
{
    std::lock_guard<std::mutex> lock(m_mutex);
    if (m_state == State::Removed) {
        return nullptr;
    }
    auto it = m_sessions.find(path);
    if (it == m_sessions.end()) {
        return nullptr;
    }
    auto locked = it->second.lock();
    if (!locked) {
        // Remove the session from the map, because it has fatally errored out or the entry is invalid.
        m_sessions.erase(it);
    }
    return locked;
}

void SyncUser::update_refresh_token(std::string token)
{
    std::vector<std::shared_ptr<SyncSession>> sessions_to_revive;
    {
        std::unique_lock<std::mutex> lock(m_mutex);
        switch (m_state) {
            case State::Removed:
                return;
            case State::LoggedIn:
                m_refresh_token = token;
                break;
            case State::LoggedOut: {
                sessions_to_revive.reserve(m_waiting_sessions.size());
                m_refresh_token = token;
                m_state = State::LoggedIn;
                for (auto& pair : m_waiting_sessions) {
                    if (auto ptr = pair.second.lock()) {
                        m_sessions[pair.first] = ptr;
                        sessions_to_revive.emplace_back(std::move(ptr));
                    }
                }
                m_waiting_sessions.clear();
                break;
            }
        }

        SyncManager::shared().perform_metadata_update([=](const auto& manager) {
            auto metadata = manager.get_or_make_user_metadata(m_identity, m_provider_type);
            metadata->set_refresh_token(token);
        });
    }
    // (Re)activate all pending sessions.
    // Note that we do this after releasing the lock, since the session may
    // need to access protected User state in the process of binding itself.
    for (auto& session : sessions_to_revive) {
        session->revive_if_needed();
    }
}

void SyncUser::update_access_token(std::string token)
{
    std::vector<std::shared_ptr<SyncSession>> sessions_to_revive;
    {
        std::unique_lock<std::mutex> lock(m_mutex);
        switch (m_state) {
            case State::Removed:
                return;
            case State::LoggedIn:
                m_access_token = token;
                break;
            case State::LoggedOut: {
                sessions_to_revive.reserve(m_waiting_sessions.size());
                m_access_token = token;
                m_state = State::LoggedIn;
                for (auto& pair : m_waiting_sessions) {
                    if (auto ptr = pair.second.lock()) {
                        m_sessions[pair.first] = ptr;
                        sessions_to_revive.emplace_back(std::move(ptr));
                    }
                }
                m_waiting_sessions.clear();
                break;
            }
        }

        SyncManager::shared().perform_metadata_update([=](const auto& manager) {
            auto metadata = manager.get_or_make_user_metadata(m_identity, m_provider_type);
            metadata->set_access_token(token);
        });
    }


    // (Re)activate all pending sessions.
    // Note that we do this after releasing the lock, since the session may
    // need to access protected User state in the process of binding itself.
    for (auto& session : sessions_to_revive) {
        session->revive_if_needed();
    }
}

std::vector<SyncUserIdentity> SyncUser::identities() const
{
    std::lock_guard<std::mutex> lock(m_mutex);
    return m_user_identities;
}


void SyncUser::update_identities(std::vector<SyncUserIdentity> identities)
{
    std::unique_lock<std::mutex> lock(m_mutex);

    m_user_identities = identities;

    SyncManager::shared().perform_metadata_update([=](const auto& manager) {
        auto metadata = manager.get_or_make_user_metadata(m_identity, m_provider_type);
        metadata->set_identities(identities);
    });
}

void SyncUser::log_out()
{
    {
        std::lock_guard<std::mutex> lock(m_mutex);
        if (m_state == State::LoggedOut) {
            return;
        }
        m_state = State::LoggedOut;
        SyncManager::shared().perform_metadata_update([=](const auto& manager) {
            auto metadata = manager.get_or_make_user_metadata(m_identity, m_provider_type);
            metadata->set_state(State::LoggedOut);
        });
        // Move all active sessions into the waiting sessions pool. If the user is
        // logged back in, they will automatically be reactivated.
        for (auto& pair : m_sessions) {
            if (auto ptr = pair.second.lock()) {
                ptr->log_out();
                m_waiting_sessions[pair.first] = ptr;
            }
        }
        m_sessions.clear();
    }

    SyncManager::shared().log_out_user(m_identity);
    m_access_token.token = "";
    
    // Mark the user as 'dead' in the persisted metadata Realm
    // if they were an anonymous user
    if (this->m_provider_type == app::IdentityProviderAnonymous) {
        invalidate();
        SyncManager::shared().perform_metadata_update([=](const auto& manager) {
            auto metadata = manager.get_or_make_user_metadata(m_identity, m_provider_type, false);
            if (metadata)
                metadata->remove();
        });
    }
}

bool SyncUser::is_logged_in() const
{
    std::lock_guard<std::mutex> lock(m_mutex);
<<<<<<< HEAD
    if (!m_access_token.token.empty() && !m_refresh_token.token.empty()) {
        return true;
    }
    return false;
=======
    return !m_access_token.token.empty() && !m_refresh_token.token.empty();
>>>>>>> f18b240b
}

void SyncUser::invalidate()
{
    set_state(SyncUser::State::Removed);
}

std::string SyncUser::refresh_token() const
{
    std::lock_guard<std::mutex> lock(m_mutex);
    return m_refresh_token.token;
}

std::string SyncUser::access_token() const
{
    std::lock_guard<std::mutex> lock(m_mutex);
    return m_access_token.token;
}

SyncUser::State SyncUser::state() const
{
    std::lock_guard<std::mutex> lock(m_mutex);
    return m_state;
}

void SyncUser::set_state(SyncUser::State state)
{
    std::lock_guard<std::mutex> lock(m_mutex);
    m_state = state;
    SyncManager::shared().perform_metadata_update([=](const auto& manager) {
        auto metadata = manager.get_or_make_user_metadata(m_identity, m_provider_type);
        metadata->set_state(state);
    });
}

SyncUserProfile SyncUser::user_profile() const
{
    std::lock_guard<std::mutex> lock(m_mutex);
    return m_user_profile;
}

util::Optional<std::map<std::string, util::Any>> SyncUser::custom_data() const
{
    std::lock_guard<std::mutex> lock(m_mutex);
    return m_access_token.user_data;
}

void SyncUser::update_user_profile(const SyncUserProfile& profile)
{
    std::unique_lock<std::mutex> lock(m_mutex);

    m_user_profile = profile;

    SyncManager::shared().perform_metadata_update([=](const auto& manager) {
        auto metadata = manager.get_or_make_user_metadata(m_identity, m_provider_type);
        metadata->set_user_profile(profile);
    });
}

void SyncUser::register_session(std::shared_ptr<SyncSession> session)
{
    const std::string& path = session->path();
    std::unique_lock<std::mutex> lock(m_mutex);
    switch (m_state) {
        case State::LoggedIn:
            // Immediately ask the session to come online.
            m_sessions[path] = session;
            lock.unlock();
            session->revive_if_needed();
            break;
        case State::LoggedOut:
            m_waiting_sessions[path] = session;
            break;
        case State::Removed:
            break;
    }
}

void SyncUser::set_binding_context_factory(SyncUserContextFactory factory)
{
    std::lock_guard<std::mutex> lock(s_binding_context_factory_mutex);
    s_binding_context_factory = std::move(factory);
}
}

namespace std {
size_t hash<realm::SyncUserIdentity>::operator()(const realm::SyncUserIdentity& k) const
{
    return ((hash<string>()(k.id) ^ (hash<string>()(k.provider_type) << 1)) >> 1);
}
}<|MERGE_RESOLUTION|>--- conflicted
+++ resolved
@@ -306,14 +306,7 @@
 bool SyncUser::is_logged_in() const
 {
     std::lock_guard<std::mutex> lock(m_mutex);
-<<<<<<< HEAD
-    if (!m_access_token.token.empty() && !m_refresh_token.token.empty()) {
-        return true;
-    }
-    return false;
-=======
     return !m_access_token.token.empty() && !m_refresh_token.token.empty();
->>>>>>> f18b240b
 }
 
 void SyncUser::invalidate()
