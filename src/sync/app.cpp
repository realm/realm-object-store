////////////////////////////////////////////////////////////////////////////
//
// Copyright 2020 Realm Inc.
//
// Licensed under the Apache License, Version 2.0 (the "License");
// you may not use this file except in compliance with the License.
// You may obtain a copy of the License at
//
// http://www.apache.org/licenses/LICENSE-2.0
//
// Unless required by applicable law or agreed to in writing, software
// distributed under the License is distributed on an "AS IS" BASIS,
// WITHOUT WARRANTIES OR CONDITIONS OF ANY KIND, either express or utilied.
// See the License for the specific language governing permissions and
// limitations under the License.
//
////////////////////////////////////////////////////////////////////////////

#include "app.hpp"
#include <sstream>
#include "sync_manager.hpp"
#include "generic_network_transport.hpp"
#include "app_credentials.hpp"
#include "../external/json/json.hpp"

// wrap an optional json key into the Optional type
#define WRAP_JSON_OPT(JSON, KEY, RET_TYPE) \
JSON.find(KEY) != JSON.end() ? Optional<RET_TYPE>(JSON[KEY].get<RET_TYPE>()) : realm::util::none

namespace realm {
namespace app {

std::shared_ptr<App> App::app(const std::string app_id,
                              const realm::util::Optional<App::Config> config)
{
    return std::make_shared<App>(app_id, config);
}



static std::unique_ptr<error::AppError> handle_error(const Response response) {
    if (response.body.empty()) {
        return {};
    }

    if (response.headers.find("Content-Type") != response.headers.end()) {
        if (response.headers.at("Content-Type") == "application/json") {
            auto body = nlohmann::json::parse(response.body);
            return std::make_unique<error::AppError>(app::error::ServiceError(body["errorCode"].get<std::string>(),
                                  body["error"].get<std::string>()));
        }
    }

    return {};
}

inline bool response_code_is_fatal(int status) {
    // FIXME: status always seems to be 0 in tests?
    return status >= 300;
}

void App::login_with_credentials(const std::shared_ptr<AppCredentials> credentials,
<<<<<<< HEAD
=======
                                 int timeout_secs,
>>>>>>> 57d381b7
                                 std::function<void(std::shared_ptr<SyncUser>, std::unique_ptr<error::AppError>)> completion_block) {
    // construct the route
    std::string route = util::format("%1/providers/%2/login", m_auth_route, provider_type_from_enum(credentials->m_provider));

    auto handler = [&](const Response response) {
        // if there is a already an error code, pass the error upstream
        if (response_code_is_fatal(response.status_code)) { // FIXME: handle
            return completion_block(nullptr, handle_error(response));
        }
                
        nlohmann::json json;
        try {
            json = nlohmann::json::parse(response.body);
        } catch(...) {
            return completion_block(nullptr, std::make_unique<error::AppError>(app::error::ClientError(app::error::ClientError::code::bad_response)));
        }

        realm::SyncUserIdentifier identifier {
            json["user_id"].get<std::string>(),
            m_auth_route
        };

        std::shared_ptr<realm::SyncUser> sync_user;
        try {
            sync_user = realm::SyncManager::shared().get_user(identifier,
                                                              json["refresh_token"].get<std::string>(),
                                                              json["access_token"].get<std::string>());
        } catch (const error::AppError& err) {
            return completion_block(nullptr, std::make_unique<error::AppError>(err));
        }

        std::string profile_route = util::format("%1/auth/profile", m_base_route);
        std::string bearer = util::format("Bearer %1", sync_user->access_token());

        GenericNetworkTransport::get()->send_request_to_server({
            Method::get,
            profile_route,
<<<<<<< HEAD
            m_request_timeout,
=======
            timeout_secs,
>>>>>>> 57d381b7
            {
                { "Content-Type", "application/json;charset=utf-8" },
                { "Accept", "application/json" },
                { "Authorization", bearer}
            },
            std::string()
        }, [&](const Response profile_response) {
            // if there is a already an error code, pass the error upstream
            if (response_code_is_fatal(profile_response.status_code)) {
                return completion_block(nullptr, handle_error(profile_response));
            }

            json = nlohmann::json::parse(profile_response.body);

            std::vector<SyncUserIdentity> identities;
            auto identities_json = json["identities"];

            for (size_t i = 0; i < identities_json.size(); i++)
            {
                auto identity_json = identities_json[i];
                identities.push_back(SyncUserIdentity(identity_json["id"], identity_json["provider_type"]));
            }

            sync_user->update_identities(identities);

            auto profile_data = json["data"];

            sync_user->update_user_profile(std::make_shared<SyncUserProfile>(WRAP_JSON_OPT(profile_data, "name", std::string),
                                                                             WRAP_JSON_OPT(profile_data, "email", std::string),
                                                                             WRAP_JSON_OPT(profile_data, "picture_url", std::string),
                                                                             WRAP_JSON_OPT(profile_data, "first_name", std::string),
                                                                             WRAP_JSON_OPT(profile_data, "last_name", std::string),
                                                                             WRAP_JSON_OPT(profile_data, "gender", std::string),
                                                                             WRAP_JSON_OPT(profile_data, "birthday", std::string),
                                                                             WRAP_JSON_OPT(profile_data, "min_age", std::string),
                                                                             WRAP_JSON_OPT(profile_data, "max_age", std::string)));

            return completion_block(sync_user, {});
        });
    };

    std::map<std::string, std::string> headers = {
        { "Content-Type", "application/json;charset=utf-8" },
        { "Accept", "application/json" }
    };

    GenericNetworkTransport::get()->send_request_to_server({
        Method::post,
        route,
<<<<<<< HEAD
        m_request_timeout,
=======
        timeout_secs,
>>>>>>> 57d381b7
        headers,
        credentials->serialize_as_json()
    }, handler);
}

} // namespace app
} // namespace realm<|MERGE_RESOLUTION|>--- conflicted
+++ resolved
@@ -60,10 +60,6 @@
 }
 
 void App::login_with_credentials(const std::shared_ptr<AppCredentials> credentials,
-<<<<<<< HEAD
-=======
-                                 int timeout_secs,
->>>>>>> 57d381b7
                                  std::function<void(std::shared_ptr<SyncUser>, std::unique_ptr<error::AppError>)> completion_block) {
     // construct the route
     std::string route = util::format("%1/providers/%2/login", m_auth_route, provider_type_from_enum(credentials->m_provider));
@@ -101,11 +97,7 @@
         GenericNetworkTransport::get()->send_request_to_server({
             Method::get,
             profile_route,
-<<<<<<< HEAD
-            m_request_timeout,
-=======
-            timeout_secs,
->>>>>>> 57d381b7
+            m_request_timeout_ms,
             {
                 { "Content-Type", "application/json;charset=utf-8" },
                 { "Accept", "application/json" },
@@ -155,11 +147,7 @@
     GenericNetworkTransport::get()->send_request_to_server({
         Method::post,
         route,
-<<<<<<< HEAD
-        m_request_timeout,
-=======
-        timeout_secs,
->>>>>>> 57d381b7
+        m_request_timeout_ms,
         headers,
         credentials->serialize_as_json()
     }, handler);
