--- conflicted
+++ resolved
@@ -74,29 +74,12 @@
 
 static Optional<AppError> check_for_errors(const Response& response)
 {
-<<<<<<< HEAD
-    auto http_status_code_is_fatal = [response] {
-        if (response.http_status_code >= 300
-            || (response.http_status_code < 200 && response.http_status_code != 0))
-        {
-            return true;
-        }
-        return false;
-    };
-    
-    try {
-        if (auto ct = response.headers.find("Content-Type");
-            ct != response.headers.end() && ct->second == "application/json" &&
-            http_status_code_is_fatal())
-        {
-=======
     bool http_status_code_is_fatal = response.http_status_code >= 300 ||
         (response.http_status_code < 200 && response.http_status_code != 0);
     
     try {
         auto ct = response.headers.find("Content-Type");
         if (ct != response.headers.end() && ct->second == "application/json" && http_status_code_is_fatal) {
->>>>>>> b2d0e2a0
             auto body = nlohmann::json::parse(response.body);
             if (auto error_code = body.find("error_code"); error_code != body.end() &&
                 !error_code->get<std::string>().empty())
@@ -114,11 +97,7 @@
         return AppError(make_custom_error_code(response.custom_status_code), "non-zero custom status code considered fatal");
     }
     
-<<<<<<< HEAD
-    if (http_status_code_is_fatal())
-=======
     if (http_status_code_is_fatal)
->>>>>>> b2d0e2a0
     {
         return AppError(make_http_error_code(response.http_status_code), "http error code considered fatal");
     }
@@ -740,7 +719,5 @@
     }, handler);
 }
 
-// TODO refresh custom data
-
 } // namespace app
 } // namespace realm