--- conflicted
+++ resolved
@@ -636,7 +636,6 @@
     std::stringstream s;
     s << bson::Bson(body);
 
-<<<<<<< HEAD
     // if we try logging in with an anonymous user while there
     // is already an anonymous session active, reuse it
     if (credentials.provider() == AuthProvider::ANONYMOUS) {
@@ -648,10 +647,7 @@
         }
     }
     
-    m_config.transport_generator()->send_request_to_server({
-=======
     do_request({
->>>>>>> 2bc2517d
         HttpMethod::post,
         route,
         m_request_timeout_ms,
