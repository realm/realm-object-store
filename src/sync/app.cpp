////////////////////////////////////////////////////////////////////////////
//
// Copyright 2020 Realm Inc.
//
// Licensed under the Apache License, Version 2.0 (the "License");
// you may not use this file except in compliance with the License.
// You may obtain a copy of the License at
//
// http://www.apache.org/licenses/LICENSE-2.0
//
// Unless required by applicable law or agreed to in writing, software
// distributed under the License is distributed on an "AS IS" BASIS,
// WITHOUT WARRANTIES OR CONDITIONS OF ANY KIND, either express or utilied.
// See the License for the specific language governing permissions and
// limitations under the License.
//
////////////////////////////////////////////////////////////////////////////

#include "sync/app.hpp"

#include "sync/app_credentials.hpp"
#include "sync/generic_network_transport.hpp"
#include "sync/sync_manager.hpp"
#include "sync/remote_mongo_client.hpp"
#include "sync/app_utils.hpp"

#include <json.hpp>

namespace realm {
namespace app {

// MARK: - Helpers
// wrap an optional json key into the Optional type
template <typename T>
Optional<T> get_optional(const nlohmann::json& json, const std::string& key)
{
    auto it = json.find(key);
    return it != json.end() ? Optional<T>(it->get<T>()) : realm::util::none;
}

enum class RequestTokenType {
    NoAuth,
    AccessToken,
    RefreshToken
};

// generate the request headers for a HTTP call, by default it will generate headers with a refresh token if a user is passed
static std::map<std::string, std::string> get_request_headers(std::shared_ptr<SyncUser> with_user_authorization = nullptr,
                                                              RequestTokenType token_type = RequestTokenType::RefreshToken)
{
    std::map<std::string, std::string> headers {
        { "Content-Type", "application/json;charset=utf-8" },
        { "Accept", "application/json" }
    };

    if (with_user_authorization) {
        switch (token_type) {
            case RequestTokenType::NoAuth:
                break;
            case RequestTokenType::AccessToken:
                headers.insert({ "Authorization",
                    util::format("Bearer %1", with_user_authorization->access_token())
                });
                break;
            case RequestTokenType::RefreshToken:
                headers.insert({ "Authorization",
                    util::format("Bearer %1", with_user_authorization->refresh_token())
                });
                break;
        }
    }
    return headers;
}

const static std::string default_base_url = "https://stitch.mongodb.com";
const static std::string base_path = "/api/client/v2.0";
const static std::string app_path = "/app";
const static std::string auth_path = "/auth";
const static std::string sync_path = "/realm-sync";
const static uint64_t    default_timeout_ms = 60000;
const static std::string username_password_provider_key = "local-userpass";
const static std::string user_api_key_provider_key_path = "api_keys";

SharedApp App::get_shared_app(const Config& config)
{
    return std::make_shared<App>(config);
}

App::App(const Config& config)
: m_config(std::move(config))
, m_base_url(config.base_url.value_or(default_base_url))
, m_base_route(m_base_url + base_path)
, m_app_route(m_base_route + app_path + "/" + config.app_id)
, m_auth_route(m_app_route + auth_path)
, m_sync_route(m_app_route + sync_path)
, m_request_timeout_ms(config.default_request_timeout_ms.value_or(default_timeout_ms))
{
    REALM_ASSERT(m_config.transport_generator);

    if (m_config.platform.empty()) {
        throw std::runtime_error("You must specify the Platform in App::Config");
    }
    
    if (m_config.platform_version.empty()) {
        throw std::runtime_error("You must specify the Platform Version in App::Config");
    }
    
    if (m_config.sdk_version.empty()) {
        throw std::runtime_error("You must specify the SDK Version in App::Config");
    }

    // change the scheme in the base url to ws from http to satisfy the sync client
    size_t uri_scheme_start = m_sync_route.find("http");
    if (uri_scheme_start == 0)
        m_sync_route.replace(uri_scheme_start, 4, "ws");
}

static void handle_default_response(const Response& response,
                                    std::function<void (Optional<AppError>)> completion_block)
{
    if (auto error = check_for_errors(response)) {
        return completion_block(error);
    } else {
        return completion_block({});
    }
};

//MARK: - Template specializations

template<>
App::UsernamePasswordProviderClient App::provider_client<App::UsernamePasswordProviderClient>()
{
    return App::UsernamePasswordProviderClient(this);
}

template<>
App::UserAPIKeyProviderClient App::provider_client<App::UserAPIKeyProviderClient>()
{
    return App::UserAPIKeyProviderClient(*this);
}

// MARK: - UsernamePasswordProviderClient

void App::UsernamePasswordProviderClient::register_email(const std::string &email,
                                                         const std::string &password,
                                                         std::function<void (Optional<AppError>)> completion_block)
{
    REALM_ASSERT(m_parent);
    std::string route = util::format("%1/providers/%2/register", m_parent->m_auth_route, username_password_provider_key);

    auto handler = [completion_block](const Response& response) {
        handle_default_response(response, completion_block);
    };

    nlohmann::json body = {
        { "email", email },
        { "password", password }
    };

    m_parent->m_config.transport_generator()->send_request_to_server({
        HttpMethod::post,
        route,
        m_parent->m_request_timeout_ms,
        get_request_headers(),
        body.dump()
    }, handler);
}

void App::UsernamePasswordProviderClient::confirm_user(const std::string& token,
                                                             const std::string& token_id,
                                                             std::function<void(Optional<AppError>)> completion_block)
{
    REALM_ASSERT(m_parent);
    std::string route = util::format("%1/providers/%2/confirm", m_parent->m_auth_route, username_password_provider_key);

    auto handler = [completion_block](const Response& response) {
        handle_default_response(response, completion_block);
    };

    nlohmann::json body = {
        { "token", token },
        { "tokenId", token_id }
    };
    
    m_parent->m_config.transport_generator()->send_request_to_server({
        HttpMethod::post,
        route,
        m_parent->m_request_timeout_ms,
        get_request_headers(),
        body.dump()
    }, handler);
}

void App::UsernamePasswordProviderClient::resend_confirmation_email(const std::string& email,
                                                                    std::function<void(Optional<AppError>)> completion_block)
{
    REALM_ASSERT(m_parent);
    std::string route = util::format("%1/providers/%2/confirm/send", m_parent->m_auth_route, username_password_provider_key);
    
    auto handler = [completion_block](const Response& response) {
        handle_default_response(response, completion_block);
    };
    
    nlohmann::json body {
        { "email", email }
    };

    m_parent->m_config.transport_generator()->send_request_to_server({
        HttpMethod::post,
        route,
        m_parent->m_request_timeout_ms,
        get_request_headers(),
        body.dump()
    }, handler);
}

void App::UsernamePasswordProviderClient::send_reset_password_email(const std::string& email,
                                                                    std::function<void(Optional<AppError>)> completion_block)
{
    REALM_ASSERT(m_parent);
    std::string route = util::format("%1/providers/%2/reset/send", m_parent->m_auth_route, username_password_provider_key);

    auto handler = [completion_block](const Response& response) {
        handle_default_response(response, completion_block);
    };

    nlohmann::json body = {
        { "email", email }
    };

    m_parent->m_config.transport_generator()->send_request_to_server({
        HttpMethod::post,
        route,
        m_parent->m_request_timeout_ms,
        get_request_headers(),
        body.dump()
    }, handler);
}

void App::UsernamePasswordProviderClient::reset_password(const std::string& password,
                                                         const std::string& token,
                                                         const std::string& token_id,
                                                         std::function<void(Optional<AppError>)> completion_block)
{
    REALM_ASSERT(m_parent);
    std::string route = util::format("%1/providers/%2/reset", m_parent->m_auth_route, username_password_provider_key);
    
    auto handler = [completion_block](const Response& response) {
        handle_default_response(response, completion_block);
    };
    
    nlohmann::json body = {
        { "password", password },
        { "token", token },
        { "token_id", token_id }
    };

    m_parent->m_config.transport_generator()->send_request_to_server({
        HttpMethod::post,
        route,
        m_parent->m_request_timeout_ms,
        get_request_headers(),
        body.dump()
    }, handler);
}

void App::UsernamePasswordProviderClient::call_reset_password_function(const std::string& email,
                                                                       const std::string& password,
                                                                       const bson::BsonArray& args,
                                                                       std::function<void(Optional<AppError>)> completion_block)
{
    REALM_ASSERT(m_parent);
    std::string route = util::format("%1/providers/%2/reset/call", m_parent->m_auth_route, username_password_provider_key);

    auto handler = [completion_block](const Response& response) {
        handle_default_response(response, completion_block);
    };

    bson::BsonDocument arg = {
        { "email", email },
        { "password", password },
        { "arguments", args }
    };

    std::stringstream body;
    body << bson::Bson(arg);

    m_parent->m_config.transport_generator()->send_request_to_server({
        HttpMethod::post,
        route,
        m_parent->m_request_timeout_ms,
        get_request_headers(),
        body.str()
    }, handler);
}

// MARK: - UserAPIKeyProviderClient

std::string App::UserAPIKeyProviderClient::url_for_path(const std::string &path="") const
{
    if (!path.empty()) {
        return m_auth_request_client.url_for_path(util::format("%1/%2/%3",
                                                               auth_path,
                                                               user_api_key_provider_key_path,
                                                               path));
    }

    return m_auth_request_client.url_for_path(util::format("%1/%2",
                                                           auth_path,
                                                           user_api_key_provider_key_path));
}

void App::UserAPIKeyProviderClient::create_api_key(const std::string &name, std::shared_ptr<SyncUser> user,
                                                   std::function<void (UserAPIKey, Optional<AppError>)> completion_block)
{
    std::string route = url_for_path();

    auto handler = [completion_block](const Response& response) {

        if (auto error = check_for_errors(response)) {
            return completion_block({}, error);
        }

        nlohmann::json json;
        try {
            json = nlohmann::json::parse(response.body);
        } catch (const std::exception& e) {
            return completion_block({}, AppError(make_error_code(JSONErrorCode::malformed_json), e.what()));
        }

        try {
            auto user_api_key = App::UserAPIKey {
                    ObjectId(value_from_json<std::string>(json, "_id").c_str()),
                    get_optional<std::string>(json, "key"),
                    value_from_json<std::string>(json, "name"),
                    value_from_json<bool>(json, "disabled")
                };
            return completion_block(user_api_key, {});
        } catch (const std::exception& e) {
            return completion_block({}, AppError(make_error_code(JSONErrorCode::malformed_json), e.what()));
        }
    };

    nlohmann::json body = {
        { "name", name }
    };
    Request req;
    req.method = HttpMethod::post;
    req.url = route;
    req.body = body.dump();
    req.uses_refresh_token = true;
    
    m_auth_request_client.do_authenticated_request(req, user, handler);
}

void App::UserAPIKeyProviderClient::fetch_api_key(const realm::ObjectId& id, std::shared_ptr<SyncUser> user,
                                                   std::function<void (UserAPIKey, Optional<AppError>)> completion_block)
{
    std::string route = url_for_path(id.to_string());

    auto handler = [completion_block](const Response& response) {

        if (auto error = check_for_errors(response)) {
            return completion_block({}, error);
        }

        nlohmann::json json;
        try {
            json = nlohmann::json::parse(response.body);
        } catch (const std::exception& e) {
            return completion_block({}, AppError(make_error_code(JSONErrorCode::malformed_json), e.what()));
        }

        try {
            auto user_api_key = App::UserAPIKey {
                    ObjectId(value_from_json<std::string>(json, "_id").c_str()),
                    get_optional<std::string>(json, "key"),
                    value_from_json<std::string>(json, "name"),
                    value_from_json<bool>(json, "disabled")
                };
            return completion_block(user_api_key, {});
        } catch (const std::exception& e) {
            return completion_block({}, AppError(make_error_code(JSONErrorCode::malformed_json), e.what()));
        }
    };

    Request req;
    req.method = HttpMethod::get;
    req.url = route;
    req.uses_refresh_token = true;

    m_auth_request_client.do_authenticated_request(req, user, handler);
}

void App::UserAPIKeyProviderClient::fetch_api_keys(std::shared_ptr<SyncUser> user,
                                                   std::function<void(std::vector<UserAPIKey>, Optional<AppError>)> completion_block)
{
    std::string route = url_for_path();

    auto handler = [completion_block](const Response& response) {

        if (auto error = check_for_errors(response)) {
            return completion_block(std::vector<UserAPIKey>(), error);
        }

        nlohmann::json json;
        try {
            json = nlohmann::json::parse(response.body);
        } catch (const std::exception& e) {
            return completion_block(std::vector<UserAPIKey>(), AppError(make_error_code(JSONErrorCode::malformed_json), e.what()));
        }

        try {
            auto api_key_array = std::vector<UserAPIKey>();
            auto json_array = json.get<std::vector<nlohmann::json>>();
            for (nlohmann::json& api_key_json : json_array) {
                api_key_array.push_back(
                    App::UserAPIKey {
                        ObjectId(value_from_json<std::string>(api_key_json, "_id").c_str()),
                        get_optional<std::string>(api_key_json, "key"),
                        value_from_json<std::string>(api_key_json, "name"),
                        value_from_json<bool>(api_key_json, "disabled")
                });
            }
            return completion_block(api_key_array, {});
        } catch (const std::exception& e) {
            return completion_block(std::vector<UserAPIKey>(), AppError(make_error_code(JSONErrorCode::malformed_json), e.what()));
        }
    };
    
    Request req;
    req.method = HttpMethod::get;
    req.url = route;
    req.uses_refresh_token = true;

    m_auth_request_client.do_authenticated_request(req, user, handler);
}


void App::UserAPIKeyProviderClient::delete_api_key(const realm::ObjectId& id, std::shared_ptr<SyncUser> user,
                                                   std::function<void(util::Optional<AppError>)> completion_block)
{
    std::string route = url_for_path(id.to_string());

    auto handler = [completion_block](const Response& response) {
        if (auto error = check_for_errors(response)) {
            return completion_block(error);
        } else {
            return completion_block({});
        }
    };
    
    Request req;
    req.method = HttpMethod::del;
    req.url = route;
    req.uses_refresh_token = true;

    m_auth_request_client.do_authenticated_request(req, user, handler);
}

void App::UserAPIKeyProviderClient::enable_api_key(const realm::ObjectId& id, std::shared_ptr<SyncUser> user,
                                                   std::function<void(Optional<AppError> error)> completion_block)
{
    std::string route = url_for_path(util::format("%1/enable", id.to_string()));

    auto handler = [completion_block](const Response& response) {
        if (auto error = check_for_errors(response)) {
            return completion_block(error);
        } else {
            return completion_block({});
        }
    };

    Request req;
    req.method = HttpMethod::put;
    req.url = route;
    req.uses_refresh_token = true;

    m_auth_request_client.do_authenticated_request(req, user, handler);
}

void App::UserAPIKeyProviderClient::disable_api_key(const realm::ObjectId& id, std::shared_ptr<SyncUser> user,
                                                   std::function<void(Optional<AppError> error)> completion_block)
{
    std::string route = url_for_path(util::format("%1/disable", id.to_string()));

    auto handler = [completion_block](const Response& response) {
        if (auto error = check_for_errors(response)) {
            return completion_block(error);
        } else {
            return completion_block({});
        }
    };

    Request req;
    req.method = HttpMethod::put;
    req.url = route;
    req.uses_refresh_token = true;

    m_auth_request_client.do_authenticated_request(req, user, handler);
}
// MARK: - App

std::shared_ptr<SyncUser> App::current_user() const
{
    return SyncManager::shared().get_current_user();
}

std::vector<std::shared_ptr<SyncUser>> App::all_users() const
{
    return SyncManager::shared().all_users();
}

void App::get_profile(std::shared_ptr<SyncUser> sync_user,
                      std::function<void(std::shared_ptr<SyncUser>, util::Optional<AppError>)> completion_block)
{
    auto profile_handler = [completion_block, sync_user](const Response& profile_response) {
        if (auto error = check_for_errors(profile_response)) {
            return completion_block(nullptr, error);
        }

        nlohmann::json profile_json;
        try {
            profile_json = nlohmann::json::parse(profile_response.body);
        } catch (const std::domain_error& e) {
            return completion_block(nullptr, AppError(make_error_code(JSONErrorCode::malformed_json), e.what()));
        }

        try {
            std::vector<SyncUserIdentity> identities;
            nlohmann::json identities_json = value_from_json<nlohmann::json>(profile_json, "identities");

            for (size_t i = 0; i < identities_json.size(); i++)
            {
                auto identity_json = identities_json[i];
                identities.push_back(SyncUserIdentity(value_from_json<std::string>(identity_json, "id"),
                                                      value_from_json<std::string>(identity_json, "provider_type")));
            }

            sync_user->update_identities(identities);

            auto profile_data = value_from_json<nlohmann::json>(profile_json, "data");

            sync_user->update_user_profile(SyncUserProfile(get_optional<std::string>(profile_data, "name"),
                                                           get_optional<std::string>(profile_data, "email"),
                                                           get_optional<std::string>(profile_data, "picture_url"),
                                                           get_optional<std::string>(profile_data, "first_name"),
                                                           get_optional<std::string>(profile_data, "last_name"),
                                                           get_optional<std::string>(profile_data, "gender"),
                                                           get_optional<std::string>(profile_data, "birthday"),
                                                           get_optional<std::string>(profile_data, "min_age"),
                                                           get_optional<std::string>(profile_data, "max_age")));

            sync_user->set_state(SyncUser::State::LoggedIn);
            SyncManager::shared().set_current_user(sync_user->identity());
        } catch (const AppError& err) {
            return completion_block(nullptr, err);
        }

        return completion_block(sync_user, {});
    };
    
    std::string profile_route = util::format("%1/auth/profile", m_base_route);
    
    Request req;
    req.method = HttpMethod::get;
    req.url = profile_route;
    req.timeout_ms = m_request_timeout_ms;
    req.uses_refresh_token = false;

    do_authenticated_request(req, sync_user, profile_handler);
}

void App::attach_auth_options(bson::BsonDocument& body)
{
    bson::BsonDocument options;
    
    if (m_config.local_app_version) {
        options["appVersion"] = *m_config.local_app_version;
    }
    
    options["appId"] = m_config.app_id;
    options["platform"] = m_config.platform;
    options["platformVersion"] = m_config.platform_version;
    options["sdkVersion"] = m_config.sdk_version;
<<<<<<< HEAD
    
=======

>>>>>>> d7ce33d7
    body["options"] = bson::BsonDocument({{"device", options}});
}

void App::log_in_with_credentials(const AppCredentials& credentials,
                                  const std::shared_ptr<SyncUser> linking_user,
                                  std::function<void(std::shared_ptr<SyncUser>, Optional<AppError>)> completion_block)
{
    // construct the route
    std::string route = util::format("%1/providers/%2/login%3",
                                     m_auth_route,
                                     credentials.provider_as_string(),
                                     linking_user ? "?link=true" : "");

    auto handler = [completion_block, credentials, linking_user, this](const Response& response) {
        if (auto error = check_for_errors(response)) {
            return completion_block(nullptr, error);
        }

        nlohmann::json json;
        try {
            json = nlohmann::json::parse(response.body);
        } catch (const std::exception& e) {
            return completion_block(nullptr, AppError(make_error_code(JSONErrorCode::malformed_json), e.what()));
        }

        std::shared_ptr<realm::SyncUser> sync_user;
        try {
            if (linking_user) {
                linking_user->update_access_token(value_from_json<std::string>(json, "access_token"));
            } else {
                sync_user = realm::SyncManager::shared().get_user(value_from_json<std::string>(json, "user_id"),
                                                                  value_from_json<std::string>(json, "refresh_token"),
                                                                  value_from_json<std::string>(json, "access_token"),
                                                                  credentials.provider_as_string(),
                                                                  value_from_json<std::string>(json, "device_id"));
            }
        } catch (const AppError& err) {
            return completion_block(nullptr, err);
        }

        App::get_profile(linking_user ? linking_user : sync_user, completion_block);
    };
    
    bson::Bson credentials_as_bson = bson::parse(credentials.serialize_as_json());
    bson::BsonDocument body = static_cast<bson::BsonDocument>(credentials_as_bson);
    attach_auth_options(body);
    
    std::stringstream s;
    s << bson::Bson(body);

    m_config.transport_generator()->send_request_to_server({
        HttpMethod::post,
        route,
        m_request_timeout_ms,
        get_request_headers(linking_user, RequestTokenType::AccessToken),
        s.str()
    }, handler);
}

void App::log_in_with_credentials(const AppCredentials& credentials,
                                  std::function<void(std::shared_ptr<SyncUser>, Optional<AppError>)> completion_block)
{
    App::log_in_with_credentials(credentials, nullptr, completion_block);
}

void App::log_out(std::shared_ptr<SyncUser> user, std::function<void (Optional<AppError>)> completion_block)
{
    if (!user || user->state() != SyncUser::State::LoggedIn) {
        return completion_block(util::none);
    }
    std::string bearer = util::format("Bearer %1", user->refresh_token());
    user->log_out();

    auto handler = [completion_block, user](const Response& response) {
        if (auto error = check_for_errors(response)) {
            return completion_block(error);
        }
        return completion_block(util::none);
    };

    std::string route = util::format("%1/auth/session", m_base_route);
    
    Request req;
    req.method = HttpMethod::del;
    req.url = route;
    req.timeout_ms = m_request_timeout_ms;
    req.uses_refresh_token = true;
    
    do_authenticated_request(req, user, handler);
}

void App::log_out(std::function<void (Optional<AppError>)> completion_block) {
    log_out(current_user(), completion_block);
}

std::shared_ptr<SyncUser> App::switch_user(std::shared_ptr<SyncUser> user) const
{
    if (!user || user->state() != SyncUser::State::LoggedIn) {
        throw AppError(make_client_error_code(ClientErrorCode::user_not_logged_in),
                       "User is no longer valid or is logged out");
    }
    
    auto users = SyncManager::shared().all_users();
    auto it = std::find(users.begin(),
                        users.end(),
                        user);
    
    if (it == users.end()) {
        throw AppError(make_client_error_code(ClientErrorCode::user_not_found),
                       "User does not exist");
    }

    SyncManager::shared().set_current_user(user->identity());
    return current_user();
}

void App::remove_user(std::shared_ptr<SyncUser> user,
                      std::function<void(Optional<AppError>)> completion_block)
{
    if (!user || user->state() == SyncUser::State::Removed) {
        return completion_block(AppError(make_client_error_code(ClientErrorCode::user_not_found),
                                         "User has already been removed"));
    }
    
    auto users = SyncManager::shared().all_users();
    auto it = std::find(users.begin(),
                        users.end(),
                        user);
    
    if (it == users.end()) {
        return completion_block(AppError(make_client_error_code(ClientErrorCode::user_not_found),
                                         "No user has been found"));
    }
    
    if (user->is_logged_in()) {
        log_out(user, [user, completion_block](const Optional<AppError>& error){
            SyncManager::shared().remove_user(user->identity());
            return completion_block(error);
        });
    } else {
        SyncManager::shared().remove_user(user->identity());
        return completion_block({});
    }
}

void App::link_user(std::shared_ptr<SyncUser> user,
                    const AppCredentials& credentials,
                    std::function<void(std::shared_ptr<SyncUser>, Optional<AppError>)> completion_block)
{
    if (!user || user->state() != SyncUser::State::LoggedIn) {
        return completion_block(nullptr, AppError(make_client_error_code(ClientErrorCode::user_not_found),
                                                  "The specified user is not logged in"));
    }
    
    auto users = SyncManager::shared().all_users();
    auto it = std::find(users.begin(),
                        users.end(),
                        user);

    if (it == users.end()) {
        return completion_block(nullptr, AppError(make_client_error_code(ClientErrorCode::user_not_found),
                                                  "The specified user was not found"));
    }
    
    App::log_in_with_credentials(credentials, user, completion_block);
}
    
void App::refresh_custom_data(std::shared_ptr<SyncUser> sync_user,
                              std::function<void(Optional<AppError>)> completion_block)
{
    refresh_access_token(sync_user, completion_block);
}

std::string App::url_for_path(const std::string& path="") const
{
    return util::format("%1%2", m_base_route, path);
}

// FIXME: This passes back the response to bubble up any potential errors, making this somewhat leaky
void App::init_app_metadata(std::function<void (util::Optional<AppError>, util::Optional<Response>)> completion_block)
{
    if (m_metadata) {
        return completion_block(util::none, util::none);
    }

    std::string route = util::format("%1/location",
                                     m_app_route);

    Request req;
    req.method = HttpMethod::get;
    req.url = route;
    req.timeout_ms = m_request_timeout_ms;
    
    m_config.transport_generator()->send_request_to_server(req, [this, completion_block](const Response& response) {
        nlohmann::json json;
        try {
            json = nlohmann::json::parse(response.body);
        } catch (const std::exception& e) {
            return completion_block(AppError(make_error_code(JSONErrorCode::malformed_json), e.what()),
                                    response);
        }

        try {
            this->m_metadata = AppMetadata(value_from_json<std::string>(json, "deployment_model"),
                                           value_from_json<std::string>(json, "location"),
                                           value_from_json<std::string>(json, "hostname"),
                                           value_from_json<std::string>(json, "ws_hostname"));

            m_base_route = m_metadata->m_hostname + base_path;
            std::string this_app_path = app_path + "/" + m_config.app_id;
            m_app_route = m_base_route + this_app_path;
            m_auth_route = m_app_route + auth_path;
            m_sync_route = m_metadata->m_ws_hostname + base_path + this_app_path + sync_path;

        } catch (const AppError& err) {
            return completion_block(err, response);
        }

        completion_block(util::none, util::none);
    });
}

void App::do_authenticated_request(Request request,
                                   std::shared_ptr<SyncUser> sync_user,
                                   std::function<void (Response)> completion_block)
{
    request.timeout_ms = m_request_timeout_ms;
    request.headers = get_request_headers(sync_user,
                                          request.uses_refresh_token ?
                                          RequestTokenType::RefreshToken : RequestTokenType::AccessToken);
    
    init_app_metadata([completion_block, request, sync_user, this](const util::Optional<AppError> error,
                                                                   const util::Optional<Response> response) {
        if (error) {
            return completion_block(*response);
        }

        auto handler = [completion_block, request, sync_user, this](const Response& response) {
            if (auto error = check_for_errors(response)) {
                App::handle_auth_failure(error.value(), response, request, sync_user, completion_block);
            } else {
                completion_block(response);
            }
        };


        m_config.transport_generator()->send_request_to_server(request, handler);
    });
}

void App::handle_auth_failure(const AppError& error,
                              const Response& response,
                              Request request,
                              std::shared_ptr<SyncUser> sync_user,
                              std::function<void (Response)> completion_block) const
{
    auto transport_generator = m_config.transport_generator();
    auto access_token_handler = [&transport_generator,
                                 &request,
                                 completion_block,
                                 response,
                                 sync_user](const Optional<AppError>& error) {
        if (!error) {
            // assign the new access_token to the auth header
            request.headers = get_request_headers(sync_user, RequestTokenType::AccessToken);
            transport_generator->send_request_to_server(request, completion_block);
        } else {
            // pass the error back up the chain
            completion_block(response);
        }
    };

    // Only handle auth failures
    if (error.is_http_error() && error.error_code.value() != 401) {
        completion_block(response);
        return;
    }

    if (request.uses_refresh_token) {
        if (sync_user && sync_user->is_logged_in()) {
            sync_user->log_out();
        }
        completion_block(response);
        return;
    }

    App::refresh_access_token(sync_user, access_token_handler);
}

/// MARK: - refresh access token
void App::refresh_access_token(std::shared_ptr<SyncUser> sync_user,
                               std::function<void(Optional<AppError>)> completion_block) const
{
    if (!sync_user) {
        completion_block(AppError(make_client_error_code(ClientErrorCode::user_not_found),
                                  "No current user exists"));
        return;
    }

    if (!sync_user->is_logged_in()) {
        completion_block(AppError(make_client_error_code(ClientErrorCode::user_not_logged_in),
                                  "The user is not logged in"));
        return;
    }

    auto handler = [completion_block, sync_user](const Response& response) {

        if (auto error = check_for_errors(response)) {
            return completion_block(error);
        }

        try {
            nlohmann::json json = nlohmann::json::parse(response.body);
            auto access_token = value_from_json<std::string>(json, "access_token");
            sync_user->update_access_token(std::move(access_token));
        } catch (const AppError& err) {
            return completion_block(err);
        }

        return completion_block(util::none);
    };

    std::string route = util::format("%1/auth/session", m_base_route);

    m_config.transport_generator()->send_request_to_server({
        HttpMethod::post,
        route,
        m_request_timeout_ms,
        get_request_headers(sync_user,  RequestTokenType::RefreshToken)
    }, handler);
}

void App::call_function(std::shared_ptr<SyncUser> user,
                        const std::string& name,
                        const bson::BsonArray& args_bson,
                        const util::Optional<std::string>& service_name,
                        std::function<void (util::Optional<AppError>,
                                            util::Optional<bson::Bson>)> completion_block)
{
    auto handler = [completion_block](const Response& response) {
        if (auto error = check_for_errors(response)) {
            return completion_block(error, util::none);
        }

        completion_block(util::none, util::Optional<bson::Bson>(bson::parse(response.body)));
    };

    std::string route = util::format("%1/app/%2/functions/call", m_base_route, m_config.app_id);

    bson::BsonDocument args {
        { "arguments", args_bson },
        { "name", name }
    };

    if (service_name) {
        args["service"] = *service_name;
    }

    std::stringstream s;
    s << bson::Bson(args);
<<<<<<< HEAD

//    Request req;
//    req.method = HttpMethod::post;
//    req.url = route;
//    req.body = s.str();
    
    Request request {
        .method = HttpMethod::post,
        .url = route,
        .body = s.str()
    };

    do_authenticated_request(request,
                             user,
                             handler);
=======
    
    do_authenticated_request(Request {
        HttpMethod::post,
        route,
        m_request_timeout_ms,
        {},
        s.str(),
        false
    },
    user,
    handler);
>>>>>>> d7ce33d7
}

void App::call_function(std::shared_ptr<SyncUser> user,
                        const std::string& name,
                        const bson::BsonArray& args_bson,
                        std::function<void (util::Optional<AppError>,
                                            util::Optional<bson::Bson>)> completion_block)
{
    call_function(user,
                  name,
                  args_bson,
                  util::none,
                  completion_block);
}

void App::call_function(const std::string& name,
                        const bson::BsonArray& args_bson,
                        const util::Optional<std::string>& service_name,
                        std::function<void (util::Optional<AppError>,
                                            util::Optional<bson::Bson>)> completion_block)
{
    call_function(SyncManager::shared().get_current_user(),
                  name,
                  args_bson,
                  service_name,
                  completion_block);
}

void App::call_function(const std::string& name,
                        const bson::BsonArray& args_bson,
                        std::function<void (util::Optional<AppError>,
                                            util::Optional<bson::Bson>)> completion_block)
{
    call_function(SyncManager::shared().get_current_user(),
                  name,
                  args_bson,
                  completion_block);
}

RemoteMongoClient App::remote_mongo_client(const std::string& service_name)
{
    return RemoteMongoClient(shared_from_this(), service_name);
}

PushClient App::push_notification_client(const std::string& service_name)
{
    return PushClient(service_name,
                      m_config.app_id,
                      shared_from_this());
}

} // namespace app
} // namespace realm<|MERGE_RESOLUTION|>--- conflicted
+++ resolved
@@ -583,11 +583,7 @@
     options["platform"] = m_config.platform;
     options["platformVersion"] = m_config.platform_version;
     options["sdkVersion"] = m_config.sdk_version;
-<<<<<<< HEAD
-    
-=======
-
->>>>>>> d7ce33d7
+
     body["options"] = bson::BsonDocument({{"device", options}});
 }
 
@@ -948,23 +944,6 @@
 
     std::stringstream s;
     s << bson::Bson(args);
-<<<<<<< HEAD
-
-//    Request req;
-//    req.method = HttpMethod::post;
-//    req.url = route;
-//    req.body = s.str();
-    
-    Request request {
-        .method = HttpMethod::post,
-        .url = route,
-        .body = s.str()
-    };
-
-    do_authenticated_request(request,
-                             user,
-                             handler);
-=======
     
     do_authenticated_request(Request {
         HttpMethod::post,
@@ -976,7 +955,6 @@
     },
     user,
     handler);
->>>>>>> d7ce33d7
 }
 
 void App::call_function(std::shared_ptr<SyncUser> user,
