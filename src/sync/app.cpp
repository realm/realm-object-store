--- conflicted
+++ resolved
@@ -574,14 +574,7 @@
 void App::attach_auth_options(bson::BsonDocument& body)
 {
     bson::BsonDocument options;
-<<<<<<< HEAD
-
-    options["appId"] = m_config.app_id;
-    options["sdkVersion"] = m_config.sdk_version;
-
-=======
-    
->>>>>>> f58b795f
+    
     if (m_config.local_app_version) {
         options["appVersion"] = *m_config.local_app_version;
     }
