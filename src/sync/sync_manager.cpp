--- conflicted
+++ resolved
@@ -371,18 +371,12 @@
 
 std::shared_ptr<SyncSession> SyncManager::get_session(const std::string& path, const SyncConfig& sync_config)
 {
-<<<<<<< HEAD
-    std::thread::id this_id = std::this_thread::get_id();
-
-    auto client = get_sync_client(); // Throws
-=======
     auto& client = get_sync_client(); // Throws
 
     // The session is declared outside the scope of the lock so that if an exception is thrown
     // it'll be destroyed after the lock has been dropped. This avoids deadlocking when
     // dropped_last_reference_to_session attempts to lock the mutex.
     std::shared_ptr<SyncSession> shared_session;
->>>>>>> 178888ab
 
     std::lock_guard<std::mutex> lock(m_session_mutex);
     if (auto session = get_existing_active_session_locked(path)) {
@@ -393,11 +387,7 @@
     bool session_is_new = false;
     if (!session) {
         session_is_new = true;
-<<<<<<< HEAD
-        session.reset(new SyncSession(std::move(client), path, sync_config, m_session_event_listener));
-=======
-        session.reset(new SyncSession(client, path, sync_config));
->>>>>>> 178888ab
+s        session.reset(new SyncSession(client, path, sync_config, m_session_event_listener));
     }
 
     auto session_deleter = [this](SyncSession *session) { dropped_last_reference_to_session(session); };
