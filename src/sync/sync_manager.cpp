--- conflicted
+++ resolved
@@ -456,11 +456,7 @@
     return nullptr;
 }
 
-<<<<<<< HEAD
-std::shared_ptr<SyncSession> SyncManager::get_session(const std::string& path, const SyncConfig& sync_config, bool force_client_reset)
-=======
 std::shared_ptr<SyncSession> SyncManager::get_session(const std::string& path, const SyncConfig& sync_config, bool force_client_resync)
->>>>>>> 0e9ec872
 {
     auto& client = get_sync_client(); // Throws
 
@@ -470,11 +466,7 @@
         return session->external_reference();
     }
 
-<<<<<<< HEAD
-    auto shared_session = SyncSession::create(client, path, sync_config, force_client_reset);
-=======
     auto shared_session = SyncSession::create(client, path, sync_config, force_client_resync);
->>>>>>> 0e9ec872
     m_sessions[path] = shared_session;
 
     // Create the external reference immediately to ensure that the session will become
