////////////////////////////////////////////////////////////////////////////
//
// Copyright 2016 Realm Inc.
//
// Licensed under the Apache License, Version 2.0 (the "License");
// you may not use this file except in compliance with the License.
// You may obtain a copy of the License at
//
// http://www.apache.org/licenses/LICENSE-2.0
//
// Unless required by applicable law or agreed to in writing, software
// distributed under the License is distributed on an "AS IS" BASIS,
// WITHOUT WARRANTIES OR CONDITIONS OF ANY KIND, either express or implied.
// See the License for the specific language governing permissions and
// limitations under the License.
//
////////////////////////////////////////////////////////////////////////////

#include "sync/sync_manager.hpp"

#include "sync/impl/sync_client.hpp"
#include "sync/impl/sync_file.hpp"
#include "sync/impl/sync_metadata.hpp"
#include "sync/sync_session.hpp"
#include "sync/sync_user.hpp"

#include <realm/util/sha_crypto.hpp>
#include <realm/util/hex_dump.hpp>

using namespace realm;
using namespace realm::_impl;

SyncManager& SyncManager::shared()
{
    // The singleton is heap-allocated in order to fix an issue when running unit tests where tests would crash after
    // they were done running because the manager was destroyed too early.
    static SyncManager& manager = *new SyncManager;
    return manager;
}

void SyncManager::configure(SyncClientConfig config, util::Optional<app::App::Config> app_config)
{
    {
        std::lock_guard<std::mutex> lock(m_mutex);
        m_config = std::move(config);
        if (app_config)
            m_app = std::make_shared<app::App>(*app_config);
        if (m_sync_client)
            return;
    }

    struct UserCreationData {
        std::string identity;
        std::string refresh_token;
        std::string access_token;
        std::string provider_type;
        std::vector<SyncUserIdentity> identities;
        SyncUser::State state;
        std::string device_id;
    };

    std::vector<UserCreationData> users_to_add;
    {
        std::lock_guard<std::mutex> lock(m_file_system_mutex);

        // Set up the file manager.
        if (m_file_manager) {
            // Changing the base path for tests requires calling reset_for_testing()
            // first, and otherwise isn't supported
            REALM_ASSERT(m_file_manager->base_path() == m_config.base_file_path);
        } else {
            m_file_manager = std::make_unique<SyncFileManager>(m_config.base_file_path);
        }

        // Set up the metadata manager, and perform initial loading/purging work.
        if (m_metadata_manager || m_config.metadata_mode == MetadataMode::NoMetadata) {
            return;
        }

        bool encrypt = m_config.metadata_mode == MetadataMode::Encryption;
        try {
            m_metadata_manager = std::make_unique<SyncMetadataManager>(m_file_manager->metadata_path(),
                                                                       encrypt,
                                                                       m_config.custom_encryption_key);
        } catch (RealmFileException const& ex) {
            if (m_config.reset_metadata_on_error && m_file_manager->remove_metadata_realm()) {
                m_metadata_manager = std::make_unique<SyncMetadataManager>(m_file_manager->metadata_path(),
                                                                           encrypt,
                                                                           std::move(m_config.custom_encryption_key));
            } else {
                throw;
            }
        }

        REALM_ASSERT(m_metadata_manager);
        m_client_uuid = m_metadata_manager->client_uuid();

        // Perform our "on next startup" actions such as deleting Realm files
        // which we couldn't delete immediately due to them being in use
        std::vector<SyncFileActionMetadata> completed_actions;
        SyncFileActionMetadataResults file_actions = m_metadata_manager->all_pending_actions();
        for (size_t i = 0; i < file_actions.size(); i++) {
            auto file_action = file_actions.get(i);
            if (run_file_action(file_action)) {
                completed_actions.emplace_back(std::move(file_action));
            }
        }
        for (auto& action : completed_actions) {
            action.remove();
        }

        // Load persisted users into the users map.
        SyncUserMetadataResults users = m_metadata_manager->all_unmarked_users();
        for (size_t i = 0; i < users.size(); i++) {
            auto user_data = users.get(i);
            auto refresh_token = user_data.refresh_token();
            auto access_token = user_data.access_token();
<<<<<<< HEAD
            if (!refresh_token.empty() && !access_token.empty()) {
=======
            auto device_id = user_data.device_id();
            if (refresh_token && access_token) {
>>>>>>> ccd8b7f9
                users_to_add.push_back(UserCreationData{
                    user_data.identity(),
                    std::move(refresh_token),
                    std::move(access_token),
                    user_data.provider_type(),
                    user_data.identities(),
                    user_data.state(),
                    device_id
                });
            }
        }

        // Delete any users marked for death.
        std::vector<SyncUserMetadata> dead_users;
        SyncUserMetadataResults users_to_remove = m_metadata_manager->all_users_marked_for_removal();
        dead_users.reserve(users_to_remove.size());
        for (size_t i = 0; i < users_to_remove.size(); i++) {
            auto user = users_to_remove.get(i);
            // FIXME: delete user data in a different way? (This deletes a logged-out user's data as soon as the app
            // launches again, which might not be how some apps want to treat their data.)
            try {
                m_file_manager->remove_user_directory(user.local_uuid());
                dead_users.emplace_back(std::move(user));
            } catch (util::File::AccessError const&) {
                continue;
            }
        }
        for (auto& user : dead_users) {
            user.remove();
        }
    }
    {
        std::lock_guard<std::mutex> lock(m_user_mutex);
        for (auto& user_data : users_to_add) {
            auto& identity = user_data.identity;
            auto& provider_type = user_data.provider_type;
            auto user = std::make_shared<SyncUser>(user_data.refresh_token,
                                                   identity,
                                                   provider_type,
                                                   user_data.access_token,
                                                   user_data.state,
                                                   user_data.device_id);
            m_users.emplace_back(std::move(user));
        }
    }
}

bool SyncManager::immediately_run_file_actions(const std::string& realm_path)
{
    if (!m_metadata_manager) {
        return false;
    }
    if (auto metadata = m_metadata_manager->get_file_action_metadata(realm_path)) {
        if (run_file_action(*metadata)) {
            metadata->remove();
            return true;
        }
    }
    return false;
}

// Perform a file action. Returns whether or not the file action can be removed.
bool SyncManager::run_file_action(const SyncFileActionMetadata& md)
{
    switch (md.action()) {
        case SyncFileActionMetadata::Action::DeleteRealm:
            // Delete all the files for the given Realm.
            m_file_manager->remove_realm(md.original_name());
            return true;
        case SyncFileActionMetadata::Action::BackUpThenDeleteRealm:
            // Copy the primary Realm file to the recovery dir, and then delete the Realm.
            auto new_name = md.new_name();
            auto original_name = md.original_name();
            if (!util::File::exists(original_name)) {
                // The Realm file doesn't exist anymore.
                return true;
            }
            if (new_name && !util::File::exists(*new_name) && m_file_manager->copy_realm_file(original_name, *new_name)) {
                // We successfully copied the Realm file to the recovery directory.
                m_file_manager->remove_realm(original_name);
                return true;
            }
            return false;
    }
    return false;
}

void SyncManager::reset_for_testing()
{
    std::lock_guard<std::mutex> lock(m_file_system_mutex);
    if (m_file_manager)
        m_file_manager->remove_metadata_realm();
    m_file_manager = nullptr;
    m_metadata_manager = nullptr;
    m_client_uuid = util::none;
    
    {
        // Destroy all the users.
        std::lock_guard<std::mutex> lock(m_user_mutex);
        m_users.clear();
    }
    {
        std::lock_guard<std::mutex> lock(m_mutex);

        // Stop the client. This will abort any uploads that inactive sessions are waiting for.
        if (m_sync_client)
            m_sync_client->stop();

        {
            std::lock_guard<std::mutex> lock(m_session_mutex);
            // Callers of `SyncManager::reset_for_testing` should ensure there are no existing sessions
            // prior to calling `reset_for_testing`.
            bool no_sessions = !do_has_existing_sessions();
            REALM_ASSERT_RELEASE(no_sessions);

            // Destroy any inactive sessions.
            // FIXME: We shouldn't have any inactive sessions at this point! Sessions are expected to
            // remain inactive until their final upload completes, at which point they are unregistered
            // and destroyed. Our call to `sync::Client::stop` above aborts all uploads, so all sessions
            // should have already been destroyed.
            m_sessions.clear();
        }

        // Destroy the client now that we have no remaining sessions.
        m_sync_client = nullptr;

        // Reset even more state.
        m_config = {};

        m_app = nullptr;
    }
}

void SyncManager::set_log_level(util::Logger::Level level) noexcept
{
    std::lock_guard<std::mutex> lock(m_mutex);
    m_config.log_level = level;
}

void SyncManager::set_logger_factory(SyncLoggerFactory& factory) noexcept
{
    std::lock_guard<std::mutex> lock(m_mutex);
    m_config.logger_factory = &factory;
}

std::unique_ptr<util::Logger> SyncManager::make_logger() const
{
    if (m_config.logger_factory) {
        return m_config.logger_factory->make_logger(m_config.log_level); // Throws
    }

    auto stderr_logger = std::make_unique<util::StderrLogger>(); // Throws
    stderr_logger->set_level_threshold(m_config.log_level);
    return std::unique_ptr<util::Logger>(stderr_logger.release());
}

void SyncManager::set_user_agent(std::string user_agent)
{
    std::lock_guard<std::mutex> lock(m_mutex);
    m_config.user_agent_application_info = std::move(user_agent);
}

void SyncManager::set_timeouts(SyncClientTimeouts timeouts)
{
    std::lock_guard<std::mutex> lock(m_mutex);
    m_config.timeouts = timeouts;
}

void SyncManager::reconnect()
{
    std::lock_guard<std::mutex> lock(m_session_mutex);
    for (auto& it : m_sessions) {
        it.second->handle_reconnect();
    }
}

util::Logger::Level SyncManager::log_level() const noexcept
{
    std::lock_guard<std::mutex> lock(m_mutex);
    return m_config.log_level;
}

bool SyncManager::perform_metadata_update(std::function<void(const SyncMetadataManager&)> update_function) const
{
    std::lock_guard<std::mutex> lock(m_file_system_mutex);
    if (!m_metadata_manager) {
        return false;
    }
    update_function(*m_metadata_manager);
    return true;
}

std::shared_ptr<SyncUser> SyncManager::get_user(const std::string& user_id,
                                                std::string refresh_token,
                                                std::string access_token,
                                                const std::string provider_type,
                                                std::string device_id)
{
    std::lock_guard<std::mutex> lock(m_user_mutex);
    auto it = std::find_if(m_users.begin(),
                           m_users.end(),
                           [user_id, provider_type](const auto& user) {
        return user->identity() == user_id && user->provider_type() == provider_type;
    });
    if (it == m_users.end()) {
        // No existing user.
        auto new_user = std::make_shared<SyncUser>(std::move(refresh_token),
                                                   user_id,
                                                   provider_type,
                                                   std::move(access_token),
                                                   SyncUser::State::LoggedIn,
                                                   device_id);
        m_users.emplace(m_users.begin(), new_user);
        return new_user;
    } else {
        auto user = *it;
        if (user->state() == SyncUser::State::Removed) {
            return nullptr;
        }
        user->update_refresh_token(std::move(refresh_token));
        user->update_access_token(std::move(access_token));

        if (user->state() == SyncUser::State::LoggedOut) {
            user->set_state(SyncUser::State::LoggedIn);
        }
        return user;
    }
}

std::vector<std::shared_ptr<SyncUser>> SyncManager::all_users()
{
    std::lock_guard<std::mutex> lock(m_user_mutex);
    m_users.erase(std::remove_if(m_users.begin(), m_users.end(), [](auto& user) {
        return user->state() == SyncUser::State::Removed;
    }), m_users.end());
    return m_users;
}

std::shared_ptr<SyncUser> SyncManager::get_current_user() const
{
    std::lock_guard<std::mutex> lock(m_user_mutex);

    if (!m_metadata_manager) {
        return nullptr;
    }

    auto cur_user_ident = m_metadata_manager->get_current_user_identity();
    if (!cur_user_ident) {
        return nullptr;
    }

    std::string ident = *cur_user_ident;
    auto is_active_user = [&](auto& el) {
        return el->identity() == ident;
    };

    auto it = std::find_if(m_users.begin(), m_users.end(), is_active_user);
    if (it == m_users.end())
        return nullptr;

    return *it;
}

void SyncManager::log_out_user(const std::string& user_id)
{
    // Erase and insert this user as the end of the vector
    std::lock_guard<std::mutex> lock(m_user_mutex);

    if (!m_metadata_manager) {
        return;
    }

    if (m_users.size() > 1) {
        auto it = std::find_if(m_users.begin(),
                               m_users.end(),
                               [user_id](const auto& user) {
            return user->identity() == user_id;
        });

        if (it == m_users.end())
            return;

        std::rotate(it, it + 1, m_users.end());
    }

    // Set the current active user to the next logged in user, or null if none
    for (auto& user : m_users) {
        if (user->state() == SyncUser::State::LoggedIn) {
            m_metadata_manager->set_current_user_identity(user->identity());
            return;
        }
    }

    m_metadata_manager->set_current_user_identity("");
}

void SyncManager::set_current_user(const std::string& user_id)
{
    std::lock_guard<std::mutex> lock(m_user_mutex);

    if (!m_metadata_manager) {
        return;
    }

    m_metadata_manager->set_current_user_identity(user_id);
}

void SyncManager::remove_user(const std::string& user_id)
{
    std::lock_guard<std::mutex> lock(m_user_mutex);

    auto it = std::find_if(m_users.begin(),
                           m_users.end(),
                           [user_id](const auto& user) {
        return user->identity() == user_id;
    });
    
    if (it == m_users.end())
        return;
    
    auto user = *it;
    
    if (!m_metadata_manager) {
        return;
    }
    
    for (size_t i = 0; i < m_metadata_manager->all_unmarked_users().size(); i++) {
        auto metadata = m_metadata_manager->all_unmarked_users().get(i);
        if (user->identity() == metadata.identity()) {
            metadata.mark_for_removal();
            user->set_state(SyncUser::State::Removed);
        }
    }
}

std::shared_ptr<SyncUser> SyncManager::get_existing_logged_in_user(const std::string& user_id) const
{
    std::lock_guard<std::mutex> lock(m_user_mutex);
    auto it = std::find_if(m_users.begin(),
                           m_users.end(),
                           [user_id](const auto& user) {
        return user->identity() == user_id;
    });
    if (it == m_users.end())
        return nullptr;

    auto user = *it;
    return user->state() == SyncUser::State::LoggedIn ? user : nullptr;
}

std::string SyncManager::path_for_realm(const SyncUser& user, const std::string& raw_realm_url) const
{
    std::lock_guard<std::mutex> lock(m_file_system_mutex);
    REALM_ASSERT(m_file_manager);
    return m_file_manager->path(user.local_identity(), raw_realm_url);
}

std::string SyncManager::path_for_realm(const SyncConfig& config) const
{
    std::lock_guard<std::mutex> lock(m_file_system_mutex);
    REALM_ASSERT(m_file_manager);

    std::array<unsigned char, 32> hash;
    util::sha256(config.partition_value.data(), config.partition_value.size(), hash.data());

    std::string hex_string = util::hex_dump(hash.data(), hash.size(), "");
    return m_file_manager->path(config.user->local_identity(), hex_string);
}

std::string SyncManager::recovery_directory_path(util::Optional<std::string> const& custom_dir_name) const
{
    std::lock_guard<std::mutex> lock(m_file_system_mutex);
    REALM_ASSERT(m_file_manager);
    return m_file_manager->recovery_directory_path(custom_dir_name);
}

std::shared_ptr<SyncSession> SyncManager::get_existing_active_session(const std::string& path) const
{
    std::lock_guard<std::mutex> lock(m_session_mutex);
    if (auto session = get_existing_session_locked(path)) {
        if (auto external_reference = session->existing_external_reference())
            return external_reference;
    }
    return nullptr;
}

std::shared_ptr<SyncSession> SyncManager::get_existing_session_locked(const std::string& path) const
{
    REALM_ASSERT(!m_session_mutex.try_lock());
    auto it = m_sessions.find(path);
    return it == m_sessions.end() ? nullptr : it->second;
}

std::shared_ptr<SyncSession> SyncManager::get_existing_session(const std::string& path) const
{
    std::lock_guard<std::mutex> lock(m_session_mutex);
    if (auto session = get_existing_session_locked(path))
        return session->external_reference();

    return nullptr;
}

std::shared_ptr<SyncSession> SyncManager::get_session(const std::string& path, const SyncConfig& sync_config, bool force_client_resync)
{
    auto& client = get_sync_client(); // Throws

    std::lock_guard<std::mutex> lock(m_session_mutex);
    if (auto session = get_existing_session_locked(path)) {
        sync_config.user->register_session(session);
        return session->external_reference();
    }

    auto shared_session = SyncSession::create(client, path, sync_config, force_client_resync);
    m_sessions[path] = shared_session;

    // Create the external reference immediately to ensure that the session will become
    // inactive if an exception is thrown in the following code.
    auto external_reference = shared_session->external_reference();

    sync_config.user->register_session(std::move(shared_session));

    return external_reference;
}


bool SyncManager::has_existing_sessions()
{
    std::lock_guard<std::mutex> lock(m_session_mutex);
    return do_has_existing_sessions();
}

bool SyncManager::do_has_existing_sessions(){
    return std::any_of(m_sessions.begin(), m_sessions.end(), [](auto& element){
        return element.second->existing_external_reference();
    });
}

void SyncManager::unregister_session(const std::string& path)
{
    std::lock_guard<std::mutex> lock(m_session_mutex);
    auto it = m_sessions.find(path);
    REALM_ASSERT(it != m_sessions.end());

    // If the session has an active external reference, leave it be. This will happen if the session
    // moves to an inactive state while still externally reference, for instance, as a result of
    // the session's user being logged out.
    if (it->second->existing_external_reference())
        return;

    m_sessions.erase(path);
}

void SyncManager::enable_session_multiplexing()
{
    std::lock_guard<std::mutex> lock(m_mutex);
    if (m_config.multiplex_sessions)
        return; // Already enabled, we can ignore

    if (m_sync_client)
        throw std::logic_error("Cannot enable session multiplexing after creating the sync client");

    m_config.multiplex_sessions = true;
}

SyncClient& SyncManager::get_sync_client() const
{
    std::lock_guard<std::mutex> lock(m_mutex);
    if (!m_sync_client)
        m_sync_client = create_sync_client(); // Throws
    return *m_sync_client;
}

std::unique_ptr<SyncClient> SyncManager::create_sync_client() const
{
    REALM_ASSERT(!m_mutex.try_lock());
    return std::make_unique<SyncClient>(make_logger(), m_config);
}

std::string SyncManager::client_uuid() const
{
    REALM_ASSERT(m_client_uuid);
    return *m_client_uuid;
}<|MERGE_RESOLUTION|>--- conflicted
+++ resolved
@@ -115,12 +115,8 @@
             auto user_data = users.get(i);
             auto refresh_token = user_data.refresh_token();
             auto access_token = user_data.access_token();
-<<<<<<< HEAD
+            auto device_id = user_data.device_id();
             if (!refresh_token.empty() && !access_token.empty()) {
-=======
-            auto device_id = user_data.device_id();
-            if (refresh_token && access_token) {
->>>>>>> ccd8b7f9
                 users_to_add.push_back(UserCreationData{
                     user_data.identity(),
                     std::move(refresh_token),
