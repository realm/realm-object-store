////////////////////////////////////////////////////////////////////////////
//
// Copyright 2016 Realm Inc.
//
// Licensed under the Apache License, Version 2.0 (the "License");
// you may not use this file except in compliance with the License.
// You may obtain a copy of the License at
//
// http://www.apache.org/licenses/LICENSE-2.0
//
// Unless required by applicable law or agreed to in writing, software
// distributed under the License is distributed on an "AS IS" BASIS,
// WITHOUT WARRANTIES OR CONDITIONS OF ANY KIND, either express or implied.
// See the License for the specific language governing permissions and
// limitations under the License.
//
////////////////////////////////////////////////////////////////////////////

#include "sync/sync_manager.hpp"

#include "sync/impl/sync_client.hpp"
#include "sync/impl/sync_file.hpp"
#include "sync/impl/sync_metadata.hpp"
#include "sync/sync_session.hpp"
#include "sync/sync_user.hpp"

#include <realm/util/sha_crypto.hpp>
#include <realm/util/hex_dump.hpp>

using namespace realm;
using namespace realm::_impl;

SyncManager& SyncManager::shared()
{
    // The singleton is heap-allocated in order to fix an issue when running unit tests where tests would crash after
    // they were done running because the manager was destroyed too early.
    static SyncManager& manager = *new SyncManager;
    return manager;
}

void SyncManager::configure(SyncClientConfig config, util::Optional<app::App::Config> app_config)
{
    {
        std::lock_guard<std::mutex> lock(m_mutex);
        m_config = std::move(config);
        if (app_config)
            m_app = std::make_shared<app::App>(*app_config);
        if (m_sync_client)
            return;
    }

    struct UserCreationData {
        std::string identity;
        std::string refresh_token;
        std::string access_token;
        std::string provider_type;
        std::vector<SyncUserIdentity> identities;
        SyncUser::State state;
        std::string device_id;
    };

    std::vector<UserCreationData> users_to_add;
    {
        std::lock_guard<std::mutex> lock(m_file_system_mutex);

        // Set up the file manager.
        if (m_file_manager) {
            // Changing the base path for tests requires calling reset_for_testing()
            // first, and otherwise isn't supported
            REALM_ASSERT(m_file_manager->base_path() == m_config.base_file_path);
        } else {
            m_file_manager = std::make_unique<SyncFileManager>(m_config.base_file_path);
        }

        // Set up the metadata manager, and perform initial loading/purging work.
        if (m_metadata_manager || m_config.metadata_mode == MetadataMode::NoMetadata) {
            return;
        }

        bool encrypt = m_config.metadata_mode == MetadataMode::Encryption;
        try {
            m_metadata_manager = std::make_unique<SyncMetadataManager>(m_file_manager->metadata_path(),
                                                                       encrypt,
                                                                       m_config.custom_encryption_key);
        } catch (RealmFileException const& ex) {
            if (m_config.reset_metadata_on_error && m_file_manager->remove_metadata_realm()) {
                m_metadata_manager = std::make_unique<SyncMetadataManager>(m_file_manager->metadata_path(),
                                                                           encrypt,
                                                                           std::move(m_config.custom_encryption_key));
            } else {
                throw;
            }
        }

        REALM_ASSERT(m_metadata_manager);
        m_client_uuid = m_metadata_manager->client_uuid();

        // Perform our "on next startup" actions such as deleting Realm files
        // which we couldn't delete immediately due to them being in use
        std::vector<SyncFileActionMetadata> completed_actions;
        SyncFileActionMetadataResults file_actions = m_metadata_manager->all_pending_actions();
        for (size_t i = 0; i < file_actions.size(); i++) {
            auto file_action = file_actions.get(i);
            if (run_file_action(file_action)) {
                completed_actions.emplace_back(std::move(file_action));
            }
        }
        for (auto& action : completed_actions) {
            action.remove();
        }

        // Load persisted users into the users map.
        SyncUserMetadataResults users = m_metadata_manager->all_unmarked_users();
        for (size_t i = 0; i < users.size(); i++) {
            auto user_data = users.get(i);
            auto refresh_token = user_data.refresh_token();
            auto access_token = user_data.access_token();
            auto device_id = user_data.device_id();
<<<<<<< HEAD
            if (refresh_token && access_token) {
=======
            if (!refresh_token.empty() && !access_token.empty()) {
>>>>>>> d7ce33d7
                users_to_add.push_back(UserCreationData{
                    user_data.identity(),
                    std::move(refresh_token),
                    std::move(access_token),
                    user_data.provider_type(),
                    user_data.identities(),
                    user_data.state(),
                    device_id
                });
            }
        }

        // Delete any users marked for death.
        std::vector<SyncUserMetadata> dead_users;
        SyncUserMetadataResults users_to_remove = m_metadata_manager->all_users_marked_for_removal();
        dead_users.reserve(users_to_remove.size());
        for (size_t i = 0; i < users_to_remove.size(); i++) {
            auto user = users_to_remove.get(i);
            // FIXME: delete user data in a different way? (This deletes a logged-out user's data as soon as the app
            // launches again, which might not be how some apps want to treat their data.)
            try {
                m_file_manager->remove_user_directory(user.local_uuid());
                dead_users.emplace_back(std::move(user));
            } catch (util::File::AccessError const&) {
                continue;
            }
        }
        for (auto& user : dead_users) {
            user.remove();
        }
    }
    {
        std::lock_guard<std::mutex> lock(m_user_mutex);
        for (auto& user_data : users_to_add) {
            auto& identity = user_data.identity;
            auto& provider_type = user_data.provider_type;
            auto user = std::make_shared<SyncUser>(user_data.refresh_token,
                                                   identity,
                                                   provider_type,
                                                   user_data.access_token,
                                                   user_data.state,
                                                   user_data.device_id);
            m_users.emplace_back(std::move(user));
        }
    }
}

bool SyncManager::immediately_run_file_actions(const std::string& realm_path)
{
    if (!m_metadata_manager) {
        return false;
    }
    if (auto metadata = m_metadata_manager->get_file_action_metadata(realm_path)) {
        if (run_file_action(*metadata)) {
            metadata->remove();
            return true;
        }
    }
    return false;
}

// Perform a file action. Returns whether or not the file action can be removed.
bool SyncManager::run_file_action(const SyncFileActionMetadata& md)
{
    switch (md.action()) {
        case SyncFileActionMetadata::Action::DeleteRealm:
            // Delete all the files for the given Realm.
            m_file_manager->remove_realm(md.original_name());
            return true;
        case SyncFileActionMetadata::Action::BackUpThenDeleteRealm:
            // Copy the primary Realm file to the recovery dir, and then delete the Realm.
            auto new_name = md.new_name();
            auto original_name = md.original_name();
            if (!util::File::exists(original_name)) {
                // The Realm file doesn't exist anymore.
                return true;
            }
            if (new_name && !util::File::exists(*new_name) && m_file_manager->copy_realm_file(original_name, *new_name)) {
                // We successfully copied the Realm file to the recovery directory.
                m_file_manager->remove_realm(original_name);
                return true;
            }
            return false;
    }
    return false;
}

void SyncManager::reset_for_testing()
{
    std::lock_guard<std::mutex> lock(m_file_system_mutex);
    if (m_file_manager)
        m_file_manager->remove_metadata_realm();
    m_file_manager = nullptr;
    m_metadata_manager = nullptr;
    m_client_uuid = util::none;
    
    {
        // Destroy all the users.
        std::lock_guard<std::mutex> lock(m_user_mutex);
        m_users.clear();
    }
    {
        std::lock_guard<std::mutex> lock(m_mutex);

        // Stop the client. This will abort any uploads that inactive sessions are waiting for.
        if (m_sync_client)
            m_sync_client->stop();

        {
            std::lock_guard<std::mutex> lock(m_session_mutex);
            // Callers of `SyncManager::reset_for_testing` should ensure there are no existing sessions
            // prior to calling `reset_for_testing`.
            bool no_sessions = !do_has_existing_sessions();
            REALM_ASSERT_RELEASE(no_sessions);

            // Destroy any inactive sessions.
            // FIXME: We shouldn't have any inactive sessions at this point! Sessions are expected to
            // remain inactive until their final upload completes, at which point they are unregistered
            // and destroyed. Our call to `sync::Client::stop` above aborts all uploads, so all sessions
            // should have already been destroyed.
            m_sessions.clear();
        }

        // Destroy the client now that we have no remaining sessions.
        m_sync_client = nullptr;

        // Reset even more state.
        m_config = {};

        m_app = nullptr;
    }
}

void SyncManager::set_log_level(util::Logger::Level level) noexcept
{
    std::lock_guard<std::mutex> lock(m_mutex);
    m_config.log_level = level;
}

void SyncManager::set_logger_factory(SyncLoggerFactory& factory) noexcept
{
    std::lock_guard<std::mutex> lock(m_mutex);
    m_config.logger_factory = &factory;
}

std::unique_ptr<util::Logger> SyncManager::make_logger() const
{
    if (m_config.logger_factory) {
        return m_config.logger_factory->make_logger(m_config.log_level); // Throws
    }

    auto stderr_logger = std::make_unique<util::StderrLogger>(); // Throws
    stderr_logger->set_level_threshold(m_config.log_level);
    return std::unique_ptr<util::Logger>(stderr_logger.release());
}

void SyncManager::set_user_agent(std::string user_agent)
{
    std::lock_guard<std::mutex> lock(m_mutex);
    m_config.user_agent_application_info = std::move(user_agent);
}

void SyncManager::set_timeouts(SyncClientTimeouts timeouts)
{
    std::lock_guard<std::mutex> lock(m_mutex);
    m_config.timeouts = timeouts;
}

void SyncManager::reconnect()
{
    std::lock_guard<std::mutex> lock(m_session_mutex);
    for (auto& it : m_sessions) {
        it.second->handle_reconnect();
    }
}

util::Logger::Level SyncManager::log_level() const noexcept
{
    std::lock_guard<std::mutex> lock(m_mutex);
    return m_config.log_level;
}

bool SyncManager::perform_metadata_update(std::function<void(const SyncMetadataManager&)> update_function) const
{
    std::lock_guard<std::mutex> lock(m_file_system_mutex);
    if (!m_metadata_manager) {
        return false;
    }
    update_function(*m_metadata_manager);
    return true;
}

std::shared_ptr<SyncUser> SyncManager::get_user(const std::string& user_id,
                                                std::string refresh_token,
                                                std::string access_token,
                                                const std::string provider_type,
                                                std::string device_id)
{
    std::lock_guard<std::mutex> lock(m_user_mutex);
    auto it = std::find_if(m_users.begin(),
                           m_users.end(),
                           [user_id, provider_type](const auto& user) {
        return user->identity() == user_id && user->provider_type() == provider_type;
    });
    if (it == m_users.end()) {
        // No existing user.
        auto new_user = std::make_shared<SyncUser>(std::move(refresh_token),
                                                   user_id,
                                                   provider_type,
                                                   std::move(access_token),
                                                   SyncUser::State::LoggedIn,
                                                   device_id);
        m_users.emplace(m_users.begin(), new_user);
        return new_user;
    } else {
        auto user = *it;
        if (user->state() == SyncUser::State::Removed) {
            return nullptr;
        }
        user->update_refresh_token(std::move(refresh_token));
        user->update_access_token(std::move(access_token));

        if (user->state() == SyncUser::State::LoggedOut) {
            user->set_state(SyncUser::State::LoggedIn);
        }
        return user;
    }
}

std::vector<std::shared_ptr<SyncUser>> SyncManager::all_users()
{
    std::lock_guard<std::mutex> lock(m_user_mutex);
    m_users.erase(std::remove_if(m_users.begin(), m_users.end(), [](auto& user) {
        return user->state() == SyncUser::State::Removed;
    }), m_users.end());
    return m_users;
}

std::shared_ptr<SyncUser> SyncManager::get_current_user() const
{
    std::lock_guard<std::mutex> lock(m_user_mutex);

    if (!m_metadata_manager) {
        return nullptr;
    }

    auto cur_user_ident = m_metadata_manager->get_current_user_identity();
    if (!cur_user_ident) {
        return nullptr;
    }

    std::string ident = *cur_user_ident;
    auto is_active_user = [&](auto& el) {
        return el->identity() == ident;
    };

    auto it = std::find_if(m_users.begin(), m_users.end(), is_active_user);
    if (it == m_users.end())
        return nullptr;

    return *it;
}

void SyncManager::log_out_user(const std::string& user_id)
{
    // Erase and insert this user as the end of the vector
    std::lock_guard<std::mutex> lock(m_user_mutex);

    if (!m_metadata_manager) {
        return;
    }

    if (m_users.size() > 1) {
        auto it = std::find_if(m_users.begin(),
                               m_users.end(),
                               [user_id](const auto& user) {
            return user->identity() == user_id;
        });

        if (it == m_users.end())
            return;

        std::rotate(it, it + 1, m_users.end());
    }

    // Set the current active user to the next logged in user, or null if none
    for (auto& user : m_users) {
        if (user->state() == SyncUser::State::LoggedIn) {
            m_metadata_manager->set_current_user_identity(user->identity());
            return;
        }
    }

    m_metadata_manager->set_current_user_identity("");
}

void SyncManager::set_current_user(const std::string& user_id)
{
    std::lock_guard<std::mutex> lock(m_user_mutex);

    if (!m_metadata_manager) {
        return;
    }

    m_metadata_manager->set_current_user_identity(user_id);
}

void SyncManager::remove_user(const std::string& user_id)
{
    std::lock_guard<std::mutex> lock(m_user_mutex);

    auto it = std::find_if(m_users.begin(),
                           m_users.end(),
                           [user_id](const auto& user) {
        return user->identity() == user_id;
    });
    
    if (it == m_users.end())
        return;
    
    auto user = *it;
    
    if (!m_metadata_manager) {
        return;
    }
    
    for (size_t i = 0; i < m_metadata_manager->all_unmarked_users().size(); i++) {
        auto metadata = m_metadata_manager->all_unmarked_users().get(i);
        if (user->identity() == metadata.identity()) {
            metadata.mark_for_removal();
            user->set_state(SyncUser::State::Removed);
        }
    }
}

std::shared_ptr<SyncUser> SyncManager::get_existing_logged_in_user(const std::string& user_id) const
{
    std::lock_guard<std::mutex> lock(m_user_mutex);
    auto it = std::find_if(m_users.begin(),
                           m_users.end(),
                           [user_id](const auto& user) {
        return user->identity() == user_id;
    });
    if (it == m_users.end())
        return nullptr;

    auto user = *it;
    return user->state() == SyncUser::State::LoggedIn ? user : nullptr;
}

std::string SyncManager::path_for_realm(const SyncUser& user, const std::string& raw_realm_url) const
{
    std::lock_guard<std::mutex> lock(m_file_system_mutex);
    REALM_ASSERT(m_file_manager);
    return m_file_manager->path(user.local_identity(), raw_realm_url);
}

std::string SyncManager::path_for_realm(const SyncConfig& config) const
{
    std::lock_guard<std::mutex> lock(m_file_system_mutex);
    REALM_ASSERT(m_file_manager);

    std::array<unsigned char, 32> hash;
    util::sha256(config.partition_value.data(), config.partition_value.size(), hash.data());

    std::string hex_string = util::hex_dump(hash.data(), hash.size(), "");
    return m_file_manager->path(config.user->local_identity(), hex_string);
}

std::string SyncManager::recovery_directory_path(util::Optional<std::string> const& custom_dir_name) const
{
    std::lock_guard<std::mutex> lock(m_file_system_mutex);
    REALM_ASSERT(m_file_manager);
    return m_file_manager->recovery_directory_path(custom_dir_name);
}

std::shared_ptr<SyncSession> SyncManager::get_existing_active_session(const std::string& path) const
{
    std::lock_guard<std::mutex> lock(m_session_mutex);
    if (auto session = get_existing_session_locked(path)) {
        if (auto external_reference = session->existing_external_reference())
            return external_reference;
    }
    return nullptr;
}

std::shared_ptr<SyncSession> SyncManager::get_existing_session_locked(const std::string& path) const
{
    REALM_ASSERT(!m_session_mutex.try_lock());
    auto it = m_sessions.find(path);
    return it == m_sessions.end() ? nullptr : it->second;
}

std::shared_ptr<SyncSession> SyncManager::get_existing_session(const std::string& path) const
{
    std::lock_guard<std::mutex> lock(m_session_mutex);
    if (auto session = get_existing_session_locked(path))
        return session->external_reference();

    return nullptr;
}

std::shared_ptr<SyncSession> SyncManager::get_session(const std::string& path, const SyncConfig& sync_config, bool force_client_resync)
{
    auto& client = get_sync_client(); // Throws

    std::lock_guard<std::mutex> lock(m_session_mutex);
    if (auto session = get_existing_session_locked(path)) {
        sync_config.user->register_session(session);
        return session->external_reference();
    }

    auto shared_session = SyncSession::create(client, path, sync_config, force_client_resync);
    m_sessions[path] = shared_session;

    // Create the external reference immediately to ensure that the session will become
    // inactive if an exception is thrown in the following code.
    auto external_reference = shared_session->external_reference();

    sync_config.user->register_session(std::move(shared_session));

    return external_reference;
}


bool SyncManager::has_existing_sessions()
{
    std::lock_guard<std::mutex> lock(m_session_mutex);
    return do_has_existing_sessions();
}

bool SyncManager::do_has_existing_sessions(){
    return std::any_of(m_sessions.begin(), m_sessions.end(), [](auto& element){
        return element.second->existing_external_reference();
    });
}

void SyncManager::unregister_session(const std::string& path)
{
    std::lock_guard<std::mutex> lock(m_session_mutex);
    auto it = m_sessions.find(path);
    REALM_ASSERT(it != m_sessions.end());

    // If the session has an active external reference, leave it be. This will happen if the session
    // moves to an inactive state while still externally reference, for instance, as a result of
    // the session's user being logged out.
    if (it->second->existing_external_reference())
        return;

    m_sessions.erase(path);
}

void SyncManager::enable_session_multiplexing()
{
    std::lock_guard<std::mutex> lock(m_mutex);
    if (m_config.multiplex_sessions)
        return; // Already enabled, we can ignore

    if (m_sync_client)
        throw std::logic_error("Cannot enable session multiplexing after creating the sync client");

    m_config.multiplex_sessions = true;
}

SyncClient& SyncManager::get_sync_client() const
{
    std::lock_guard<std::mutex> lock(m_mutex);
    if (!m_sync_client)
        m_sync_client = create_sync_client(); // Throws
    return *m_sync_client;
}

std::unique_ptr<SyncClient> SyncManager::create_sync_client() const
{
    REALM_ASSERT(!m_mutex.try_lock());
    return std::make_unique<SyncClient>(make_logger(), m_config);
}

std::string SyncManager::client_uuid() const
{
    REALM_ASSERT(m_client_uuid);
    return *m_client_uuid;
}<|MERGE_RESOLUTION|>--- conflicted
+++ resolved
@@ -116,11 +116,7 @@
             auto refresh_token = user_data.refresh_token();
             auto access_token = user_data.access_token();
             auto device_id = user_data.device_id();
-<<<<<<< HEAD
-            if (refresh_token && access_token) {
-=======
             if (!refresh_token.empty() && !access_token.empty()) {
->>>>>>> d7ce33d7
                 users_to_add.push_back(UserCreationData{
                     user_data.identity(),
                     std::move(refresh_token),
