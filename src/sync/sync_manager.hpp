--- conflicted
+++ resolved
@@ -111,11 +111,7 @@
 
     util::Logger::Level log_level() const noexcept;
 
-<<<<<<< HEAD
-    std::shared_ptr<SyncSession> get_session(const std::string& path, const SyncConfig& config, bool force_client_reset=false);
-=======
     std::shared_ptr<SyncSession> get_session(const std::string& path, const SyncConfig& config, bool force_client_resync=false);
->>>>>>> 0e9ec872
     std::shared_ptr<SyncSession> get_existing_session(const std::string& path) const;
     std::shared_ptr<SyncSession> get_existing_active_session(const std::string& path) const;
 
