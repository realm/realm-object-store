--- conflicted
+++ resolved
@@ -85,13 +85,6 @@
     void set_client_should_reconnect_immediately(bool reconnect_immediately);
     bool client_should_reconnect_immediately() const noexcept;
 
-<<<<<<< HEAD
-    /// Control whether the sync client validates SSL certificates. Should *always* be `true` in production use.
-    void set_client_should_validate_ssl(bool validate_ssl);
-    bool client_should_validate_ssl() const noexcept;
-
-=======
->>>>>>> d7f02e12
     /// Force sync client to reconnect immediately if the connection was lost.
     void reconnect();
 
