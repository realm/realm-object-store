set(SOURCES
    collection_notifications.cpp
    index_set.cpp
    list.cpp
    object_schema.cpp
    object_store.cpp
    results.cpp
    schema.cpp
    shared_realm.cpp
<<<<<<< HEAD
    thread_confined.cpp

=======
    thread_safe_reference.cpp
>>>>>>> 1cb5d3ef
    impl/collection_change_builder.cpp
    impl/collection_notifier.cpp
    impl/list_notifier.cpp
    impl/realm_coordinator.cpp
    impl/results_notifier.cpp
    impl/transact_log_handler.cpp
    impl/weak_realm_notifier.cpp
    parser/parser.cpp
    parser/query_builder.cpp
    util/format.cpp
    util/thread_id.cpp)

set(HEADERS
    collection_notifications.hpp
    execution_context_id.hpp
    index_set.hpp
    list.hpp
    object_schema.hpp
    object_store.hpp
    property.hpp
    results.hpp
    schema.hpp
    shared_realm.hpp
    thread_safe_reference.hpp

    impl/apple/external_commit_helper.hpp
    impl/apple/keychain_helper.hpp
    impl/epoll/external_commit_helper.hpp
    impl/generic/external_commit_helper.hpp

    impl/collection_change_builder.hpp
    impl/collection_notifier.hpp
    impl/external_commit_helper.hpp
    impl/list_notifier.hpp
    impl/realm_coordinator.hpp
    impl/results_notifier.hpp
    impl/transact_log_handler.hpp
    impl/weak_realm_notifier.hpp

    parser/parser.hpp
    parser/query_builder.hpp

    util/android/event_loop_signal.hpp
    util/apple/event_loop_signal.hpp
    util/generic/event_loop_signal.hpp
    util/uv/event_loop_signal.hpp

    util/aligned_union.hpp
    util/atomic_shared_ptr.hpp
    util/compiler.hpp
    util/event_loop_signal.hpp
    util/format.hpp
    util/thread_id.hpp
    util/thread_local.hpp
)

if(APPLE)
    list(APPEND SOURCES impl/apple/external_commit_helper.cpp impl/apple/keychain_helper.cpp)
elseif(REALM_HAVE_EPOLL)
    list(APPEND SOURCES impl/epoll/external_commit_helper.cpp)
else()
    list(APPEND SOURCES impl/generic/external_commit_helper.cpp)
endif()

if(NOT APPLE AND NOT REALM_PLATFORM STREQUAL "Android")
    list(APPEND SOURCES util/generic/event_loop_signal.cpp)
endif()

set(INCLUDE_DIRS
    ${REALM_CORE_INCLUDE_DIR}
    ${PEGTL_INCLUDE_DIR}
    ${UV_INCLUDE_DIR}
    ${CMAKE_CURRENT_SOURCE_DIR})

if(REALM_ENABLE_SYNC)
    # Add the sync files separately to reduce merge conflicts.
    list(APPEND HEADERS
        sync/sync_config.hpp
        sync/sync_manager.hpp
        sync/sync_session.hpp
        sync/sync_user.hpp
        sync/impl/sync_client.hpp
        sync/impl/sync_file.hpp
        sync/impl/sync_metadata.hpp)
    list(APPEND SOURCES
        sync/sync_manager.cpp
        sync/sync_session.cpp
        sync/sync_user.cpp
        sync/impl/sync_file.cpp
        sync/impl/sync_metadata.cpp)
    find_package(ZLIB REQUIRED)
    list(APPEND INCLUDE_DIRS ${REALM_SYNC_INCLUDE_DIR} ${ZLIB_INCLUDE_DIRS})
endif()

add_library(realm-object-store STATIC ${SOURCES} ${HEADERS})
set_target_properties(realm-object-store PROPERTIES POSITION_INDEPENDENT_CODE 1)
target_compile_definitions(realm-object-store PRIVATE ${PLATFORM_DEFINES})
target_include_directories(realm-object-store PUBLIC ${INCLUDE_DIRS})
target_link_libraries(realm-object-store PUBLIC realm ${PLATFORM_LIBRARIES})

if(REALM_ENABLE_SYNC)
    # Add the sync libraries separately to reduce merge conflicts.
    target_link_libraries(realm-object-store PUBLIC realm-sync ${ZLIB_LIBRARIES})
endif()<|MERGE_RESOLUTION|>--- conflicted
+++ resolved
@@ -7,12 +7,8 @@
     results.cpp
     schema.cpp
     shared_realm.cpp
-<<<<<<< HEAD
     thread_confined.cpp
-
-=======
     thread_safe_reference.cpp
->>>>>>> 1cb5d3ef
     impl/collection_change_builder.cpp
     impl/collection_notifier.cpp
     impl/list_notifier.cpp
