////////////////////////////////////////////////////////////////////////////
//
// Copyright 2015 Realm Inc.
//
// Licensed under the Apache License, Version 2.0 (the "License");
// you may not use this file except in compliance with the License.
// You may obtain a copy of the License at
//
// http://www.apache.org/licenses/LICENSE-2.0
//
// Unless required by applicable law or agreed to in writing, software
// distributed under the License is distributed on an "AS IS" BASIS,
// WITHOUT WARRANTIES OR CONDITIONS OF ANY KIND, either express or implied.
// See the License for the specific language governing permissions and
// limitations under the License.
//
////////////////////////////////////////////////////////////////////////////

#include "object_store.hpp"

#include "feature_checks.hpp"
#include "object_schema.hpp"
#include "schema.hpp"
#include "shared_realm.hpp"

#include <realm/descriptor.hpp>
#include <realm/group.hpp>
#include <realm/table.hpp>
#include <realm/table_view.hpp>
#include <realm/util/assert.hpp>

#if REALM_ENABLE_SYNC
#include <realm/sync/object.hpp>
#include <realm/sync/permissions.hpp>
#include <realm/sync/instruction_replication.hpp>
#endif // REALM_ENABLE_SYNC

#include <string.h>

using namespace realm;

constexpr uint64_t ObjectStore::NotVersioned;

namespace {
const char * const c_metadataTableName = "metadata";
const char * const c_versionColumnName = "version";
const size_t c_versionColumnIndex = 0;

const char * const c_primaryKeyTableName = "pk";
const char * const c_primaryKeyObjectClassColumnName = "pk_table";
const size_t c_primaryKeyObjectClassColumnIndex =  0;
const char * const c_primaryKeyPropertyNameColumnName = "pk_property";
const size_t c_primaryKeyPropertyNameColumnIndex =  1;

constexpr const char* result_sets_type_name = "class___ResultSets";

const size_t c_zeroRowIndex = 0;

const char c_object_table_prefix[] = "class_";

#if REALM_ENABLE_SYNC
void create_metadata_tables(Group& group, bool partial_realm) {
# else      
void create_metadata_tables(Group& group, bool) {
#endif 
    // The tables 'pk' and 'metadata' are treated specially by Sync. The 'pk' table
    // is populated by `sync::create_table` and friends, while the 'metadata' table
    // is simply ignored.
    TableRef pk_table = group.get_or_add_table(c_primaryKeyTableName);
    TableRef metadata_table = group.get_or_add_table(c_metadataTableName);

    if (metadata_table->get_column_count() == 0) {
        metadata_table->insert_column(c_versionColumnIndex, type_Int, c_versionColumnName);
        metadata_table->add_empty_row();
        // set initial version
        metadata_table->set_int(c_versionColumnIndex, c_zeroRowIndex, ObjectStore::NotVersioned);
    }

    if (pk_table->get_column_count() == 0) {
        pk_table->insert_column(c_primaryKeyObjectClassColumnIndex, type_String, c_primaryKeyObjectClassColumnName);
        pk_table->insert_column(c_primaryKeyPropertyNameColumnIndex, type_String, c_primaryKeyPropertyNameColumnName);
    }
    pk_table->add_search_index(c_primaryKeyObjectClassColumnIndex);

#if REALM_ENABLE_SYNC
    // Only add __ResultSets if Realm is a partial Realm
    if (partial_realm && !group.has_table(result_sets_type_name)) {
        TableRef resultsets_table = sync::create_table(group, result_sets_type_name);
        size_t indexable_column_idx = resultsets_table->add_column(type_String, "name"); // Custom property
        resultsets_table->add_search_index(indexable_column_idx);
        resultsets_table->add_column(type_String, "query");
        resultsets_table->add_column(type_String, "matches_property");
        resultsets_table->add_search_index(indexable_column_idx);
        resultsets_table->add_column(type_Int, "status");
        resultsets_table->add_column(type_String, "error_message");
        resultsets_table->add_column(type_Int, "query_parse_counter");
        resultsets_table->add_column(type_String, "object_class"); // Custom property
    }
#endif
}

void set_schema_version(Group& group, uint64_t version) {
    TableRef table = group.get_table(c_metadataTableName);
    table->set_int(c_versionColumnIndex, c_zeroRowIndex, version);
}

template<typename Group>
auto table_for_object_schema(Group& group, ObjectSchema const& object_schema)
{
    return ObjectStore::table_for_object_type(group, object_schema.name);
}

DataType to_core_type(PropertyType type)
{
    REALM_ASSERT(type != PropertyType::Object); // Link columns have to be handled differently
    REALM_ASSERT(type != PropertyType::Any); // Mixed columns can't be created
    switch (type & ~PropertyType::Flags) {
        case PropertyType::Int:    return type_Int;
        case PropertyType::Bool:   return type_Bool;
        case PropertyType::Float:  return type_Float;
        case PropertyType::Double: return type_Double;
        case PropertyType::String: return type_String;
        case PropertyType::Date:   return type_Timestamp;
        case PropertyType::Data:   return type_Binary;
        default: REALM_COMPILER_HINT_UNREACHABLE();
    }
}

void insert_column(Group& group, Table& table, Property const& property, size_t col_ndx)
{
    // Cannot directly insert a LinkingObjects column (a computed property).
    // LinkingObjects must be an artifact of an existing link column.
    REALM_ASSERT(property.type != PropertyType::LinkingObjects);

    if (property.type == PropertyType::Object) {
        auto target_name = ObjectStore::table_name_for_object_type(property.object_type);
        TableRef link_table = group.get_table(target_name);
        REALM_ASSERT(link_table);
        table.insert_column_link(col_ndx, is_array(property.type) ? type_LinkList : type_Link,
                                 property.name, *link_table);
    }
    else if (is_array(property.type)) {
        DescriptorRef desc;
        table.insert_column(col_ndx, type_Table, property.name, &desc);
        desc->add_column(to_core_type(property.type & ~PropertyType::Flags), ObjectStore::ArrayColumnName,
                         nullptr, is_nullable(property.type));
    }
    else {
        table.insert_column(col_ndx, to_core_type(property.type), property.name, is_nullable(property.type));
        if (property.requires_index())
            table.add_search_index(col_ndx);
    }
}

void add_column(Group& group, Table& table, Property const& property)
{
    insert_column(group, table, property, table.get_column_count());
}

void replace_column(Group& group, Table& table, Property const& old_property, Property const& new_property)
{
    insert_column(group, table, new_property, old_property.table_column);
    table.remove_column(old_property.table_column + 1);
}

TableRef create_table(Group& group, ObjectSchema const& object_schema)
{
    auto name = ObjectStore::table_name_for_object_type(object_schema.name);

    TableRef table;
#if REALM_ENABLE_SYNC
    if (auto* pk_property = object_schema.primary_key_property()) {
        table = sync::create_table_with_primary_key(group, name, to_core_type(pk_property->type),
                                                    pk_property->name, is_nullable(pk_property->type));
    }
    else {
        table = sync::create_table(group, name);
    }
#else
    table = group.get_or_add_table(name);
    ObjectStore::set_primary_key_for_object(group, object_schema.name, object_schema.primary_key);
#endif // REALM_ENABLE_SYNC

    return table;
}

void add_initial_columns(Group& group, ObjectSchema const& object_schema)
{
    auto name = ObjectStore::table_name_for_object_type(object_schema.name);
    TableRef table = group.get_table(name);

    for (auto const& prop : object_schema.persisted_properties) {
#if REALM_ENABLE_SYNC
        // The sync::create_table* functions create the PK column for us.
        if (prop.is_primary)
            continue;
#endif // REALM_ENABLE_SYNC
        add_column(group, *table, prop);
    }
}

void copy_property_values(Property const& prop, Table& table)
{
    auto copy_property_values = [&](auto getter, auto setter) {
        for (size_t i = 0, count = table.size(); i < count; i++) {
            bool is_default = false;
            (table.*setter)(prop.table_column, i, (table.*getter)(prop.table_column + 1, i),
                            is_default);
        }
    };

    switch (prop.type & ~PropertyType::Flags) {
        case PropertyType::Int:
            copy_property_values(&Table::get_int, &Table::set_int);
            break;
        case PropertyType::Bool:
            copy_property_values(&Table::get_bool, &Table::set_bool);
            break;
        case PropertyType::Float:
            copy_property_values(&Table::get_float, &Table::set_float);
            break;
        case PropertyType::Double:
            copy_property_values(&Table::get_double, &Table::set_double);
            break;
        case PropertyType::String:
            copy_property_values(&Table::get_string, &Table::set_string);
            break;
        case PropertyType::Data:
            copy_property_values(&Table::get_binary, &Table::set_binary);
            break;
        case PropertyType::Date:
            copy_property_values(&Table::get_timestamp, &Table::set_timestamp);
            break;
        default:
            break;
    }
}

void make_property_optional(Group& group, Table& table, Property property)
{
    property.type |= PropertyType::Nullable;
    insert_column(group, table, property, property.table_column);
    copy_property_values(property, table);
    table.remove_column(property.table_column + 1);
}

void make_property_required(Group& group, Table& table, Property property)
{
    property.type &= ~PropertyType::Nullable;
    insert_column(group, table, property, property.table_column);
    table.remove_column(property.table_column + 1);
}

void validate_primary_column_uniqueness(Group const& group, StringData object_type, StringData primary_property)
{
    auto table = ObjectStore::table_for_object_type(group, object_type);
    if (table->get_distinct_view(table->get_column_index(primary_property)).size() != table->size()) {
        throw DuplicatePrimaryKeyValueException(object_type, primary_property);
    }
}

void validate_primary_column_uniqueness(Group const& group)
{
    auto pk_table = group.get_table(c_primaryKeyTableName);
    for (size_t i = 0, count = pk_table->size(); i < count; ++i) {
        validate_primary_column_uniqueness(group,
                                           pk_table->get_string(c_primaryKeyObjectClassColumnIndex, i),
                                           pk_table->get_string(c_primaryKeyPropertyNameColumnIndex, i));
    }
}
} // anonymous namespace

void ObjectStore::set_schema_version(Group& group, uint64_t version, bool partial_realm) {
    ::create_metadata_tables(group, partial_realm);
    ::set_schema_version(group, version);
}

uint64_t ObjectStore::get_schema_version(Group const& group) {
    ConstTableRef table = group.get_table(c_metadataTableName);
    if (!table || table->get_column_count() == 0) {
        return ObjectStore::NotVersioned;
    }
    return table->get_int(c_versionColumnIndex, c_zeroRowIndex);
}

StringData ObjectStore::get_primary_key_for_object(Group const& group, StringData object_type) {
    ConstTableRef table = group.get_table(c_primaryKeyTableName);
    if (!table) {
        return "";
    }
    size_t row = table->find_first_string(c_primaryKeyObjectClassColumnIndex, object_type);
    if (row == not_found) {
        return "";
    }
    return table->get_string(c_primaryKeyPropertyNameColumnIndex, row);
}

void ObjectStore::set_primary_key_for_object(Group& group, StringData object_type, StringData primary_key) {
    TableRef table = group.get_table(c_primaryKeyTableName);

    size_t row = table->find_first_string(c_primaryKeyObjectClassColumnIndex, object_type);

#if REALM_ENABLE_SYNC
    // sync::create_table* functions should have already updated the pk table.
    if (sync::has_object_ids(group)) {
        if (primary_key.size() == 0)
            REALM_ASSERT(row == not_found);
        else {
             REALM_ASSERT(row != not_found);
             REALM_ASSERT(table->get_string(c_primaryKeyPropertyNameColumnIndex, row) == primary_key);
        }
        return;
    }
#endif // REALM_ENABLE_SYNC

    if (row == not_found && primary_key.size()) {
        row = table->add_empty_row();
        table->set_string_unique(c_primaryKeyObjectClassColumnIndex, row, object_type);
        table->set_string(c_primaryKeyPropertyNameColumnIndex, row, primary_key);
        return;
    }
    // set if changing, or remove if setting to nil
    if (primary_key.size() == 0) {
        if (row != not_found) {
            table->move_last_over(row);
        }
    }
    else {
        table->set_string(c_primaryKeyPropertyNameColumnIndex, row, primary_key);
    }
}

StringData ObjectStore::object_type_for_table_name(StringData table_name) {
    if (table_name.begins_with(c_object_table_prefix)) {
        return table_name.substr(sizeof(c_object_table_prefix) - 1);
    }
    return StringData();
}

std::string ObjectStore::table_name_for_object_type(StringData object_type) {
    return std::string(c_object_table_prefix) + std::string(object_type);
}

TableRef ObjectStore::table_for_object_type(Group& group, StringData object_type) {
    auto name = table_name_for_object_type(object_type);
    return group.get_table(name);
}

ConstTableRef ObjectStore::table_for_object_type(Group const& group, StringData object_type) {
    auto name = table_name_for_object_type(object_type);
    return group.get_table(name);
}

namespace {
struct SchemaDifferenceExplainer {
    std::vector<ObjectSchemaValidationException> errors;

    void operator()(schema_change::AddTable op)
    {
        errors.emplace_back("Class '%1' has been added.", op.object->name);
    }

    void operator()(schema_change::AddInitialProperties)
    {
        // Nothing. Always preceded by AddTable.
    }

    void operator()(schema_change::AddProperty op)
    {
        errors.emplace_back("Property '%1.%2' has been added.", op.object->name, op.property->name);
    }

    void operator()(schema_change::RemoveProperty op)
    {
        errors.emplace_back("Property '%1.%2' has been removed.", op.object->name, op.property->name);
    }

    void operator()(schema_change::ChangePropertyType op)
    {
        errors.emplace_back("Property '%1.%2' has been changed from '%3' to '%4'.",
                            op.object->name, op.new_property->name,
                            op.old_property->type_string(),
                            op.new_property->type_string());
    }

    void operator()(schema_change::MakePropertyNullable op)
    {
        errors.emplace_back("Property '%1.%2' has been made optional.", op.object->name, op.property->name);
    }

    void operator()(schema_change::MakePropertyRequired op)
    {
        errors.emplace_back("Property '%1.%2' has been made required.", op.object->name, op.property->name);
    }

    void operator()(schema_change::ChangePrimaryKey op)
    {
        if (op.property && !op.object->primary_key.empty()) {
            errors.emplace_back("Primary Key for class '%1' has changed from '%2' to '%3'.",
                                op.object->name, op.object->primary_key, op.property->name);
        }
        else if (op.property) {
            errors.emplace_back("Primary Key for class '%1' has been added.", op.object->name);
        }
        else {
            errors.emplace_back("Primary Key for class '%1' has been removed.", op.object->name);
        }
    }

    void operator()(schema_change::AddIndex op)
    {
        errors.emplace_back("Property '%1.%2' has been made indexed.", op.object->name, op.property->name);
    }

    void operator()(schema_change::RemoveIndex op)
    {
        errors.emplace_back("Property '%1.%2' has been made unindexed.", op.object->name, op.property->name);
    }
};

class TableHelper {
public:
    TableHelper(Group& g) : m_group(g) { }

    Table& operator()(const ObjectSchema* object_schema)
    {
        if (object_schema != m_current_object_schema) {
            m_current_table = table_for_object_schema(m_group, *object_schema);
            m_current_object_schema = object_schema;
        }
        REALM_ASSERT(m_current_table);
        return *m_current_table;
    }

private:
    Group& m_group;
    const ObjectSchema* m_current_object_schema = nullptr;
    TableRef m_current_table;
};

template<typename ErrorType, typename Verifier>
void verify_no_errors(Verifier&& verifier, std::vector<SchemaChange> const& changes)
{
    for (auto& change : changes) {
        change.visit(verifier);
    }

    if (!verifier.errors.empty()) {
        throw ErrorType(verifier.errors);
    }
}
} // anonymous namespace

bool ObjectStore::needs_migration(std::vector<SchemaChange> const& changes)
{
    using namespace schema_change;
    struct Visitor {
        bool operator()(AddIndex) { return false; }
        bool operator()(AddInitialProperties) { return false; }
        bool operator()(AddProperty) { return true; }
        bool operator()(AddTable) { return false; }
        bool operator()(ChangePrimaryKey) { return true; }
        bool operator()(ChangePropertyType) { return true; }
        bool operator()(MakePropertyNullable) { return true; }
        bool operator()(MakePropertyRequired) { return true; }
        bool operator()(RemoveIndex) { return false; }
        bool operator()(RemoveProperty) { return true; }
    };

    return std::any_of(begin(changes), end(changes),
                       [](auto&& change) { return change.visit(Visitor()); });
}

void ObjectStore::verify_no_changes_required(std::vector<SchemaChange> const& changes)
{
    verify_no_errors<SchemaMismatchException>(SchemaDifferenceExplainer(), changes);
}

void ObjectStore::verify_no_migration_required(std::vector<SchemaChange> const& changes)
{
    using namespace schema_change;
    struct Verifier : SchemaDifferenceExplainer {
        using SchemaDifferenceExplainer::operator();

        // Adding a table or adding/removing indexes can be done automatically.
        // All other changes require migrations.
        void operator()(AddTable) { }
        void operator()(AddInitialProperties) { }
        void operator()(AddIndex) { }
        void operator()(RemoveIndex) { }
    } verifier;
    verify_no_errors<SchemaMismatchException>(verifier, changes);
}

bool ObjectStore::verify_valid_additive_changes(std::vector<SchemaChange> const& changes, bool update_indexes)
{
    using namespace schema_change;
    struct Verifier : SchemaDifferenceExplainer {
        using SchemaDifferenceExplainer::operator();

        bool index_changes = false;
        bool other_changes = false;

        // Additive mode allows adding things, extra columns, and adding/removing indexes
        void operator()(AddTable) { other_changes = true; }
        void operator()(AddInitialProperties) { other_changes = true; }
        void operator()(AddProperty) { other_changes = true; }
        void operator()(RemoveProperty) { }
        void operator()(AddIndex) { index_changes = true; }
        void operator()(RemoveIndex) { index_changes = true; }
    } verifier;
    verify_no_errors<InvalidSchemaChangeException>(verifier, changes);
    return verifier.other_changes || (verifier.index_changes && update_indexes);
}

void ObjectStore::verify_valid_external_changes(std::vector<SchemaChange> const& changes)
{
    using namespace schema_change;
    struct Verifier : SchemaDifferenceExplainer {
        using SchemaDifferenceExplainer::operator();

        // Adding new things is fine
        void operator()(AddTable) { }
        void operator()(AddInitialProperties) { }
        void operator()(AddProperty) { }
        void operator()(AddIndex) { }
        void operator()(RemoveIndex) { }
    } verifier;
    verify_no_errors<InvalidSchemaChangeException>(verifier, changes);
}

void ObjectStore::verify_compatible_for_immutable_and_readonly(std::vector<SchemaChange> const& changes)
{
    using namespace schema_change;
    struct Verifier : SchemaDifferenceExplainer {
        using SchemaDifferenceExplainer::operator();

        void operator()(AddTable) { }
        void operator()(AddInitialProperties) { }
        void operator()(RemoveProperty) { }
        void operator()(AddIndex) { }
        void operator()(RemoveIndex) { }
    } verifier;
    verify_no_errors<InvalidSchemaChangeException>(verifier, changes);
}

static void apply_non_migration_changes(Group& group, std::vector<SchemaChange> const& changes)
{
    using namespace schema_change;
    struct Applier : SchemaDifferenceExplainer {
        Applier(Group& group) : group{group}, table{group} { }
        Group& group;
        TableHelper table;

        // Produce an exception listing the unsupported schema changes for
        // everything but the explicitly supported ones
        using SchemaDifferenceExplainer::operator();

        void operator()(AddTable op) { create_table(group, *op.object); }
        void operator()(AddInitialProperties op) { add_initial_columns(group, *op.object); }
        void operator()(AddIndex op) { table(op.object).add_search_index(op.property->table_column); }
        void operator()(RemoveIndex op) { table(op.object).remove_search_index(op.property->table_column); }
    } applier{group};
    verify_no_errors<SchemaMismatchException>(applier, changes);
}

static void create_initial_tables(Group& group, std::vector<SchemaChange> const& changes)
{
    using namespace schema_change;
    struct Applier {
        Applier(Group& group) : group{group}, table{group} { }
        Group& group;
        TableHelper table;

        void operator()(AddTable op) { create_table(group, *op.object); }
        void operator()(AddInitialProperties op) { add_initial_columns(group, *op.object); }

        // Note that in normal operation none of these will be hit, as if we're
        // creating the initial tables there shouldn't be anything to update.
        // Implementing these makes us better able to handle weird
        // not-quite-correct files produced by other things and has no obvious
        // downside.
        void operator()(AddProperty op) { add_column(group, table(op.object), *op.property); }
        void operator()(RemoveProperty op) { table(op.object).remove_column(op.property->table_column); }
        void operator()(MakePropertyNullable op) { make_property_optional(group, table(op.object), *op.property); }
        void operator()(MakePropertyRequired op) { make_property_required(group, table(op.object), *op.property); }
        void operator()(ChangePrimaryKey op) { ObjectStore::set_primary_key_for_object(group, op.object->name, op.property ? StringData{op.property->name} : ""); }
        void operator()(AddIndex op) { table(op.object).add_search_index(op.property->table_column); }
        void operator()(RemoveIndex op) { table(op.object).remove_search_index(op.property->table_column); }

        void operator()(ChangePropertyType op)
        {
            replace_column(group, table(op.object), *op.old_property, *op.new_property);
        }
    } applier{group};

    for (auto& change : changes) {
        change.visit(applier);
    }
}

void ObjectStore::apply_additive_changes(Group& group, std::vector<SchemaChange> const& changes, bool update_indexes)
{
    using namespace schema_change;
    struct Applier {
        Applier(Group& group, bool update_indexes)
        : group{group}, table{group}, update_indexes{update_indexes} { }
        Group& group;
        TableHelper table;
        bool update_indexes;

        void operator()(AddTable op) { create_table(group, *op.object); }
        void operator()(AddInitialProperties op) { add_initial_columns(group, *op.object); }
        void operator()(AddProperty op) { add_column(group, table(op.object), *op.property); }
        void operator()(AddIndex op) { if (update_indexes) table(op.object).add_search_index(op.property->table_column); }
        void operator()(RemoveIndex op) { if (update_indexes) table(op.object).remove_search_index(op.property->table_column); }
        void operator()(RemoveProperty) { }

        // No need for errors for these, as we've already verified that they aren't present
        void operator()(ChangePrimaryKey) { }
        void operator()(ChangePropertyType) { }
        void operator()(MakePropertyNullable) { }
        void operator()(MakePropertyRequired) { }
    } applier{group, update_indexes};

    for (auto& change : changes) {
        change.visit(applier);
    }
}

static void apply_pre_migration_changes(Group& group, std::vector<SchemaChange> const& changes)
{
    using namespace schema_change;
    struct Applier {
        Applier(Group& group) : group{group}, table{group} { }
        Group& group;
        TableHelper table;

        void operator()(AddTable op) { create_table(group, *op.object); }
        void operator()(AddInitialProperties op) { add_initial_columns(group, *op.object); }
        void operator()(AddProperty op) { add_column(group, table(op.object), *op.property); }
        void operator()(RemoveProperty) { /* delayed until after the migration */ }
        void operator()(ChangePropertyType op) { replace_column(group, table(op.object), *op.old_property, *op.new_property); }
        void operator()(MakePropertyNullable op) { make_property_optional(group, table(op.object), *op.property); }
        void operator()(MakePropertyRequired op) { make_property_required(group, table(op.object), *op.property); }
        void operator()(ChangePrimaryKey op) { ObjectStore::set_primary_key_for_object(group, op.object->name.c_str(), op.property ? op.property->name.c_str() : ""); }
        void operator()(AddIndex op) { table(op.object).add_search_index(op.property->table_column); }
        void operator()(RemoveIndex op) { table(op.object).remove_search_index(op.property->table_column); }
    } applier{group};

    for (auto& change : changes) {
        change.visit(applier);
    }
}

enum class DidRereadSchema { Yes, No };

static void apply_post_migration_changes(Group& group, std::vector<SchemaChange> const& changes, Schema const& initial_schema,
                                         DidRereadSchema did_reread_schema)
{
    using namespace schema_change;
    struct Applier {
        Applier(Group& group, Schema const& initial_schema, DidRereadSchema did_reread_schema)
        : group{group}, initial_schema(initial_schema), table(group)
        , did_reread_schema(did_reread_schema == DidRereadSchema::Yes)
        { }
        Group& group;
        Schema const& initial_schema;
        TableHelper table;
        bool did_reread_schema;

        void operator()(RemoveProperty op)
        {
            if (!initial_schema.empty() && !initial_schema.find(op.object->name)->property_for_name(op.property->name))
                throw std::logic_error(util::format("Renamed property '%1.%2' does not exist.", op.object->name, op.property->name));
            auto table = table_for_object_schema(group, *op.object);
            table->remove_column(op.property->table_column);
        }

        void operator()(ChangePrimaryKey op)
        {
            if (op.property) {
                validate_primary_column_uniqueness(group, op.object->name, op.property->name);
            }
        }

        void operator()(AddTable op) { create_table(group, *op.object); }

        void operator()(AddInitialProperties op) {
            if (did_reread_schema)
                add_initial_columns(group, *op.object);
            else {
                // If we didn't re-read the schema then AddInitialProperties was already taken care of
                // during apply_pre_migration_changes.
            }
        }

        void operator()(AddIndex op) { table(op.object).add_search_index(op.property->table_column); }
        void operator()(RemoveIndex op) { table(op.object).remove_search_index(op.property->table_column); }

        void operator()(ChangePropertyType) { }
        void operator()(MakePropertyNullable) { }
        void operator()(MakePropertyRequired) { }
        void operator()(AddProperty) { }
    } applier{group, initial_schema, did_reread_schema};

    for (auto& change : changes) {
        change.visit(applier);
    }
}

static void create_default_permissions(Group& group, std::vector<SchemaChange> const& changes,
                                       std::string const& sync_user_id)
{
<<<<<<< HEAD
#if REALM_ENABLE_SYNC
    // FIXME: Temporary work-around. Waiting for Sync 3.0.0-alpha.4
    TableRef realms = group.get_table("class___Realm");
    size_t realm_ndx = realms->find_first_int(0, 0);
    if (realm_ndx == npos) {
        sync::create_object_with_primary_key(group, *realms, util::some<int64_t>(0));
        sync::set_up_basic_permissions(group, true);
    }
=======
    sync::set_up_basic_permissions(group, true);
>>>>>>> 5df8479a

    // Ensure that this user exists so that local privileges checks work immediately
    sync::add_user_to_role(group, sync_user_id, "everyone");

    // Mark all tables we just created as fully world-accessible
    // This has to be done after the first pass of schema init is done so that we can be
    // sure that the permissions tables actually exist.
    using namespace schema_change;
    struct Applier {
        Group& group;
        void operator()(AddTable op)
        {
            sync::set_class_permissions_for_role(group, op.object->name, "everyone",
                                                 static_cast<int>(ComputedPrivileges::All));
        }

        void operator()(AddInitialProperties) { }
        void operator()(AddProperty) { }
        void operator()(RemoveProperty) { }
        void operator()(MakePropertyNullable) { }
        void operator()(MakePropertyRequired) { }
        void operator()(ChangePrimaryKey) { }
        void operator()(AddIndex) { }
        void operator()(RemoveIndex) { }
        void operator()(ChangePropertyType) { }
    } applier{group};

    for (auto& change : changes) {
        change.visit(applier);
    }
<<<<<<< HEAD
#else
    (void)group; (void)changes; (void)sync_user_id;
#endif
=======
>>>>>>> 5df8479a
}

void ObjectStore::apply_schema_changes(Group& group, uint64_t schema_version,
                                       Schema& target_schema, uint64_t target_schema_version,
                                       SchemaMode mode, std::vector<SchemaChange> const& changes,
                                       util::Optional<std::string> sync_user_id,
                                       std::function<void()> migration_function)
{
    bool partial_realm = (sync_user_id != nullptr);
    create_metadata_tables(group, partial_realm);

    if (mode == SchemaMode::Additive) {
        bool target_schema_is_newer = (schema_version < target_schema_version
            || schema_version == ObjectStore::NotVersioned);

        // With sync v2.x, indexes are no longer synced, so there's no reason to avoid creating them.
        bool update_indexes = true;
        apply_additive_changes(group, changes, update_indexes);

        if (target_schema_is_newer)
            set_schema_version(group, target_schema_version, partial_realm);

        if (sync_user_id)
            create_default_permissions(group, changes, *sync_user_id);

        if (sync_user_id)
            create_default_permissions(group, changes, *sync_user_id);

        set_schema_columns(group, target_schema);
        return;
    }

    if (schema_version == ObjectStore::NotVersioned) {
        create_initial_tables(group, changes);
        set_schema_version(group, target_schema_version, partial_realm);
        set_schema_columns(group, target_schema);
        return;
    }

    if (mode == SchemaMode::Manual) {
        set_schema_columns(group, target_schema);
        if (migration_function) {
            migration_function();
        }

        verify_no_changes_required(schema_from_group(group).compare(target_schema));
        validate_primary_column_uniqueness(group);
        set_schema_columns(group, target_schema);
        set_schema_version(group, target_schema_version, partial_realm);
        return;
    }

    if (schema_version == target_schema_version) {
        apply_non_migration_changes(group, changes);
        set_schema_columns(group, target_schema);
        return;
    }

    auto old_schema = schema_from_group(group);
    apply_pre_migration_changes(group, changes);
    if (migration_function) {
        set_schema_columns(group, target_schema);
        migration_function();

        // Migration function may have changed the schema, so we need to re-read it
        auto schema = schema_from_group(group);
        apply_post_migration_changes(group, schema.compare(target_schema), old_schema, DidRereadSchema::Yes);
        validate_primary_column_uniqueness(group);
    }
    else {
        apply_post_migration_changes(group, changes, {}, DidRereadSchema::No);
    }

    set_schema_version(group, target_schema_version, partial_realm);
    set_schema_columns(group, target_schema);
}

Schema ObjectStore::schema_from_group(Group const& group) {
    std::vector<ObjectSchema> schema;
    schema.reserve(group.size());
    for (size_t i = 0; i < group.size(); i++) {
        auto object_type = object_type_for_table_name(group.get_table_name(i));
        if (object_type.size()) {
            schema.emplace_back(group, object_type, i);
        }
    }
    return schema;
}

util::Optional<Property> ObjectStore::property_for_column_index(ConstTableRef& table, size_t column_index)
{
    StringData column_name = table->get_column_name(column_index);

#if REALM_ENABLE_SYNC
    // The object ID column is an implementation detail, and is omitted from the schema.
    // FIXME: Consider filtering out all column names starting with `!`.
    if (column_name == sync::object_id_column_name)
        return util::none;
#endif

    if (table->get_column_type(column_index) == type_Table) {
        auto subdesc = table->get_subdescriptor(column_index);
        if (subdesc->get_column_count() != 1 || subdesc->get_column_name(0) != ObjectStore::ArrayColumnName)
            return util::none;
    }

    Property property;
    property.name = column_name;
    property.type = ObjectSchema::from_core_type(*table->get_descriptor(), column_index);
    property.is_indexed = table->has_search_index(column_index);
    property.table_column = column_index;

    if (property.type == PropertyType::Object) {
        // set link type for objects and arrays
        ConstTableRef linkTable = table->get_link_target(column_index);
        property.object_type = ObjectStore::object_type_for_table_name(linkTable->get_name().data());
    }
    return property;
}

void ObjectStore::set_schema_columns(Group const& group, Schema& schema)
{
    for (auto& object_schema : schema) {
        auto table = table_for_object_schema(group, object_schema);
        if (!table) {
            continue;
        }
        for (auto& property : object_schema.persisted_properties) {
            property.table_column = table->get_column_index(property.name);
        }
    }
}

void ObjectStore::delete_data_for_object(Group& group, StringData object_type) {
    if (TableRef table = table_for_object_type(group, object_type)) {
        group.remove_table(table->get_index_in_group());
        ObjectStore::set_primary_key_for_object(group, object_type, "");
    }
}

bool ObjectStore::is_empty(Group const& group) {
    for (size_t i = 0; i < group.size(); i++) {
        ConstTableRef table = group.get_table(i);
        auto object_type = object_type_for_table_name(table->get_name());
        if (object_type.size() == 0 || object_type.begins_with("__")) {
            continue;
        }
        if (!table->is_empty()) {
            return false;
        }
    }
    return true;
}

void ObjectStore::rename_property(Group& group, Schema& target_schema, StringData object_type, StringData old_name, StringData new_name)
{
    TableRef table = table_for_object_type(group, object_type);
    if (!table) {
        throw std::logic_error(util::format("Cannot rename properties for type '%1' because it does not exist.", object_type));
    }

    auto target_object_schema = target_schema.find(object_type);
    if (target_object_schema == target_schema.end()) {
        throw std::logic_error(util::format("Cannot rename properties for type '%1' because it has been removed from the Realm.", object_type));
    }

    if (target_object_schema->property_for_name(old_name)) {
        throw std::logic_error(util::format("Cannot rename property '%1.%2' to '%3' because the source property still exists.",
                                            object_type, old_name, new_name));
    }

    ObjectSchema table_object_schema(group, object_type);
    Property *old_property = table_object_schema.property_for_name(old_name);
    if (!old_property) {
        throw std::logic_error(util::format("Cannot rename property '%1.%2' because it does not exist.", object_type, old_name));
    }

    Property *new_property = table_object_schema.property_for_name(new_name);
    if (!new_property) {
        // New property doesn't exist in the table, which means we're probably
        // renaming to an intermediate property in a multi-version migration.
        // This is safe because the migration will fail schema validation unless
        // this property is renamed again to a valid name before the end.
        table->rename_column(old_property->table_column, new_name);
        return;
    }

    if (old_property->type != new_property->type || old_property->object_type != new_property->object_type) {
        throw std::logic_error(util::format("Cannot rename property '%1.%2' to '%3' because it would change from type '%4' to '%5'.",
                                            object_type, old_name, new_name, old_property->type_string(), new_property->type_string()));
    }

    if (is_nullable(old_property->type) && !is_nullable(new_property->type)) {
        throw std::logic_error(util::format("Cannot rename property '%1.%2' to '%3' because it would change from optional to required.",
                                            object_type, old_name, new_name));
    }

    size_t column_to_remove = new_property->table_column;
    table->rename_column(old_property->table_column, new_name);
    table->remove_column(column_to_remove);

    // update table_column for each property since it may have shifted
    for (auto& current_prop : target_object_schema->persisted_properties) {
        if (current_prop.table_column == column_to_remove)
            current_prop.table_column = old_property->table_column;
        else if (current_prop.table_column > column_to_remove)
            --current_prop.table_column;
    }

    // update nullability for column
    if (is_nullable(new_property->type) && !is_nullable(old_property->type)) {
        auto prop = *new_property;
        prop.table_column = old_property->table_column;
        make_property_optional(group, *table, prop);
    }
}

InvalidSchemaVersionException::InvalidSchemaVersionException(uint64_t old_version, uint64_t new_version)
: logic_error(util::format("Provided schema version %1 is less than last set version %2.", new_version, old_version))
, m_old_version(old_version), m_new_version(new_version)
{
}

DuplicatePrimaryKeyValueException::DuplicatePrimaryKeyValueException(std::string object_type, std::string property)
: logic_error(util::format("Primary key property '%1.%2' has duplicate values after migration.", object_type, property))
, m_object_type(object_type), m_property(property)
{
}

SchemaValidationException::SchemaValidationException(std::vector<ObjectSchemaValidationException> const& errors)
: std::logic_error([&] {
    std::string message = "Schema validation failed due to the following errors:";
    for (auto const& error : errors) {
        message += std::string("\n- ") + error.what();
    }
    return message;
}())
{
}

SchemaMismatchException::SchemaMismatchException(std::vector<ObjectSchemaValidationException> const& errors)
: std::logic_error([&] {
    std::string message = "Migration is required due to the following errors:";
    for (auto const& error : errors) {
        message += std::string("\n- ") + error.what();
    }
    return message;
}())
{
}

InvalidSchemaChangeException::InvalidSchemaChangeException(std::vector<ObjectSchemaValidationException> const& errors)
: std::logic_error([&] {
    std::string message = "The following changes cannot be made in additive-only schema mode:";
    for (auto const& error : errors) {
        message += std::string("\n- ") + error.what();
    }
    return message;
}())
{
}<|MERGE_RESOLUTION|>--- conflicted
+++ resolved
@@ -712,18 +712,8 @@
 static void create_default_permissions(Group& group, std::vector<SchemaChange> const& changes,
                                        std::string const& sync_user_id)
 {
-<<<<<<< HEAD
 #if REALM_ENABLE_SYNC
-    // FIXME: Temporary work-around. Waiting for Sync 3.0.0-alpha.4
-    TableRef realms = group.get_table("class___Realm");
-    size_t realm_ndx = realms->find_first_int(0, 0);
-    if (realm_ndx == npos) {
-        sync::create_object_with_primary_key(group, *realms, util::some<int64_t>(0));
-        sync::set_up_basic_permissions(group, true);
-    }
-=======
     sync::set_up_basic_permissions(group, true);
->>>>>>> 5df8479a
 
     // Ensure that this user exists so that local privileges checks work immediately
     sync::add_user_to_role(group, sync_user_id, "everyone");
@@ -754,12 +744,9 @@
     for (auto& change : changes) {
         change.visit(applier);
     }
-<<<<<<< HEAD
 #else
-    (void)group; (void)changes; (void)sync_user_id;
+    (void)group; (void)changes;(void)sync_user_id;
 #endif
-=======
->>>>>>> 5df8479a
 }
 
 void ObjectStore::apply_schema_changes(Group& group, uint64_t schema_version,
@@ -781,9 +768,6 @@
 
         if (target_schema_is_newer)
             set_schema_version(group, target_schema_version, partial_realm);
-
-        if (sync_user_id)
-            create_default_permissions(group, changes, *sync_user_id);
 
         if (sync_user_id)
             create_default_permissions(group, changes, *sync_user_id);
