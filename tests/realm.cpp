////////////////////////////////////////////////////////////////////////////
//
// Copyright 2016 Realm Inc.
//
// Licensed under the Apache License, Version 2.0 (the "License");
// you may not use this file except in compliance with the License.
// You may obtain a copy of the License at
//
// http://www.apache.org/licenses/LICENSE-2.0
//
// Unless required by applicable law or agreed to in writing, software
// distributed under the License is distributed on an "AS IS" BASIS,
// WITHOUT WARRANTIES OR CONDITIONS OF ANY KIND, either express or implied.
// See the License for the specific language governing permissions and
// limitations under the License.
//
////////////////////////////////////////////////////////////////////////////

#include "catch.hpp"

#include "util/event_loop.hpp"
#include "util/test_file.hpp"
#include "util/templated_test_case.hpp"
#include "util/test_utils.hpp"

#include "binding_context.hpp"
#include "object_schema.hpp"
#include "object_store.hpp"
#include "property.hpp"
#include "results.hpp"
#include "schema.hpp"

#include "impl/realm_coordinator.hpp"

#include <realm/group.hpp>
#include <realm/util/scope_exit.hpp>

namespace realm {
class TestHelper {
public:
    static SharedGroup& get_shared_group(SharedRealm const& shared_realm)
    {
        return *Realm::Internal::get_shared_group(*shared_realm);
    }

    static void begin_read(SharedRealm const& shared_realm, VersionID version)
    {
        Realm::Internal::begin_read(*shared_realm, version);
    }
};
}

using namespace realm;

TEST_CASE("SharedRealm: get_shared_realm()") {
    TestFile config;
    config.schema_version = 1;
    config.schema = Schema{
        {"object", {
            {"value", PropertyType::Int}
        }},
    };

    SECTION("should return the same instance when caching is enabled") {
        auto realm1 = Realm::get_shared_realm(config);
        auto realm2 = Realm::get_shared_realm(config);
        REQUIRE(realm1.get() == realm2.get());
    }

    SECTION("should return different instances when caching is disabled") {
        config.cache = false;
        auto realm1 = Realm::get_shared_realm(config);
        auto realm2 = Realm::get_shared_realm(config);
        REQUIRE(realm1.get() != realm2.get());
    }

    SECTION("should validate that the config is sensible") {
        SECTION("bad encryption key") {
            config.encryption_key = std::vector<char>(2, 0);
            REQUIRE_THROWS(Realm::get_shared_realm(config));
        }

        SECTION("schema without schema version") {
            config.schema_version = ObjectStore::NotVersioned;
            REQUIRE_THROWS(Realm::get_shared_realm(config));
        }

        SECTION("migration function for immutable") {
            config.schema_mode = SchemaMode::Immutable;
            config.migration_function = [](auto, auto, auto) { };
            REQUIRE_THROWS(Realm::get_shared_realm(config));
        }

        SECTION("migration function for read-only") {
            config.schema_mode = SchemaMode::ReadOnlyAlternative;
            config.migration_function = [](auto, auto, auto) { };
            REQUIRE_THROWS(Realm::get_shared_realm(config));
        }

        SECTION("migration function for additive-only") {
            config.schema_mode = SchemaMode::Additive;
            config.migration_function = [](auto, auto, auto) { };
            REQUIRE_THROWS(Realm::get_shared_realm(config));
        }

        SECTION("initialization function for immutable") {
            config.schema_mode = SchemaMode::Immutable;
            config.initialization_function = [](auto) { };
            REQUIRE_THROWS(Realm::get_shared_realm(config));
        }

        SECTION("initialization function for read-only") {
            config.schema_mode = SchemaMode::ReadOnlyAlternative;
            config.initialization_function = [](auto) { };
            REQUIRE_THROWS(Realm::get_shared_realm(config));
        }
    }

    SECTION("should reject mismatched config") {
        SECTION("cached") { }
        SECTION("uncached") { config.cache = false; }

        SECTION("schema version") {
            auto realm = Realm::get_shared_realm(config);
            config.schema_version = 2;
            REQUIRE_THROWS(Realm::get_shared_realm(config));

            config.schema = util::none;
            config.schema_version = ObjectStore::NotVersioned;
            REQUIRE_NOTHROW(Realm::get_shared_realm(config));
        }

        SECTION("schema mode") {
            auto realm = Realm::get_shared_realm(config);
            config.schema_mode = SchemaMode::Manual;
            REQUIRE_THROWS(Realm::get_shared_realm(config));
        }

        SECTION("durability") {
            auto realm = Realm::get_shared_realm(config);
            config.in_memory = true;
            REQUIRE_THROWS(Realm::get_shared_realm(config));
        }

        SECTION("schema") {
            auto realm = Realm::get_shared_realm(config);
            config.schema = Schema{
                {"object", {
                    {"value", PropertyType::Int},
                    {"value2", PropertyType::Int}
                }},
            };
            REQUIRE_THROWS(Realm::get_shared_realm(config));
        }
    }


// Windows doesn't use fifos
#ifndef _WIN32
    SECTION("should be able to set a FIFO fallback path") {
        std::string fallback_dir = tmp_dir() + "/fallback/";
        realm::util::try_make_dir(fallback_dir);
        TestFile config;
        config.fifo_files_fallback_path = fallback_dir;
        config.schema_version = 1;
        config.schema = Schema{
            {"object", {
                {"value", PropertyType::Int}
            }},
        };

        realm::util::make_dir(config.path + ".note");
        auto realm = Realm::get_shared_realm(config);
        auto fallback_file = util::format("%1realm_%2.note", fallback_dir, std::hash<std::string>()(config.path)); // Mirror internal implementation
        REQUIRE(File::exists(fallback_file));
        realm::util::remove_dir(config.path + ".note");
        realm::util::remove_dir_recursive(fallback_dir);
    }

    SECTION("automatically append dir separator to end of fallback path") {
        std::string fallback_dir = tmp_dir() + "/fallback";
        realm::util::try_make_dir(fallback_dir);
        TestFile config;
        config.fifo_files_fallback_path = fallback_dir;
        config.schema_version = 1;
        config.schema = Schema{
            {"object", {
                {"value", PropertyType::Int}
            }},
        };

        realm::util::make_dir(config.path + ".note");
        auto realm = Realm::get_shared_realm(config);
        auto fallback_file = util::format("%1/realm_%2.note", fallback_dir, std::hash<std::string>()(config.path)); // Mirror internal implementation
        REQUIRE(File::exists(fallback_file));
        realm::util::remove_dir(config.path + ".note");
        realm::util::remove_dir_recursive(fallback_dir);
    }
#endif

    SECTION("should verify that the schema is valid") {
        config.schema = Schema{
            {"object",
                {{"value", PropertyType::Int}},
                {{"invalid backlink", PropertyType::LinkingObjects|PropertyType::Array, "object", "value"}}
            }
        };
        REQUIRE_THROWS_WITH(Realm::get_shared_realm(config),
                            Catch::Matchers::Contains("origin of linking objects property"));
    }

    SECTION("should apply the schema if one is supplied") {
        Realm::get_shared_realm(config);

        {
            Group g(config.path);
            auto table = ObjectStore::table_for_object_type(g, "object");
            REQUIRE(table);
            REQUIRE(table->get_column_count() == 1);
            REQUIRE(table->get_column_name(0) == "value");
        }

        config.schema_version = 2;
        config.schema = Schema{
            {"object", {
                {"value", PropertyType::Int},
                {"value2", PropertyType::Int}
            }},
        };
        bool migration_called = false;
        config.migration_function = [&](SharedRealm old_realm, SharedRealm new_realm, Schema&) {
            migration_called = true;
            REQUIRE(ObjectStore::table_for_object_type(old_realm->read_group(), "object")->get_column_count() == 1);
            REQUIRE(ObjectStore::table_for_object_type(new_realm->read_group(), "object")->get_column_count() == 2);
        };
        Realm::get_shared_realm(config);
        REQUIRE(migration_called);
    }

    SECTION("should properly roll back from migration errors") {
        Realm::get_shared_realm(config);

        config.schema_version = 2;
        config.schema = Schema{
            {"object", {
                {"value", PropertyType::Int},
                {"value2", PropertyType::Int}
            }},
        };
        bool migration_called = false;
        config.migration_function = [&](SharedRealm old_realm, SharedRealm new_realm, Schema&) {
            REQUIRE(ObjectStore::table_for_object_type(old_realm->read_group(), "object")->get_column_count() == 1);
            REQUIRE(ObjectStore::table_for_object_type(new_realm->read_group(), "object")->get_column_count() == 2);
            if (!migration_called) {
                migration_called = true;
                throw "error";
            }
        };
        REQUIRE_THROWS_WITH(Realm::get_shared_realm(config), "error");
        REQUIRE(migration_called);
        REQUIRE_NOTHROW(Realm::get_shared_realm(config));
    }

    SECTION("should read the schema from the file if none is supplied") {
        Realm::get_shared_realm(config);

        config.schema = util::none;
        auto realm = Realm::get_shared_realm(config);
        REQUIRE(realm->schema().size() == 1);
        auto it = realm->schema().find("object");
        REQUIRE(it != realm->schema().end());
        REQUIRE(it->persisted_properties.size() == 1);
        REQUIRE(it->persisted_properties[0].name == "value");
        REQUIRE(it->persisted_properties[0].table_column == 0);
    }

    SECTION("should read the proper schema from the file if a custom version is supplied") {
        Realm::get_shared_realm(config);

        config.schema = util::none;
        config.cache = false;
        config.schema_mode = SchemaMode::Additive;
        config.schema_version = 0;

        auto realm = Realm::get_shared_realm(config);
        REQUIRE(realm->schema().size() == 1);

        auto& shared_group = TestHelper::get_shared_group(realm);
        shared_group.begin_read();
        shared_group.pin_version();
        VersionID old_version = shared_group.get_version_of_current_transaction();
        realm->close();

        config.schema = Schema{
            {"object", {
                {"value", PropertyType::Int}
            }},
            {"object1", {
                {"value", PropertyType::Int}
            }},
        };
        config.schema_version = 1;
        realm = Realm::get_shared_realm(config);
        REQUIRE(realm->schema().size() == 2);

        config.schema = util::none;
        auto old_realm = Realm::get_shared_realm(config);
        TestHelper::begin_read(old_realm, old_version);
        REQUIRE(old_realm->schema().size() == 1);
    }

    SECTION("should sensibly handle opening an uninitialized file without a schema specified") {
        SECTION("cached") { }
        SECTION("uncached") { config.cache = false; }

        // create an empty file
        File(config.path, File::mode_Write);

        // open the empty file, but don't initialize the schema
        Realm::Config config_without_schema = config;
        config_without_schema.schema = util::none;
        config_without_schema.schema_version = ObjectStore::NotVersioned;
        auto realm = Realm::get_shared_realm(config_without_schema);
        REQUIRE(realm->schema().empty());
        REQUIRE(realm->schema_version() == ObjectStore::NotVersioned);
        // verify that we can get another Realm instance
        REQUIRE_NOTHROW(Realm::get_shared_realm(config_without_schema));

        // verify that we can also still open the file with a proper schema
        auto realm2 = Realm::get_shared_realm(config);
        REQUIRE_FALSE(realm2->schema().empty());
        REQUIRE(realm2->schema_version() == 1);
    }

    SECTION("should populate the table columns in the schema when opening as immutable") {
        Realm::get_shared_realm(config);

        config.schema_mode = SchemaMode::Immutable;
        auto realm = Realm::get_shared_realm(config);
        auto it = realm->schema().find("object");
        REQUIRE(it != realm->schema().end());
        REQUIRE(it->persisted_properties.size() == 1);
        REQUIRE(it->persisted_properties[0].name == "value");
        REQUIRE(it->persisted_properties[0].table_column == 0);
    }

    SECTION("should support using different table subsets on different threads") {
        config.cache = false;
        auto realm1 = Realm::get_shared_realm(config);

        config.schema = Schema{
            {"object 2", {
                {"value", PropertyType::Int}
            }},
        };
        auto realm2 = Realm::get_shared_realm(config);

        config.schema = util::none;
        auto realm3 = Realm::get_shared_realm(config);

        config.schema = Schema{
            {"object", {
                {"value", PropertyType::Int}
            }},
        };
        auto realm4 = Realm::get_shared_realm(config);

        realm1->refresh();
        realm2->refresh();

        REQUIRE(realm1->schema().size() == 1);
        REQUIRE(realm1->schema().find("object") != realm1->schema().end());
        REQUIRE(realm2->schema().size() == 1);
        REQUIRE(realm2->schema().find("object 2") != realm2->schema().end());
        REQUIRE(realm3->schema().size() == 2);
        REQUIRE(realm3->schema().find("object") != realm3->schema().end());
        REQUIRE(realm3->schema().find("object 2") != realm3->schema().end());
        REQUIRE(realm4->schema().size() == 1);
        REQUIRE(realm4->schema().find("object") != realm4->schema().end());
    }

// The ExternalCommitHelper implementation on Windows doesn't rely on files
#ifndef _WIN32
    SECTION("should throw when creating the notification pipe fails") {
        util::try_make_dir(config.path + ".note");
        auto sys_fallback_file = util::format("%1realm_%2.note", SharedGroupOptions::get_sys_tmp_dir(), std::hash<std::string>()(config.path)); // Mirror internal implementation
        util::try_make_dir(sys_fallback_file);
        REQUIRE_THROWS(Realm::get_shared_realm(config));
        util::remove_dir(config.path + ".note");
        util::remove_dir(sys_fallback_file);
    }
#endif

    SECTION("should get different instances on different threads") {
        auto realm1 = Realm::get_shared_realm(config);
        std::thread([&]{
            auto realm2 = Realm::get_shared_realm(config);
            REQUIRE(realm1 != realm2);
        }).join();
    }

    SECTION("should detect use of Realm on incorrect thread") {
        auto realm = Realm::get_shared_realm(config);
        std::thread([&]{
            REQUIRE_THROWS_AS(realm->verify_thread(), IncorrectThreadException);
        }).join();
    }

    SECTION("should get different instances for different explicit execuction contexts") {
        config.execution_context = 0;
        auto realm1 = Realm::get_shared_realm(config);
        config.execution_context = 1;
        auto realm2 = Realm::get_shared_realm(config);
        REQUIRE(realm1 != realm2);

        config.execution_context = util::none;
        auto realm3 = Realm::get_shared_realm(config);
        REQUIRE(realm1 != realm3);
        REQUIRE(realm2 != realm3);
    }

    SECTION("can use Realm with explicit execution context on different thread") {
        config.execution_context = 1;
        auto realm = Realm::get_shared_realm(config);
        std::thread([&]{
            REQUIRE_NOTHROW(realm->verify_thread());
        }).join();
    }

    SECTION("should get same instance for same explicit execution context on different thread") {
        config.execution_context = 1;
        auto realm1 = Realm::get_shared_realm(config);
        std::thread([&]{
            auto realm2 = Realm::get_shared_realm(config);
            REQUIRE(realm1 == realm2);
        }).join();
    }

    SECTION("should not modify the schema when fetching from the cache") {
        auto realm = Realm::get_shared_realm(config);
        auto object_schema = &*realm->schema().find("object");
        Realm::get_shared_realm(config);
        REQUIRE(object_schema == &*realm->schema().find("object"));
    }
}

TEST_CASE("SharedRealm: get_shared_realm() with callback") {
    TestFile local_config;
    local_config.schema_version = 1;
    local_config.schema = Schema{
        {"object", {
            {"value", PropertyType::Int}
        }},
    };

    SECTION("immediately invokes callback for non-sync realms") {
        bool called = false;
        Realm::get_shared_realm(local_config, [&](auto realm, auto error) {
            REQUIRE(realm);
            REQUIRE(!error);
            called = true;
        });
        REQUIRE(called);
    }

#if REALM_ENABLE_SYNC
    if (!util::EventLoop::has_implementation())
        return;

    auto cleanup = util::make_scope_exit([=]() noexcept { SyncManager::shared().reset_for_testing(); });
    SyncManager::shared().configure(tmp_dir(), SyncManager::MetadataMode::NoEncryption);

    SyncServer server;
    SyncTestFile config(server, "default");
    config.cache = false;
    config.schema = Schema{
        {"object", {
            {"value", PropertyType::Int},
        }},
    };
    SyncTestFile config2(server, "default");
    config2.cache = false;
    config2.schema = config.schema;

<<<<<<< HEAD
    SECTION("can open synced Realms that don't already exist") {
        std::atomic<bool> called{false};
        Realm::get_shared_realm(config, [&](auto realm, auto error) {
=======
    std::mutex mutex;
    SECTION("can open synced Realms that don't already exist") {
        std::atomic<bool> called{false};
        Realm::get_shared_realm(config, [&](auto realm, auto error) {
            std::lock_guard<std::mutex> lock(mutex);
>>>>>>> 0e9ec872
            REQUIRE(realm);
            REQUIRE(!error);
            called = true;

            REQUIRE(realm->read_group().get_table("class_object"));
        });
        util::EventLoop::main().run_until([&]{ return called.load(); });
<<<<<<< HEAD
=======
        std::lock_guard<std::mutex> lock(mutex);
>>>>>>> 0e9ec872
        REQUIRE(called);
    }

    SECTION("downloads Realms which exist on the server") {
        {
            auto realm = Realm::get_shared_realm(config2);
            realm->begin_transaction();
            sync::create_object(realm->read_group(), *realm->read_group().get_table("class_object"));
            realm->commit_transaction();
            wait_for_upload(*realm);
        }

        std::atomic<bool> called{false};
        Realm::get_shared_realm(config, [&](auto realm, auto error) {
<<<<<<< HEAD
=======
            std::lock_guard<std::mutex> lock(mutex);
>>>>>>> 0e9ec872
            REQUIRE(realm);
            REQUIRE(!error);
            called = true;

            REQUIRE(realm->read_group().get_table("class_object")->size() == 1);
        });
        util::EventLoop::main().run_until([&]{ return called.load(); });
<<<<<<< HEAD
=======
        std::lock_guard<std::mutex> lock(mutex);
>>>>>>> 0e9ec872
        REQUIRE(called);
    }

    SECTION("downloads latest state for Realms which already exist locally") {
        wait_for_upload(*Realm::get_shared_realm(config));

        {
            auto realm = Realm::get_shared_realm(config2);
            realm->begin_transaction();
            sync::create_object(realm->read_group(), *realm->read_group().get_table("class_object"));
            realm->commit_transaction();
            wait_for_upload(*realm);
        }

        std::atomic<bool> called{false};
        Realm::get_shared_realm(config, [&](auto realm, auto error) {
<<<<<<< HEAD
=======
            std::lock_guard<std::mutex> lock(mutex);
>>>>>>> 0e9ec872
            REQUIRE(realm);
            REQUIRE(!error);
            called = true;

            REQUIRE(realm->read_group().get_table("class_object")->size() == 1);
        });
        util::EventLoop::main().run_until([&]{ return called.load(); });
<<<<<<< HEAD
=======
        std::lock_guard<std::mutex> lock(mutex);
>>>>>>> 0e9ec872
        REQUIRE(called);
    }
#endif
}

TEST_CASE("SharedRealm: notifications") {
    if (!util::EventLoop::has_implementation())
        return;

    TestFile config;
    config.cache = false;
    config.schema_version = 0;
    config.schema = Schema{
        {"object", {
            {"value", PropertyType::Int}
        }},
    };

    struct Context : BindingContext {
        size_t* change_count;
        Context(size_t* out) : change_count(out) { }

        void did_change(std::vector<ObserverState> const&, std::vector<void*> const&, bool) override
        {
            ++*change_count;
        }
    };

    size_t change_count = 0;
    auto realm = Realm::get_shared_realm(config);
    realm->m_binding_context.reset(new Context{&change_count});
    realm->m_binding_context->realm = realm;

    SECTION("local notifications are sent synchronously") {
        realm->begin_transaction();
        REQUIRE(change_count == 0);
        realm->commit_transaction();
        REQUIRE(change_count == 1);
    }

    SECTION("remote notifications are sent asynchronously") {
        auto r2 = Realm::get_shared_realm(config);
        r2->begin_transaction();
        r2->commit_transaction();
        REQUIRE(change_count == 0);
        util::EventLoop::main().run_until([&]{ return change_count > 0; });
        REQUIRE(change_count == 1);
    }

    SECTION("refresh() from within changes_available() refreshes") {
        struct Context : BindingContext {
            Realm& realm;
            Context(Realm& realm) : realm(realm) { }

            void changes_available() override
            {
                REQUIRE(realm.refresh());
            }
        };
        realm->m_binding_context.reset(new Context{*realm});
        realm->set_auto_refresh(false);

        auto r2 = Realm::get_shared_realm(config);
        r2->begin_transaction();
        r2->commit_transaction();
        realm->notify();
        // Should return false as the realm was already advanced
        REQUIRE_FALSE(realm->refresh());
    }

    SECTION("refresh() from within did_change() is a no-op") {
        struct Context : BindingContext {
            Realm& realm;
            Context(Realm& realm) : realm(realm) { }

            void did_change(std::vector<ObserverState> const&, std::vector<void*> const&, bool) override
            {
                // Create another version so that refresh() could do something
                auto r2 = Realm::get_shared_realm(realm.config());
                r2->begin_transaction();
                r2->commit_transaction();

                // Should be a no-op
                REQUIRE_FALSE(realm.refresh());
            }
        };
        realm->m_binding_context.reset(new Context{*realm});

        auto r2 = Realm::get_shared_realm(config);
        r2->begin_transaction();
        r2->commit_transaction();
        REQUIRE(realm->refresh());

        realm->m_binding_context.reset();
        // Should advance to the version created in the previous did_change()
        REQUIRE(realm->refresh());
        // No more versions, so returns false
        REQUIRE_FALSE(realm->refresh());
    }

    SECTION("begin_write() from within did_change() produces recursive notifications") {
        struct Context : BindingContext {
            Realm& realm;
            size_t calls = 0;
            Context(Realm& realm) : realm(realm) { }

            void did_change(std::vector<ObserverState> const&, std::vector<void*> const&, bool) override
            {
                ++calls;
                if (realm.is_in_transaction())
                    return;

                // Create another version so that begin_write() advances the version
                auto r2 = Realm::get_shared_realm(realm.config());
                r2->begin_transaction();
                r2->commit_transaction();

                realm.begin_transaction();
                realm.cancel_transaction();
            }
        };
        auto context = new Context{*realm};
        realm->m_binding_context.reset(context);

        auto r2 = Realm::get_shared_realm(config);
        r2->begin_transaction();
        r2->commit_transaction();
        REQUIRE(realm->refresh());
        REQUIRE(context->calls == 2);

        // Despite not sending a new notification we did advance the version, so
        // no more versions to refresh to
        REQUIRE_FALSE(realm->refresh());
    }
}

TEST_CASE("SharedRealm: schema updating from external changes") {
    TestFile config;
    config.cache = false;
    config.schema_version = 0;
    config.schema_mode = SchemaMode::Additive;
    config.schema = Schema{
        {"object", {
            {"value", PropertyType::Int, Property::IsPrimary{true}},
            {"value 2", PropertyType::Int, Property::IsPrimary{false}, Property::IsIndexed{true}},
        }},
    };

    SECTION("newly added columns update table columns but are not added to properties") {
        auto r1 = Realm::get_shared_realm(config);
        auto r2 = Realm::get_shared_realm(config);
        auto test = [&] {
            r2->begin_transaction();
            r2->read_group().get_table("class_object")->insert_column(0, type_String, "new col");
            r2->commit_transaction();

            auto& object_schema = *r1->schema().find("object");
            REQUIRE(object_schema.persisted_properties.size() == 2);
            REQUIRE(object_schema.persisted_properties[0].table_column == 0);
            r1->refresh();
            REQUIRE(object_schema.persisted_properties[0].table_column == 1);
        };
        SECTION("with an active read transaction") {
            r1->read_group();
            test();
        }
        SECTION("without an active read transaction") {
            r1->invalidate();
            test();
        }
    }

    SECTION("beginning a read transaction checks for incompatible changes") {
        auto r = Realm::get_shared_realm(config);
        r->invalidate();

        auto& sg = TestHelper::get_shared_group(r);
        WriteTransaction wt(sg);
        auto& table = *wt.get_table("class_object");

        SECTION("removing a property") {
            table.remove_column(0);
            wt.commit();
            REQUIRE_THROWS_WITH(r->refresh(),
                                Catch::Matchers::Contains("Property 'object.value' has been removed."));
        }

        SECTION("change property type") {
            table.remove_column(1);
            table.add_column(type_Float, "value 2");
            wt.commit();
            REQUIRE_THROWS_WITH(r->refresh(),
                                Catch::Matchers::Contains("Property 'object.value 2' has been changed from 'int' to 'float'"));
        }

        SECTION("make property optional") {
            table.remove_column(1);
            table.add_column(type_Int, "value 2", true);
            wt.commit();
            REQUIRE_THROWS_WITH(r->refresh(),
                                Catch::Matchers::Contains("Property 'object.value 2' has been made optional"));
        }

        SECTION("recreate column with no changes") {
            table.remove_column(1);
            table.add_column(type_Int, "value 2");
            wt.commit();
            REQUIRE_NOTHROW(r->refresh());
        }

        SECTION("remove index from non-PK") {
            table.remove_search_index(1);
            wt.commit();
            REQUIRE_NOTHROW(r->refresh());
        }
    }
}

TEST_CASE("SharedRealm: closed realm") {
    TestFile config;
    config.schema_version = 1;
    config.schema = Schema{
        {"object", {
            {"value", PropertyType::Int}
        }},
    };

    auto realm = Realm::get_shared_realm(config);
    realm->close();

    REQUIRE(realm->is_closed());

    REQUIRE_THROWS_AS(realm->read_group(), ClosedRealmException);
    REQUIRE_THROWS_AS(realm->begin_transaction(), ClosedRealmException);
    REQUIRE(!realm->is_in_transaction());
    REQUIRE_THROWS_AS(realm->commit_transaction(), InvalidTransactionException);
    REQUIRE_THROWS_AS(realm->cancel_transaction(), InvalidTransactionException);

    REQUIRE_THROWS_AS(realm->refresh(), ClosedRealmException);
    REQUIRE_THROWS_AS(realm->invalidate(), ClosedRealmException);
    REQUIRE_THROWS_AS(realm->compact(), ClosedRealmException);
}

TEST_CASE("ShareRealm: in-memory mode from buffer") {
    TestFile config;
    config.schema_version = 1;
    config.schema = Schema{
        {"object", {
            {"value", PropertyType::Int}
        }},
    };

    SECTION("Save and open Realm from in-memory buffer") {
        // Write in-memory copy of Realm to a buffer
        auto realm = Realm::get_shared_realm(config);
        OwnedBinaryData realm_buffer = realm->write_copy();

        // Open the buffer as a new (immutable in-memory) Realm
        realm::Realm::Config config2;
        config2.in_memory = true;
        config2.schema_mode = SchemaMode::Immutable;
        config2.realm_data = realm_buffer.get();

        auto realm2 = Realm::get_shared_realm(config2);

        // Verify that it can read the schema and that it is the same
        REQUIRE(realm->schema().size() == 1);
        auto it = realm->schema().find("object");
        REQUIRE(it != realm->schema().end());
        REQUIRE(it->persisted_properties.size() == 1);
        REQUIRE(it->persisted_properties[0].name == "value");
        REQUIRE(it->persisted_properties[0].table_column == 0);

        // Test invalid configs
        realm::Realm::Config config3;
        config3.realm_data = realm_buffer.get();
        REQUIRE_THROWS(Realm::get_shared_realm(config3)); // missing in_memory and immutable

        config3.in_memory = true;
        config3.schema_mode = SchemaMode::Immutable;
        config3.path = "path";
        REQUIRE_THROWS(Realm::get_shared_realm(config3)); // both buffer and path

        config3.path = "";
        config3.encryption_key = {'a'};
        REQUIRE_THROWS(Realm::get_shared_realm(config3)); // both buffer and encryption
    }
}

TEST_CASE("ShareRealm: realm closed in did_change callback") {
    TestFile config;
    config.schema_version = 1;
    config.schema = Schema{
        {"object", {
            {"value", PropertyType::Int}
        }},
    };
    config.cache = false;
    config.automatic_change_notifications = false;
    auto r1 = Realm::get_shared_realm(config);

    r1->begin_transaction();
    auto table = r1->read_group().get_table("class_object");
    table->add_empty_row();
    r1->commit_transaction();

    // Cannot be a member var of Context since Realm.close will free the context.
    static SharedRealm* shared_realm;
    shared_realm = &r1;
    struct Context : public BindingContext {
        void did_change(std::vector<ObserverState> const&, std::vector<void*> const&, bool) override
        {
            (*shared_realm)->close();
            (*shared_realm).reset();
        }
    };

    SECTION("did_change") {
        r1->m_binding_context.reset(new Context());
        r1->invalidate();

        auto r2 = Realm::get_shared_realm(config);
        r2->begin_transaction();
        r2->read_group().get_table("class_object")->add_empty_row(1);
        r2->commit_transaction();
        r2.reset();

        r1->notify();
    }

    SECTION("did_change with async results") {
        r1->m_binding_context.reset(new Context());
        Results results(r1, table->where());
        auto token = results.add_notification_callback([&](CollectionChangeSet, std::exception_ptr) {
            // Should not be called.
            REQUIRE(false);
        });

        auto r2 = Realm::get_shared_realm(config);
        r2->begin_transaction();
        r2->read_group().get_table("class_object")->add_empty_row(1);
        r2->commit_transaction();
        r2.reset();

        auto coordinator = _impl::RealmCoordinator::get_existing_coordinator(config.path);
        coordinator->on_change();

        r1->notify();
    }

    SECTION("refresh") {
        r1->m_binding_context.reset(new Context());

        auto r2 = Realm::get_shared_realm(config);
        r2->begin_transaction();
        r2->read_group().get_table("class_object")->add_empty_row(1);
        r2->commit_transaction();
        r2.reset();

        REQUIRE_FALSE(r1->refresh());
    }

    shared_realm = nullptr;
}

TEST_CASE("RealmCoordinator: schema cache") {
    TestFile config;
    auto coordinator = _impl::RealmCoordinator::get_coordinator(config.path);

    Schema cache_schema;
    uint64_t cache_sv = -1, cache_tv = -1;

    Schema schema{
        {"object", {
            {"value", PropertyType::Int}
        }},
    };
    Schema schema2{
        {"object", {
            {"value", PropertyType::Int},
        }},
        {"object 2", {
            {"value", PropertyType::Int},
        }},
    };

    SECTION("valid initial schema sets cache") {
        coordinator->cache_schema(schema, 5, 10);
        REQUIRE(coordinator->get_cached_schema(cache_schema, cache_sv, cache_tv));
        REQUIRE(cache_schema == schema);
        REQUIRE(cache_sv == 5);
        REQUIRE(cache_tv == 10);
    }

    SECTION("cache can be updated with newer schema") {
        coordinator->cache_schema(schema, 5, 10);
        coordinator->cache_schema(schema2, 6, 11);
        REQUIRE(coordinator->get_cached_schema(cache_schema, cache_sv, cache_tv));
        REQUIRE(cache_schema == schema2);
        REQUIRE(cache_sv == 6);
        REQUIRE(cache_tv == 11);
    }

    SECTION("empty schema is ignored") {
        coordinator->cache_schema(Schema{}, 5, 10);
        REQUIRE_FALSE(coordinator->get_cached_schema(cache_schema, cache_sv, cache_tv));

        coordinator->cache_schema(schema, 5, 10);
        coordinator->cache_schema(Schema{}, 5, 10);
        REQUIRE(coordinator->get_cached_schema(cache_schema, cache_sv, cache_tv));
        REQUIRE(cache_schema == schema);
        REQUIRE(cache_sv == 5);
        REQUIRE(cache_tv == 10);
    }

    SECTION("schema for older transaction is ignored") {
        coordinator->cache_schema(schema, 5, 10);
        coordinator->cache_schema(schema2, 4, 8);

        REQUIRE(coordinator->get_cached_schema(cache_schema, cache_sv, cache_tv));
        REQUIRE(cache_schema == schema);
        REQUIRE(cache_sv == 5);
        REQUIRE(cache_tv == 10);

        coordinator->advance_schema_cache(10, 20);
        coordinator->cache_schema(schema, 6, 15);
        REQUIRE(coordinator->get_cached_schema(cache_schema, cache_sv, cache_tv));
        REQUIRE(cache_tv == 20); // should not have dropped to 15
    }

    SECTION("advance_schema() from transaction version bumps transaction version") {
        coordinator->cache_schema(schema, 5, 10);
        coordinator->advance_schema_cache(10, 12);
        REQUIRE(coordinator->get_cached_schema(cache_schema, cache_sv, cache_tv));
        REQUIRE(cache_schema == schema);
        REQUIRE(cache_sv == 5);
        REQUIRE(cache_tv == 12);
    }

    SECTION("advance_schema() ending before transaction version does nothing") {
        coordinator->cache_schema(schema, 5, 10);
        coordinator->advance_schema_cache(8, 9);
        REQUIRE(coordinator->get_cached_schema(cache_schema, cache_sv, cache_tv));
        REQUIRE(cache_schema == schema);
        REQUIRE(cache_sv == 5);
        REQUIRE(cache_tv == 10);
    }

    SECTION("advance_schema() extending over transaction version bumps version") {
        coordinator->cache_schema(schema, 5, 10);
        coordinator->advance_schema_cache(3, 15);
        REQUIRE(coordinator->get_cached_schema(cache_schema, cache_sv, cache_tv));
        REQUIRE(cache_schema == schema);
        REQUIRE(cache_sv == 5);
        REQUIRE(cache_tv == 15);
    }

    SECTION("advance_schema() with no cahced schema does nothing") {
        coordinator->advance_schema_cache(3, 15);
        REQUIRE_FALSE(coordinator->get_cached_schema(cache_schema, cache_sv, cache_tv));
    }
}

TEST_CASE("SharedRealm: coordinator schema cache") {
    TestFile config;
    config.cache = false;
    auto r = Realm::get_shared_realm(config);
    auto coordinator = _impl::RealmCoordinator::get_existing_coordinator(config.path);

    Schema cache_schema;
    uint64_t cache_sv = -1, cache_tv = -1;

    Schema schema{
        {"object", {
            {"value", PropertyType::Int}
        }},
    };
    Schema schema2{
        {"object", {
            {"value", PropertyType::Int},
        }},
        {"object 2", {
            {"value", PropertyType::Int},
        }},
    };

    class ExternalWriter {
    private:
        std::unique_ptr<Replication> history;
        std::unique_ptr<SharedGroup> shared_group;
        std::unique_ptr<Group> read_only_group;

    public:
        WriteTransaction wt;
        ExternalWriter(Realm::Config const& config)
        : wt([&]() -> SharedGroup& {
            Realm::open_with_config(config, history, shared_group, read_only_group, nullptr);
            return *shared_group;
        }())
        {
        }
    };

    auto external_write = [&](Realm::Config const& config, auto&& fn) {
        ExternalWriter wt(config);
        fn(wt.wt);
        wt.wt.commit();
    };

    SECTION("is initially empty for uninitialized file") {
        REQUIRE_FALSE(coordinator->get_cached_schema(cache_schema, cache_sv, cache_tv));
    }
    r->update_schema(schema);

    SECTION("is empty after calling update_schema()") {
        REQUIRE_FALSE(coordinator->get_cached_schema(cache_schema, cache_sv, cache_tv));
    }

    Realm::get_shared_realm(config);
    SECTION("is populated after getting another Realm without a schema specified") {
        REQUIRE(coordinator->get_cached_schema(cache_schema, cache_sv, cache_tv));
        REQUIRE(cache_sv == 0);
        REQUIRE(cache_schema == schema);
        REQUIRE(cache_schema.begin()->persisted_properties[0].table_column == 0);
    }

    coordinator = nullptr;
    r = nullptr;
    r = Realm::get_shared_realm(config);
    coordinator = _impl::RealmCoordinator::get_existing_coordinator(config.path);
    REQUIRE(coordinator->get_cached_schema(cache_schema, cache_sv, cache_tv));

    SECTION("is populated after opening an initialized file") {
        REQUIRE(cache_sv == 0);
        REQUIRE(cache_tv == 2); // with in-realm history the version doesn't reset
        REQUIRE(cache_schema == schema);
        REQUIRE(cache_schema.begin()->persisted_properties[0].table_column == 0);
    }

    SECTION("transaction version is bumped after a local write") {
        auto tv = cache_tv;
        r->begin_transaction();
        r->commit_transaction();
        REQUIRE(coordinator->get_cached_schema(cache_schema, cache_sv, cache_tv));
        REQUIRE(cache_tv == tv + 1);
    }

    SECTION("notify() without a read transaction does not bump transaction version") {
        auto tv = cache_tv;

        SECTION("non-schema change") {
            external_write(config, [](auto& wt) {
                wt.get_table("class_object")->add_empty_row();
            });
        }
        SECTION("schema change") {
            external_write(config, [](auto& wt) {
                wt.add_table("class_object 2");
            });
        }

        r->notify();
        REQUIRE(coordinator->get_cached_schema(cache_schema, cache_sv, cache_tv));
        REQUIRE(cache_tv == tv);
        REQUIRE(cache_schema == schema);
    }

    SECTION("notify() with a read transaction bumps transaction version") {
        r->read_group();
        external_write(config, [](auto& wt) {
            wt.get_table("class_object")->add_empty_row();
        });

        r->notify();
        auto tv = cache_tv;
        REQUIRE(coordinator->get_cached_schema(cache_schema, cache_sv, cache_tv));
        REQUIRE(cache_tv == tv + 1);
    }

    SECTION("notify() with a read transaction updates schema folloing external schema change") {
        r->read_group();
        external_write(config, [](auto& wt) {
            wt.add_table("class_object 2");
        });

        r->notify();
        auto tv = cache_tv;
        REQUIRE(coordinator->get_cached_schema(cache_schema, cache_sv, cache_tv));
        REQUIRE(cache_tv == tv + 1);
        REQUIRE(cache_schema.size() == 2);
        REQUIRE(cache_schema.find("object 2") != cache_schema.end());
    }

    SECTION("transaction version is bumped after refresh() following external non-schema write") {
        external_write(config, [](auto& wt) {
            wt.get_table("class_object")->add_empty_row();
        });

        r->refresh();
        auto tv = cache_tv;
        REQUIRE(coordinator->get_cached_schema(cache_schema, cache_sv, cache_tv));
        REQUIRE(cache_tv == tv + 1);
    }

    SECTION("schema is reread following refresh() over external schema change") {
        external_write(config, [](auto& wt) {
            wt.add_table("class_object 2");
        });

        r->refresh();
        auto tv = cache_tv;
        REQUIRE(coordinator->get_cached_schema(cache_schema, cache_sv, cache_tv));
        REQUIRE(cache_tv == tv + 1);
        REQUIRE(cache_schema.size() == 2);
        REQUIRE(cache_schema.find("object 2") != cache_schema.end());
    }

    SECTION("update_schema() to version already on disk updates cache") {
        r->read_group();
        external_write(config, [](auto& wt) {
            auto table = wt.add_table("class_object 2");
            table->add_column(type_Int, "value");
        });

        auto tv = cache_tv;
        r->update_schema(schema2);

        REQUIRE(coordinator->get_cached_schema(cache_schema, cache_sv, cache_tv));
        REQUIRE(cache_tv == tv + 1); // only +1 because update_schema() did not perform a write
        REQUIRE(cache_schema.size() == 2);
        REQUIRE(cache_schema.find("object 2") != cache_schema.end());
    }

    SECTION("update_schema() to version already on disk updates cache") {
        r->read_group();
        external_write(config, [](auto& wt) {
            auto table = wt.add_table("class_object 2");
            table->add_column(type_Int, "value");
        });

        auto tv = cache_tv;
        r->update_schema(schema2);

        REQUIRE(coordinator->get_cached_schema(cache_schema, cache_sv, cache_tv));
        REQUIRE(cache_tv == tv + 1); // only +1 because update_schema() did not perform a write
        REQUIRE(cache_schema.size() == 2);
        REQUIRE(cache_schema.find("object 2") != cache_schema.end());
    }

    SECTION("update_schema() to version populated on disk while waiting for the write lock updates cache") {
        r->read_group();

        // We want to commit the write while we're waiting on the write lock on
        // this thread, which can't really be done in a properly synchronized manner
        std::chrono::microseconds wait_time{5000};
#if REALM_ANDROID
        // When running on device or in an emulator we need to wait longer due
        // to them being slow
        wait_time *= 10;
#endif

        bool did_run = false;
        JoiningThread thread([&] {
            ExternalWriter writer(config);
            if (writer.wt.get_table("class_object 2"))
                return;
            did_run = true;

            auto table = writer.wt.add_table("class_object 2");
            table->add_column(type_Int, "value");
            std::this_thread::sleep_for(wait_time * 2);
            writer.wt.commit();
        });
        std::this_thread::sleep_for(wait_time);

        auto tv = cache_tv;
        r->update_schema(Schema{
            {"object", {{"value", PropertyType::Int}}},
            {"object 2", {{"value", PropertyType::Int}}},
        });

        // just skip the test if the timing was wrong to avoid spurious failures
        if (!did_run)
            return;

        REQUIRE(coordinator->get_cached_schema(cache_schema, cache_sv, cache_tv));
        REQUIRE(cache_tv == tv + 1); // only +1 because update_schema()'s write was rolled back
        REQUIRE(cache_schema.size() == 2);
        REQUIRE(cache_schema.find("object 2") != cache_schema.end());
    }
}

TEST_CASE("SharedRealm: dynamic schema mode doesn't invalidate object schema pointers when schema hasn't changed") {
    TestFile config;
    config.cache = false;

    // Prepopulate the Realm with the schema.
    Realm::Config config_with_schema = config;
    config_with_schema.schema_version = 1;
    config_with_schema.schema_mode = SchemaMode::Automatic;
    config_with_schema.schema = Schema{
        {"object", {
            {"value", PropertyType::Int, Property::IsPrimary{true}},
            {"value 2", PropertyType::Int, Property::IsPrimary{false}, Property::IsIndexed{true}},
        }}
    };
    auto r1 = Realm::get_shared_realm(config_with_schema);

    // Retrieve the object schema in dynamic mode.
    auto r2 = Realm::get_shared_realm(config);
    auto* object_schema = &*r2->schema().find("object");

    // Perform an empty write to create a new version, resulting in the other Realm needing to re-read the schema.
    r1->begin_transaction();
    r1->commit_transaction();

    // Advance to the latest version, and verify the object schema is at the same location in memory.
    r2->read_group();
    REQUIRE(object_schema == &*r2->schema().find("object"));
}

TEST_CASE("SharedRealm: SchemaChangedFunction") {
    struct Context : BindingContext {
        size_t* change_count;
        Schema* schema;
        Context(size_t* count_out, Schema* schema_out) : change_count(count_out), schema(schema_out) { }

        void schema_did_change(Schema const& changed_schema) override
        {
            ++*change_count;
            *schema = changed_schema;
        }
    };

    size_t schema_changed_called = 0;
    Schema changed_fixed_schema;
    TestFile config;
    config.cache = false;
    auto dynamic_config = config;

    config.schema = Schema{
        {"object1", {
            {"value", PropertyType::Int},
        }},
        {"object2", {
            {"value", PropertyType::Int},
        }}
    };
    config.schema_version = 1;
    auto r1 = Realm::get_shared_realm(config);
    r1->m_binding_context.reset(new Context(&schema_changed_called, &changed_fixed_schema));

    SECTION("Fixed schema") {
        SECTION("update_schema") {
            auto new_schema = Schema{
                {"object3", {
                    {"value", PropertyType::Int},
                }}
            };
            r1->update_schema(new_schema, 2);
            REQUIRE(schema_changed_called == 1);
            REQUIRE(changed_fixed_schema.find("object3")->property_for_name("value")->table_column == 0);
        }

        SECTION("Open a new Realm instance with same config won't trigger") {
            auto r2 = Realm::get_shared_realm(config);
            REQUIRE(schema_changed_called == 0);
        }

        SECTION("Non schema related transaction doesn't trigger") {
            auto r2 = Realm::get_shared_realm(config);
            r2->begin_transaction();
            r2->commit_transaction();
            r1->refresh();
            REQUIRE(schema_changed_called == 0);
        }

        SECTION("Schema is changed by another Realm") {
            auto r2 = Realm::get_shared_realm(config);
            r2->begin_transaction();
            r2->read_group().get_table("class_object1")->insert_column(0, type_String, "new col");
            r2->commit_transaction();
            r1->refresh();
            REQUIRE(schema_changed_called == 1);
            REQUIRE(changed_fixed_schema.find("object1")->property_for_name("value")->table_column == 1);
        }

        // This is not a valid use case. m_schema won't be refreshed.
        SECTION("Schema is changed by this Realm won't trigger") {
            r1->begin_transaction();
            r1->read_group().get_table("class_object1")->insert_column(0, type_String, "new col");
            r1->commit_transaction();
            REQUIRE(schema_changed_called == 0);
        }
    }

    SECTION("Dynamic schema") {
        size_t dynamic_schema_changed_called = 0;
        Schema changed_dynamic_schema;
        auto r2 = Realm::get_shared_realm(dynamic_config);
        r2->m_binding_context.reset(new Context(&dynamic_schema_changed_called, &changed_dynamic_schema));

        SECTION("set_schema_subset") {
            auto new_schema = Schema{
                {"object1", {
                    {"value", PropertyType::Int},
                }}
            };
            r2->set_schema_subset(new_schema);
            REQUIRE(schema_changed_called == 0);
            REQUIRE(dynamic_schema_changed_called == 1);
            REQUIRE(changed_dynamic_schema.find("object1")->property_for_name("value")->table_column == 0);
        }

        SECTION("Non schema related transaction will alway trigger in dynamic mode") {
            auto r1 = Realm::get_shared_realm(config);
            // An empty transaction will trigger the schema changes always in dynamic mode.
            r1->begin_transaction();
            r1->commit_transaction();
            r2->refresh();
            REQUIRE(dynamic_schema_changed_called == 1);
            REQUIRE(changed_dynamic_schema.find("object1")->property_for_name("value")->table_column == 0);
        }

        SECTION("Schema is changed by another Realm") {
            r1->begin_transaction();
            r1->read_group().get_table("class_object1")->insert_column(0, type_String, "new col");
            r1->commit_transaction();
            r2->refresh();
            REQUIRE(dynamic_schema_changed_called == 1);
            REQUIRE(changed_dynamic_schema.find("object1")->property_for_name("value")->table_column == 1);
        }
    }
}

#ifndef _WIN32
TEST_CASE("SharedRealm: compact on launch") {
    // Make compactable Realm
    TestFile config;
    config.cache = false;
    config.automatic_change_notifications = false;
    int num_opens = 0;
    config.should_compact_on_launch_function = [&](size_t total_bytes, size_t used_bytes) {
        REQUIRE(total_bytes > used_bytes);
        num_opens++;
        return num_opens != 2;
    };
    config.schema = Schema{
        {"object", {
            {"value", PropertyType::String}
        }},
    };
    REQUIRE(num_opens == 0);
    auto r = Realm::get_shared_realm(config);
    REQUIRE(num_opens == 1);
    r->begin_transaction();
    auto table = r->read_group().get_table("class_object");
    size_t count = 1000;
    table->add_empty_row(count);
    for (size_t i = 0; i < count; ++i)
        table->set_string(0, i, util::format("Foo_%1", i % 10).c_str());
    r->commit_transaction();
    REQUIRE(table->size() == count);
    r->close();

    SECTION("compact reduces the file size") {
        // Confirm expected sizes before and after opening the Realm
        size_t size_before = size_t(File(config.path).get_size());
        r = Realm::get_shared_realm(config);
        REQUIRE(num_opens == 2);
        r->close();
        REQUIRE(size_t(File(config.path).get_size()) == size_before); // File size after returning false
        r = Realm::get_shared_realm(config);
        REQUIRE(num_opens == 3);
        REQUIRE(size_t(File(config.path).get_size()) < size_before); // File size after returning true

        // Validate that the file still contains what it should
        REQUIRE(r->read_group().get_table("class_object")->size() == count);

        // Registering for a collection notification shouldn't crash when compact on launch is used.
        Results results(r, *r->read_group().get_table("class_object"));
        results.async([](std::exception_ptr) { });
        r->close();
    }

    SECTION("compact function does not get invoked if realm is open on another thread") {
        // Confirm expected sizes before and after opening the Realm
        size_t size_before = size_t(File(config.path).get_size());
        r = Realm::get_shared_realm(config);
        REQUIRE(num_opens == 2);
        std::thread([&]{
            auto r2 = Realm::get_shared_realm(config);
            REQUIRE(num_opens == 2);
        }).join();
        r->close();
        std::thread([&]{
            auto r3 = Realm::get_shared_realm(config);
            REQUIRE(num_opens == 3);
        }).join();
    }
}
#endif

struct ModeAutomatic {
    static SchemaMode mode() { return SchemaMode::Automatic; }
    static bool should_call_init_on_version_bump() { return false; }
};
struct ModeAdditive {
    static SchemaMode mode() { return SchemaMode::Additive; }
    static bool should_call_init_on_version_bump() { return false; }
};
struct ModeManual {
    static SchemaMode mode() { return SchemaMode::Manual; }
    static bool should_call_init_on_version_bump() { return false; }
};
struct ModeResetFile {
    static SchemaMode mode() { return SchemaMode::ResetFile; }
    static bool should_call_init_on_version_bump() { return true; }
};

TEMPLATE_TEST_CASE("SharedRealm: update_schema with initialization_function",
                   ModeAutomatic, ModeAdditive, ModeManual, ModeResetFile) {
    TestFile config;
    config.schema_mode = TestType::mode();
    bool initialization_function_called = false;
    uint64_t schema_version_in_callback = -1;
    Schema schema_in_callback;
    auto initialization_function = [&initialization_function_called, &schema_version_in_callback,
                                    &schema_in_callback](auto shared_realm) {
        REQUIRE(shared_realm->is_in_transaction());
        initialization_function_called = true;
        schema_version_in_callback = shared_realm->schema_version();
        schema_in_callback = shared_realm->schema();
    };

    Schema schema{
        {"object", {
            {"value", PropertyType::String}
        }},
    };

    SECTION("call initialization function directly by update_schema") {
        // Open in dynamic mode with no schema specified
        auto realm = Realm::get_shared_realm(config);
        REQUIRE_FALSE(initialization_function_called);

        realm->update_schema(schema, 0, nullptr, initialization_function);
        REQUIRE(initialization_function_called);
        REQUIRE(schema_version_in_callback == 0);
        REQUIRE(schema_in_callback.compare(schema).size() == 0);
    }

    config.schema_version = 0;
    config.schema = schema;

    SECTION("initialization function should be called for unversioned realm") {
        config.initialization_function = initialization_function;
        Realm::get_shared_realm(config);
        REQUIRE(initialization_function_called);
        REQUIRE(schema_version_in_callback == 0);
        REQUIRE(schema_in_callback.compare(schema).size() == 0);
    }

    SECTION("initialization function for versioned realm") {
        // Initialize v0
        Realm::get_shared_realm(config);

        config.schema_version = 1;
        config.initialization_function = initialization_function;
        Realm::get_shared_realm(config);
        REQUIRE(initialization_function_called == TestType::should_call_init_on_version_bump());
        if (TestType::should_call_init_on_version_bump()) {
            REQUIRE(schema_version_in_callback == 1);
            REQUIRE(schema_in_callback.compare(schema).size() == 0);
        }
    }
}

TEST_CASE("BindingContext is notified about delivery of change notifications") {
    _impl::RealmCoordinator::assert_no_open_realms();

    InMemoryTestFile config;
    config.cache = false;
    config.automatic_change_notifications = false;

    auto r = Realm::get_shared_realm(config);
    r->update_schema({
        {"object", {
            {"value", PropertyType::Int}
        }},
    });

    auto coordinator = _impl::RealmCoordinator::get_existing_coordinator(config.path);
    auto table = r->read_group().get_table("class_object");

    SECTION("BindingContext notified even if no callbacks are registered") {
        static int binding_context_start_notify_calls = 0;
        static int binding_context_end_notify_calls = 0;
        struct Context : BindingContext {
            void will_send_notifications() override
            {
                ++binding_context_start_notify_calls;
            }

            void did_send_notifications() override
            {
                ++binding_context_end_notify_calls;
            }
        };
        r->m_binding_context.reset(new Context());

        SECTION("local commit") {
            binding_context_start_notify_calls = 0;
            binding_context_end_notify_calls = 0;
            coordinator->on_change();
            r->begin_transaction();
            REQUIRE(binding_context_start_notify_calls == 1);
            REQUIRE(binding_context_end_notify_calls == 1);
            r->cancel_transaction();
        }

        SECTION("remote commit") {
            binding_context_start_notify_calls = 0;
            binding_context_end_notify_calls = 0;
            JoiningThread([&] {
                auto r2 = coordinator->get_realm();
                r2->begin_transaction();
                auto table2 = r2->read_group().get_table("class_object");
                table2->add_empty_row();
                r2->commit_transaction();
            });
            advance_and_notify(*r);
            REQUIRE(binding_context_start_notify_calls == 1);
            REQUIRE(binding_context_end_notify_calls == 1);
        }
    }

    SECTION("notify BindingContext before and after sending notifications") {
        static int binding_context_start_notify_calls = 0;
        static int binding_context_end_notify_calls = 0;
        static int notification_calls = 0;

        Results results1(r, table->where().greater_equal(0, 0));
        Results results2(r, table->where().less(0, 10));

        auto token1 = results1.add_notification_callback([&](CollectionChangeSet, std::exception_ptr err) {
            REQUIRE_FALSE(err);
            ++notification_calls;
        });

        auto token2 = results2.add_notification_callback([&](CollectionChangeSet, std::exception_ptr err) {
            REQUIRE_FALSE(err);
            ++notification_calls;
        });

        struct Context : BindingContext {
            void will_send_notifications() override
            {
                REQUIRE(notification_calls == 0);
                REQUIRE(binding_context_end_notify_calls == 0);
                ++binding_context_start_notify_calls;
            }

            void did_send_notifications() override
            {
                REQUIRE(notification_calls == 2);
                REQUIRE(binding_context_start_notify_calls == 1);
                ++binding_context_end_notify_calls;
            }
        };
        r->m_binding_context.reset(new Context());

        SECTION("local commit") {
            binding_context_start_notify_calls = 0;
            binding_context_end_notify_calls = 0;
            notification_calls = 0;
            coordinator->on_change();
            r->begin_transaction();
            table->add_empty_row();
            r->commit_transaction();
            REQUIRE(binding_context_start_notify_calls == 1);
            REQUIRE(binding_context_end_notify_calls == 1);
        }

        SECTION("remote commit") {
            binding_context_start_notify_calls = 0;
            binding_context_end_notify_calls = 0;
            notification_calls = 0;
            JoiningThread([&] {
                auto r2 = coordinator->get_realm();
                r2->begin_transaction();
                auto table2 = r2->read_group().get_table("class_object");
                table2->add_empty_row();
                r2->commit_transaction();
            });
            advance_and_notify(*r);
            REQUIRE(binding_context_start_notify_calls == 1);
            REQUIRE(binding_context_end_notify_calls == 1);
        }
    }

    SECTION("did_send() is skipped if the Realm is closed first") {
        Results results(r, table->where());
        bool do_close = true;
        auto token = results.add_notification_callback([&](CollectionChangeSet, std::exception_ptr) {
            if (do_close)
                r->close();
        });

        struct FailOnDidSend : BindingContext {
            void did_send_notifications() override
            {
                FAIL("did_send_notifications() should not have been called");
            }
        };
        struct CloseOnWillChange : FailOnDidSend {
            Realm& realm;
            CloseOnWillChange(Realm& realm) : realm(realm) {}

            void will_send_notifications() override
            {
                realm.close();
            }
        };

        SECTION("closed in notification callback for notify()") {
            r->m_binding_context.reset(new FailOnDidSend);
            coordinator->on_change();
            r->notify();
        }

        SECTION("closed in notification callback for refresh()") {
            do_close = false;
            coordinator->on_change();
            r->notify();
            do_close = true;

            JoiningThread([&] {
                auto r = coordinator->get_realm();
                r->begin_transaction();
                r->read_group().get_table("class_object")->add_empty_row();
                r->commit_transaction();
            });

            r->m_binding_context.reset(new FailOnDidSend);
            coordinator->on_change();
            r->refresh();
        }

        SECTION("closed in will_send() for notify()") {
            r->m_binding_context.reset(new CloseOnWillChange(*r));
            coordinator->on_change();
            r->notify();
        }

        SECTION("closed in will_send() for refresh()") {
            do_close = false;
            coordinator->on_change();
            r->notify();
            do_close = true;

            JoiningThread([&] {
                auto r = coordinator->get_realm();
                r->begin_transaction();
                r->read_group().get_table("class_object")->add_empty_row();
                r->commit_transaction();
            });

            r->m_binding_context.reset(new CloseOnWillChange(*r));
            coordinator->on_change();
            r->refresh();
        }
    }
}

TEST_CASE("Statistics on Realms") {
    _impl::RealmCoordinator::assert_no_open_realms();

    InMemoryTestFile config;
    config.cache = false;
    config.automatic_change_notifications = false;

    auto r = Realm::get_shared_realm(config);
    r->update_schema({
        {"object", {
            {"value", PropertyType::Int}
        }},
    });

    SECTION("compute_size") {
        auto s = r->read_group().compute_aggregated_byte_size();
        REQUIRE(s > 0);
    }
}

#if REALM_PLATFORM_APPLE
TEST_CASE("BindingContext is notified in case of notifier errors") {
    _impl::RealmCoordinator::assert_no_open_realms();

    class OpenFileLimiter {
    public:
        OpenFileLimiter()
        {
            // Set the max open files to zero so that opening new files will fail
            getrlimit(RLIMIT_NOFILE, &m_old);
            rlimit rl = m_old;
            rl.rlim_cur = 0;
            setrlimit(RLIMIT_NOFILE, &rl);
        }

        ~OpenFileLimiter()
        {
            setrlimit(RLIMIT_NOFILE, &m_old);
        }

    private:
        rlimit m_old;
    };

    InMemoryTestFile config;
    config.cache = false;
    config.automatic_change_notifications = false;

    auto r = Realm::get_shared_realm(config);
    r->update_schema({
      {"object", {
        {"value", PropertyType::Int}
      }},
    });

    auto coordinator = _impl::RealmCoordinator::get_existing_coordinator(config.path);
    auto table = r->read_group().get_table("class_object");
    Results results(r, *r->read_group().get_table("class_object"));
    static int binding_context_start_notify_calls = 0;
    static int binding_context_end_notify_calls = 0;
    static bool error_called = false;
    struct Context : BindingContext {
        void will_send_notifications() override
        {
            REQUIRE_FALSE(error_called);
            ++binding_context_start_notify_calls;
        }

        void did_send_notifications() override
        {
            REQUIRE(error_called);
            ++binding_context_end_notify_calls;
        }
    };
    r->m_binding_context.reset(new Context());

    SECTION("realm on background thread could not be opened") {
        OpenFileLimiter limiter;

        auto token = results.add_notification_callback([&](CollectionChangeSet, std::exception_ptr err) {
            REQUIRE(err);
            REQUIRE_FALSE(error_called);
            error_called = true;
        });
        advance_and_notify(*r);
        REQUIRE(error_called);
        REQUIRE(binding_context_start_notify_calls == 1);
        REQUIRE(binding_context_end_notify_calls == 1);
    }
}
#endif<|MERGE_RESOLUTION|>--- conflicted
+++ resolved
@@ -482,17 +482,11 @@
     config2.cache = false;
     config2.schema = config.schema;
 
-<<<<<<< HEAD
-    SECTION("can open synced Realms that don't already exist") {
-        std::atomic<bool> called{false};
-        Realm::get_shared_realm(config, [&](auto realm, auto error) {
-=======
     std::mutex mutex;
     SECTION("can open synced Realms that don't already exist") {
         std::atomic<bool> called{false};
         Realm::get_shared_realm(config, [&](auto realm, auto error) {
             std::lock_guard<std::mutex> lock(mutex);
->>>>>>> 0e9ec872
             REQUIRE(realm);
             REQUIRE(!error);
             called = true;
@@ -500,10 +494,7 @@
             REQUIRE(realm->read_group().get_table("class_object"));
         });
         util::EventLoop::main().run_until([&]{ return called.load(); });
-<<<<<<< HEAD
-=======
         std::lock_guard<std::mutex> lock(mutex);
->>>>>>> 0e9ec872
         REQUIRE(called);
     }
 
@@ -518,10 +509,7 @@
 
         std::atomic<bool> called{false};
         Realm::get_shared_realm(config, [&](auto realm, auto error) {
-<<<<<<< HEAD
-=======
             std::lock_guard<std::mutex> lock(mutex);
->>>>>>> 0e9ec872
             REQUIRE(realm);
             REQUIRE(!error);
             called = true;
@@ -529,10 +517,7 @@
             REQUIRE(realm->read_group().get_table("class_object")->size() == 1);
         });
         util::EventLoop::main().run_until([&]{ return called.load(); });
-<<<<<<< HEAD
-=======
         std::lock_guard<std::mutex> lock(mutex);
->>>>>>> 0e9ec872
         REQUIRE(called);
     }
 
@@ -549,10 +534,7 @@
 
         std::atomic<bool> called{false};
         Realm::get_shared_realm(config, [&](auto realm, auto error) {
-<<<<<<< HEAD
-=======
             std::lock_guard<std::mutex> lock(mutex);
->>>>>>> 0e9ec872
             REQUIRE(realm);
             REQUIRE(!error);
             called = true;
@@ -560,10 +542,7 @@
             REQUIRE(realm->read_group().get_table("class_object")->size() == 1);
         });
         util::EventLoop::main().run_until([&]{ return called.load(); });
-<<<<<<< HEAD
-=======
         std::lock_guard<std::mutex> lock(mutex);
->>>>>>> 0e9ec872
         REQUIRE(called);
     }
 #endif
