{
<<<<<<< HEAD
    "id": "5eb9632ad23f3478b8c7123c",
=======
    "id": "5eb9706410e75a8a49dd2177",
>>>>>>> f58b795f
    "name": "local-userpass",
    "type": "local-userpass",
    "config": {
        "autoConfirm": false,
        "confirmEmailSubject": "",
        "confirmationFunctionName": "confirmFunc",
        "emailConfirmationUrl": "http://localhost/confirmEmail",
        "resetFunctionName": "resetFunc",
        "resetPasswordSubject": "",
        "resetPasswordUrl": "http://localhost/resetPassword",
        "runConfirmationFunction": true,
        "runResetFunction": true
    },
    "disabled": false
}<|MERGE_RESOLUTION|>--- conflicted
+++ resolved
@@ -1,9 +1,5 @@
 {
-<<<<<<< HEAD
-    "id": "5eb9632ad23f3478b8c7123c",
-=======
     "id": "5eb9706410e75a8a49dd2177",
->>>>>>> f58b795f
     "name": "local-userpass",
     "type": "local-userpass",
     "config": {
