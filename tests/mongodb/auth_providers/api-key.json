{
<<<<<<< HEAD
    "id": "5eb9632ad23f3478b8c7123a",
=======
    "id": "5eb9706410e75a8a49dd2175",
>>>>>>> f58b795f
    "name": "api-key",
    "type": "api-key",
    "disabled": false
}<|MERGE_RESOLUTION|>--- conflicted
+++ resolved
@@ -1,9 +1,5 @@
 {
-<<<<<<< HEAD
-    "id": "5eb9632ad23f3478b8c7123a",
-=======
     "id": "5eb9706410e75a8a49dd2175",
->>>>>>> f58b795f
     "name": "api-key",
     "type": "api-key",
     "disabled": false
