{
<<<<<<< HEAD
    "id": "5eb9632ad23f3478b8c71236",
=======
    "id": "5eb9706410e75a8a49dd2171",
>>>>>>> f58b795f
    "name": "confirmFunc",
    "private": false,
    "can_evaluate": {}
}<|MERGE_RESOLUTION|>--- conflicted
+++ resolved
@@ -1,9 +1,5 @@
 {
-<<<<<<< HEAD
-    "id": "5eb9632ad23f3478b8c71236",
-=======
     "id": "5eb9706410e75a8a49dd2171",
->>>>>>> f58b795f
     "name": "confirmFunc",
     "private": false,
     "can_evaluate": {}
