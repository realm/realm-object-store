--- conflicted
+++ resolved
@@ -1,9 +1,5 @@
 {
-<<<<<<< HEAD
-    "id": "5eb9632ad23f3478b8c71233",
-=======
     "id": "5eb9706410e75a8a49dd216e",
->>>>>>> f58b795f
     "database": "test_data",
     "collection": "Dog",
     "roles": [
