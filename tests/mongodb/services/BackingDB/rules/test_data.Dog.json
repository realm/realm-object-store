{
<<<<<<< HEAD
    "id": "5eb90f17c9a846080547553a",
=======
    "id": "5eb95304beeae3717c9e9f90",
>>>>>>> 2a9e82b2
    "database": "test_data",
    "collection": "Dog",
    "roles": [
        {
            "name": "default",
            "apply_when": {},
            "write": true,
            "insert": true,
            "delete": true,
            "additional_fields": {}
        }
    ],
    "schema": {
        "properties": {
            "_id": {
                "bsonType": "objectId"
            },
            "breed": {
                "bsonType": "string"
            },
            "name": {
                "bsonType": "string"
            },
            "realm_id": {
                "bsonType": "string"
            }
        },
        "required": [
            "name"
        ],
        "title": "Dog"
    }
}<|MERGE_RESOLUTION|>--- conflicted
+++ resolved
@@ -1,9 +1,5 @@
 {
-<<<<<<< HEAD
-    "id": "5eb90f17c9a846080547553a",
-=======
-    "id": "5eb95304beeae3717c9e9f90",
->>>>>>> 2a9e82b2
+    "id": "5eb9632ad23f3478b8c71233",
     "database": "test_data",
     "collection": "Dog",
     "roles": [
