////////////////////////////////////////////////////////////////////////////
//
// Copyright 2016 Realm Inc.
//
// Licensed under the Apache License, Version 2.0 (the "License");
// you may not use this file except in compliance with the License.
// You may obtain a copy of the License at
//
// http://www.apache.org/licenses/LICENSE-2.0
//
// Unless required by applicable law or agreed to in writing, software
// distributed under the License is distributed on an "AS IS" BASIS,
// WITHOUT WARRANTIES OR CONDITIONS OF ANY KIND, either express or implied.
// See the License for the specific language governing permissions and
// limitations under the License.
//
////////////////////////////////////////////////////////////////////////////

#include "util/test_file.hpp"

#include "impl/realm_coordinator.hpp"

#if REALM_ENABLE_SYNC
#include "sync/sync_config.hpp"
#include "sync/sync_manager.hpp"
#include "sync/sync_session.hpp"
#include "schema.hpp"
#endif

#include <realm/disable_sync_to_disk.hpp>
#include <realm/history.hpp>
#include <realm/string_data.hpp>
#include <realm/util/base64.hpp>

#include <cstdlib>

#ifdef _WIN32
#include <io.h>
#include <fcntl.h>

inline static int mkstemp(char* _template) { return _open(_mktemp(_template), _O_CREAT | _O_TEMPORARY, _S_IREAD | _S_IWRITE); }
#else
#include <unistd.h>
#endif

#if REALM_HAVE_CLANG_FEATURE(thread_sanitizer)
#include <condition_variable>
#include <functional>
#include <thread>
#include <map>
#endif

using namespace realm;

TestFile::TestFile()
{
    static std::string tmpdir = [] {
        disable_sync_to_disk();

        const char* dir = getenv("TMPDIR");
        if (dir && *dir)
            return dir;
#if REALM_ANDROID
        return "/data/local/tmp";
#else
        return "/tmp";
#endif
    }();
    path = tmpdir + "/realm.XXXXXX";
    int fd = mkstemp(&path[0]);
    if (fd < 0) {
        int err = errno;
        throw std::system_error(err, std::system_category());
    }
    close(fd);
    unlink(path.c_str());

    schema_version = 0;
}

TestFile::~TestFile()
{
    unlink(path.c_str());
}

InMemoryTestFile::InMemoryTestFile()
{
    in_memory = true;
}

#if REALM_ENABLE_SYNC
<<<<<<< HEAD

=======
>>>>>>> 5df8479a
SyncTestFile::SyncTestFile(SyncServer& server, std::string name,
                           realm::util::Optional<realm::Schema> realm_schema,
                           bool is_partial)
{
    if (name.empty())
        name = path.substr(path.rfind('/') + 1);
    auto url = server.url_for_realm(name);

    if (realm_schema)
        schema = std::move(realm_schema);

    sync_config = std::make_shared<SyncConfig>(SyncManager::shared().get_user({ "test", url }, "not_a_real_token"), url);
<<<<<<< HEAD
=======
    sync_config->user->set_is_admin(true);
>>>>>>> 5df8479a
    sync_config->stop_policy = SyncSessionStopPolicy::Immediately;
    sync_config->bind_session_handler = [=](auto&, auto& config, auto session) {
        std::string token, encoded;
        // Tokens without a path are considered admin tokens by the sync service, so for
        // non-admin users we need to add a path
        if (config.user->is_admin())
            token = "{\"identity\": \"test\", \"access\": [\"download\", \"upload\"]}";
        else {
            auto path = "/" + name;
            if (config.is_partial)
                path += "/__partial/" + config.user->identity() + "/" + SyncConfig::partial_sync_identifier(*config.user);
            token = util::format("{\"identity\": \"test\", \"path\": \"%1\", \"access\": [\"download\", \"upload\"]}", path);
        }
        encoded.resize(base64_encoded_size(token.size()));
        base64_encode(token.c_str(), token.size(), &encoded[0], encoded.size());
        session->refresh_access_token(encoded, config.realm_url());
    };
    sync_config->error_handler = [](auto, auto) { abort(); };
    sync_config->is_partial = is_partial;
    schema_mode = SchemaMode::Additive;
}

sync::Server::Config TestLogger::server_config() {
    sync::Server::Config config;
#if TEST_ENABLE_SYNC_LOGGING
    auto logger = new util::StderrLogger;
    logger->set_level_threshold(util::Logger::Level::all);
    config.logger = logger;
#else
    config.logger = new TestLogger;
#endif
    return config;
}

SyncServer::SyncServer(StartImmediately start_immediately)
: m_server(util::make_temp_dir(), util::none, TestLogger::server_config())
{
#if TEST_ENABLE_SYNC_LOGGING
    SyncManager::shared().set_log_level(util::Logger::Level::all);
#else
    SyncManager::shared().set_log_level(util::Logger::Level::off);
#endif

    uint64_t port;
    while (true) {
        // Try to pick a random available port, or loop forever if other
        // problems occur because there's no specific error for "port in use"
        try {
            port = fastrand(65536 - 1000) + 1000;
            m_server.start("127.0.0.1", util::to_string(port));
            break;
        }
        catch (std::runtime_error const&) {
            continue;
        }
    }
    m_url = util::format("realm://127.0.0.1:%1", port);
    if (start_immediately)
        start();
}

SyncServer::~SyncServer()
{
    stop();
    SyncManager::shared().reset_for_testing();
}

void SyncServer::start()
{
    REALM_ASSERT(!m_thread.joinable());
    m_thread = std::thread([this]{ m_server.run(); });
}

void SyncServer::stop()
{
    m_server.stop();
    if (m_thread.joinable())
        m_thread.join();
}

std::string SyncServer::url_for_realm(StringData realm_name) const
{
    return util::format("%1/%2", m_url, realm_name);
}

static void wait_for_session(Realm& realm, bool (SyncSession::*fn)(std::function<void(std::error_code)>))
{
    std::condition_variable cv;
    std::mutex wait_mutex;
    std::atomic<bool> wait_flag(false);
    auto& session = *SyncManager::shared().get_session(realm.config().path, *realm.config().sync_config);
    (session.*fn)([&](auto) {
        wait_flag = true;
        cv.notify_one();
    });
    std::unique_lock<std::mutex> lock(wait_mutex);
    cv.wait(lock, [&]() { return wait_flag == true; });
}

void wait_for_upload(Realm& realm)
{
    wait_for_session(realm, &SyncSession::wait_for_upload_completion);
}

void wait_for_download(Realm& realm)
{
    wait_for_session(realm, &SyncSession::wait_for_download_completion);
}


#endif // REALM_ENABLE_SYNC

#if REALM_HAVE_CLANG_FEATURE(thread_sanitizer)
// A helper which synchronously runs on_change() on a fixed background thread
// so that ThreadSanitizer can potentially detect issues
// This deliberately uses an unsafe spinlock for synchronization to ensure that
// the code being tested has to supply all required safety
static class TsanNotifyWorker {
public:
    TsanNotifyWorker()
    {
        m_thread = std::thread([&] { work(); });
    }

    void work()
    {
        while (true) {
            auto value = m_signal.load(std::memory_order_relaxed);
            if (value == 0 || value == 1)
                continue;
            if (value == 2)
                return;

            if (value & 1) {
                // Synchronize on the first handover of a given coordinator.
                value &= ~1;
                m_signal.load();
            }

            auto c = reinterpret_cast<_impl::RealmCoordinator *>(value);
            c->on_change();
            m_signal.store(1, std::memory_order_relaxed);
        }
    }

    ~TsanNotifyWorker()
    {
        m_signal = 2;
        m_thread.join();
    }

    void on_change(const std::shared_ptr<_impl::RealmCoordinator>& c)
    {
        auto& it = m_published_coordinators[c.get()];
        if (it.lock()) {
            m_signal.store(reinterpret_cast<uintptr_t>(c.get()), std::memory_order_relaxed);
        } else {
            // Synchronize on the first handover of a given coordinator.
            it = c;
            m_signal = reinterpret_cast<uintptr_t>(c.get()) | 1;
        }

        while (m_signal.load(std::memory_order_relaxed) != 1) ;
    }

private:
    std::atomic<uintptr_t> m_signal{0};
    std::thread m_thread;
    std::map<_impl::RealmCoordinator*, std::weak_ptr<_impl::RealmCoordinator>> m_published_coordinators;
} s_worker;

void advance_and_notify(Realm& realm)
{
    s_worker.on_change(_impl::RealmCoordinator::get_existing_coordinator(realm.config().path));
    realm.notify();
}

#else // REALM_HAVE_CLANG_FEATURE(thread_sanitizer)

void advance_and_notify(Realm& realm)
{
    _impl::RealmCoordinator::get_existing_coordinator(realm.config().path)->on_change();
    realm.notify();
}
#endif<|MERGE_RESOLUTION|>--- conflicted
+++ resolved
@@ -89,10 +89,6 @@
 }
 
 #if REALM_ENABLE_SYNC
-<<<<<<< HEAD
-
-=======
->>>>>>> 5df8479a
 SyncTestFile::SyncTestFile(SyncServer& server, std::string name,
                            realm::util::Optional<realm::Schema> realm_schema,
                            bool is_partial)
@@ -105,10 +101,7 @@
         schema = std::move(realm_schema);
 
     sync_config = std::make_shared<SyncConfig>(SyncManager::shared().get_user({ "test", url }, "not_a_real_token"), url);
-<<<<<<< HEAD
-=======
     sync_config->user->set_is_admin(true);
->>>>>>> 5df8479a
     sync_config->stop_policy = SyncSessionStopPolicy::Immediately;
     sync_config->bind_session_handler = [=](auto&, auto& config, auto session) {
         std::string token, encoded;
