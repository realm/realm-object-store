////////////////////////////////////////////////////////////////////////////
//
// Copyright 2016 Realm Inc.
//
// Licensed under the Apache License, Version 2.0 (the "License");
// you may not use this file except in compliance with the License.
// You may obtain a copy of the License at
//
// http://www.apache.org/licenses/LICENSE-2.0
//
// Unless required by applicable law or agreed to in writing, software
// distributed under the License is distributed on an "AS IS" BASIS,
// WITHOUT WARRANTIES OR CONDITIONS OF ANY KIND, either express or implied.
// See the License for the specific language governing permissions and
// limitations under the License.
//
////////////////////////////////////////////////////////////////////////////

#include "util/test_file.hpp"

#include "test_utils.hpp"

#include "impl/realm_coordinator.hpp"

#if REALM_ENABLE_SYNC
#include "sync/sync_config.hpp"
#include "sync/sync_manager.hpp"
#include "sync/sync_session.hpp"
#include "schema.hpp"
#endif

#include <realm/db.hpp>
#include <realm/disable_sync_to_disk.hpp>
#include <realm/history.hpp>
#include <realm/string_data.hpp>
#include <realm/util/base64.hpp>

#include <cstdlib>

#ifdef _WIN32
#include <io.h>
#include <fcntl.h>

inline static int mkstemp(char* _template) { return _open(_mktemp(_template), _O_CREAT | _O_TEMPORARY, _S_IREAD | _S_IWRITE); }
#else
#include <unistd.h>
#endif

#if REALM_HAVE_CLANG_FEATURE(thread_sanitizer)
#include <condition_variable>
#include <functional>
#include <thread>
#include <map>
#endif

using namespace realm;

TestFile::TestFile()
{
    static std::string tmpdir = [] {
        disable_sync_to_disk();

        const char* dir = getenv("TMPDIR");
        if (dir && *dir)
            return dir;
#if REALM_ANDROID
        return "/data/local/tmp";
#else
        return "/tmp";
#endif
    }();
    path = tmpdir + "/realm.XXXXXX";
    int fd = mkstemp(&path[0]);
    if (fd < 0) {
        int err = errno;
        throw std::system_error(err, std::system_category());
    }
    close(fd);
    unlink(path.c_str());

    schema_version = 0;
}

TestFile::~TestFile()
{
    if (!m_persist)
        unlink(path.c_str());
}

DBOptions TestFile::options() const
{
    DBOptions options;
    options.durability = in_memory
                       ? DBOptions::Durability::MemOnly
                       : DBOptions::Durability::Full;
    return options;
}

InMemoryTestFile::InMemoryTestFile()
{
    in_memory = true;
}

#if REALM_ENABLE_SYNC
SyncTestFile::SyncTestFile(SyncServer& server, std::string name, std::string user_name)
{
    if (name.empty())
        name = path.substr(path.rfind('/') + 1);
    auto url = server.url_for_realm(name);

    std::string fake_refresh_token = ENCODE_FAKE_JWT("not_a_real_token");
    std::string fake_access_token = ENCODE_FAKE_JWT("also_not_real");
    sync_config = std::make_shared<SyncConfig>(SyncManager::shared().get_user({user_name, url}, fake_refresh_token, fake_access_token), url);
    sync_config->stop_policy = SyncSessionStopPolicy::Immediately;
    sync_config->bind_session_handler = [=](auto&, auto& config, auto session) {
        std::string token, encoded;
        // FIXME: Tokens without a path are currently implicitly considered
        // admin tokens by the sync service, so until that changes we need to
        // add a path for non-admin users
<<<<<<< HEAD

        std::string suffix;
        if (config.is_partial)
            suffix = util::format("/__partial/%1/%2", config.user->identity(), SyncConfig::partial_sync_identifier(*config.user));
        token = util::format("{\"identity\": \"%1\", \"path\": \"/%2%3\", \"access\": [\"download\", \"upload\"]}",
                             user_name, name, suffix);

=======
        if (config.user->is_admin())
            token = util::format("{\"identity\": \"%1\", \"access\": [\"download\", \"upload\"]}", user_name);
        else {
            std::string suffix;
            token = util::format("{\"identity\": \"%1\", \"path\": \"/%2%3\", \"access\": [\"download\", \"upload\"]}",
                                 user_name, name, suffix);
        }
>>>>>>> 45133f92
        encoded.resize(base64_encoded_size(token.size()));
        base64_encode(token.c_str(), token.size(), &encoded[0], encoded.size());
        session->refresh_access_token(encoded, config.realm_url);
    };
    sync_config->error_handler = [](auto, auto) { abort(); };
    schema_mode = SchemaMode::Additive;
}

SyncServer::SyncServer(StartImmediately start_immediately, std::string local_dir)
: m_local_root_dir(local_dir.empty() ? util::make_temp_dir() : local_dir)
, m_server(m_local_root_dir, util::none, ([&] {
    using namespace std::literals::chrono_literals;

    sync::Server::Config config;
#if TEST_ENABLE_SYNC_LOGGING
    auto logger = new util::StderrLogger;
    logger->set_level_threshold(util::Logger::Level::all);
    config.logger = logger;
#else
    config.logger = new TestLogger;
#endif
    config.history_compaction_clock = this;
#if REALM_SYNC_VER_MAJOR > 4 || (REALM_SYNC_VER_MAJOR == 4 && REALM_SYNC_VER_MINOR >= 7)
    config.disable_history_compaction = false;
#else
    config.enable_log_compaction = true;
#endif
    config.history_ttl = 1s;
    config.history_compaction_interval = 1s;
    config.state_realm_dir = util::make_temp_dir();
    config.listen_address = "127.0.0.1";

    return config;
})())
{
#if TEST_ENABLE_SYNC_LOGGING
    SyncManager::shared().set_log_level(util::Logger::Level::all);
#else
    SyncManager::shared().set_log_level(util::Logger::Level::off);
#endif

    m_server.start();
    m_url = util::format("realm://127.0.0.1:%1", m_server.listen_endpoint().port());
    if (start_immediately)
        start();
}

SyncServer::~SyncServer()
{
    stop();
    SyncManager::shared().reset_for_testing();
}

void SyncServer::start()
{
    REALM_ASSERT(!m_thread.joinable());
    m_thread = std::thread([this]{ m_server.run(); });
}

void SyncServer::stop()
{
    m_server.stop();
    if (m_thread.joinable())
        m_thread.join();
}

std::string SyncServer::url_for_realm(StringData realm_name) const
{
    return util::format("%1/%2", m_url, realm_name);
}

static void wait_for_session(Realm& realm, void (SyncSession::*fn)(std::function<void(std::error_code)>))
{
    std::condition_variable cv;
    std::mutex wait_mutex;
    bool wait_flag(false);
    auto& session = *SyncManager::shared().get_session(realm.config().path, *realm.config().sync_config);
    (session.*fn)([&](auto) {
        std::unique_lock<std::mutex> lock(wait_mutex);
        wait_flag = true;
        cv.notify_one();
    });
    std::unique_lock<std::mutex> lock(wait_mutex);
    cv.wait(lock, [&]() { return wait_flag == true; });
}

void wait_for_upload(Realm& realm)
{
    wait_for_session(realm, &SyncSession::wait_for_upload_completion);
}

void wait_for_download(Realm& realm)
{
    wait_for_session(realm, &SyncSession::wait_for_download_completion);
}

TestSyncManager::TestSyncManager(std::string const& base_path, SyncManager::MetadataMode mode)
{
    configure(base_path, mode);
}

TestSyncManager::~TestSyncManager()
{
    SyncManager::shared().reset_for_testing();
}

void TestSyncManager::configure(std::string const& base_path, SyncManager::MetadataMode mode)
{
    SyncClientConfig config;
    config.base_file_path = base_path.empty() ? tmp_dir() : base_path;
    config.metadata_mode = mode;
#if TEST_ENABLE_SYNC_LOGGING
    config.log_level = util::Logger::Level::all;
#else
    config.log_level = util::Logger::Level::off;
#endif
    SyncManager::shared().configure(config);
}

#endif // REALM_ENABLE_SYNC

#if REALM_HAVE_CLANG_FEATURE(thread_sanitizer)
// A helper which synchronously runs on_change() on a fixed background thread
// so that ThreadSanitizer can potentially detect issues
// This deliberately uses an unsafe spinlock for synchronization to ensure that
// the code being tested has to supply all required safety
static class TsanNotifyWorker {
public:
    TsanNotifyWorker()
    {
        m_thread = std::thread([&] { work(); });
    }

    void work()
    {
        while (true) {
            auto value = m_signal.load(std::memory_order_relaxed);
            if (value == 0 || value == 1)
                continue;
            if (value == 2)
                return;

            if (value & 1) {
                // Synchronize on the first handover of a given coordinator.
                value &= ~1;
                m_signal.load();
            }

            auto c = reinterpret_cast<_impl::RealmCoordinator *>(value);
            c->on_change();
            m_signal.store(1, std::memory_order_relaxed);
        }
    }

    ~TsanNotifyWorker()
    {
        m_signal = 2;
        m_thread.join();
    }

    void on_change(const std::shared_ptr<_impl::RealmCoordinator>& c)
    {
        auto& it = m_published_coordinators[c.get()];
        if (it.lock()) {
            m_signal.store(reinterpret_cast<uintptr_t>(c.get()), std::memory_order_relaxed);
        } else {
            // Synchronize on the first handover of a given coordinator.
            it = c;
            m_signal = reinterpret_cast<uintptr_t>(c.get()) | 1;
        }

        while (m_signal.load(std::memory_order_relaxed) != 1) ;
    }

private:
    std::atomic<uintptr_t> m_signal{0};
    std::thread m_thread;
    std::map<_impl::RealmCoordinator*, std::weak_ptr<_impl::RealmCoordinator>> m_published_coordinators;
} s_worker;

void on_change_but_no_notify(Realm& realm)
{
    s_worker.on_change(_impl::RealmCoordinator::get_existing_coordinator(realm.config().path));
}

void advance_and_notify(Realm& realm)
{
    on_change_but_no_notify(realm);
    realm.notify();
}

#else // REALM_HAVE_CLANG_FEATURE(thread_sanitizer)

void on_change_but_no_notify(Realm& realm)
{
    _impl::RealmCoordinator::get_coordinator(realm.config().path)->on_change();
}

void advance_and_notify(Realm& realm)
{
    on_change_but_no_notify(realm);
    realm.notify();
}
#endif<|MERGE_RESOLUTION|>--- conflicted
+++ resolved
@@ -117,23 +117,11 @@
         // FIXME: Tokens without a path are currently implicitly considered
         // admin tokens by the sync service, so until that changes we need to
         // add a path for non-admin users
-<<<<<<< HEAD
 
         std::string suffix;
-        if (config.is_partial)
-            suffix = util::format("/__partial/%1/%2", config.user->identity(), SyncConfig::partial_sync_identifier(*config.user));
         token = util::format("{\"identity\": \"%1\", \"path\": \"/%2%3\", \"access\": [\"download\", \"upload\"]}",
                              user_name, name, suffix);
-
-=======
-        if (config.user->is_admin())
-            token = util::format("{\"identity\": \"%1\", \"access\": [\"download\", \"upload\"]}", user_name);
-        else {
-            std::string suffix;
-            token = util::format("{\"identity\": \"%1\", \"path\": \"/%2%3\", \"access\": [\"download\", \"upload\"]}",
-                                 user_name, name, suffix);
-        }
->>>>>>> 45133f92
+        
         encoded.resize(base64_encoded_size(token.size()));
         base64_encode(token.c_str(), token.size(), &encoded[0], encoded.size());
         session->refresh_access_token(encoded, config.realm_url);
