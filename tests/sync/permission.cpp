////////////////////////////////////////////////////////////////////////////
//
// Copyright 2017 Realm Inc.
//
// Licensed under the Apache License, Version 2.0 (the "License");
// you may not use this file except in compliance with the License.
// You may obtain a copy of the License at
//
// http://www.apache.org/licenses/LICENSE-2.0
//
// Unless required by applicable law or agreed to in writing, software
// distributed under the License is distributed on an "AS IS" BASIS,
// WITHOUT WARRANTIES OR CONDITIONS OF ANY KIND, either express or implied.
// See the License for the specific language governing permissions and
// limitations under the License.
//
////////////////////////////////////////////////////////////////////////////

#include "object.hpp"
#include "impl/object_accessor_impl.hpp"
#include "object_schema.hpp"
#include "object_store.hpp"
#include "property.hpp"
#include "schema.hpp"
#include "sync/sync_permission.hpp"

#include "sync_test_utils.hpp"
#include "util/test_file.hpp"

using namespace realm;

TEST_CASE("`Permission` class", "[sync]") {
    SECTION("paths_are_equivalent() properly returns true") {
        // Identical paths and identical users for tilde-paths.
        CHECK(Permission::paths_are_equivalent("/~/foo", "/~/foo", "user1", "user1"));
        // Identical paths for non-tilde paths.
        CHECK(Permission::paths_are_equivalent("/user2/foo", "/user2/foo", "user1", "user1"));
        CHECK(Permission::paths_are_equivalent("/user2/foo", "/user2/foo", "user1", "user2"));
        // First path can be turned into second path.
        CHECK(Permission::paths_are_equivalent("/~/foo", "/user1/foo", "user1", "user2"));
        // Second path can be turned into first path.
        CHECK(Permission::paths_are_equivalent("/user1/foo", "/~/foo", "user2", "user1"));
    }

    SECTION("paths_are_equivalent() properly returns false") {
        // Different tilde-paths.
        CHECK(!Permission::paths_are_equivalent("/~/foo", "/~/bar", "user1", "user1"));
        // Different non-tilde paths.
        CHECK(!Permission::paths_are_equivalent("/user1/foo", "/user2/bar", "user1", "user1"));
        // Identical paths and different users for tilde-paths.
        CHECK(!Permission::paths_are_equivalent("/~/foo", "/~/foo", "user1", "user2"));
        // First path cannot be turned into second path.
        CHECK(!Permission::paths_are_equivalent("/~/foo", "/user1/foo", "user2", "user2"));
        // Second path cannot be turned into first path.
        CHECK(!Permission::paths_are_equivalent("/user1/foo", "/~/foo", "user2", "user2"));
    }
}

constexpr const char* result_sets_type_name = "__ResultSets";

static void update_schema(Group& group, Property matches_property)
{
    Schema current_schema;
    std::string table_name = ObjectStore::table_name_for_object_type(result_sets_type_name);
    if (group.has_table(table_name))
        current_schema = {ObjectSchema{group, result_sets_type_name}};

    Schema desired_schema({
        ObjectSchema(result_sets_type_name, {
            {"matches_property", PropertyType::String},
            {"query", PropertyType::String},
            {"status", PropertyType::Int},
            {"error_message", PropertyType::String},
            {"query_parse_counter", PropertyType::Int},
            std::move(matches_property)
        })
    });
    auto required_changes = current_schema.compare(desired_schema);
    if (!required_changes.empty())
        ObjectStore::apply_additive_changes(group, required_changes, true);
}

static void subscribe_to_all(std::shared_ptr<Realm> const& r)
{
    using namespace std::string_literals;

    r->begin_transaction();
    update_schema(r->read_group(),
                  Property("object_matches", PropertyType::Object|PropertyType::Array, "object"));
    ObjectSchema schema{r->read_group(), result_sets_type_name};

    CppContext context;
    auto obj = Object::create<util::Any>(context, r, schema, AnyDict{
        {"matches_property", "object_matches"s},
        {"query", "TRUEPREDICATE"s},
        {"status", int64_t(0)},
        {"error_message", ""s},
        {"query_parse_counter", int64_t(0)},
    }, false);

    r->commit_transaction();

    while (any_cast<int64_t>(obj.get_property_value<util::Any>(context, "status")) != 1) {
        std::cerr << "wait: " << any_cast<int64_t>(obj.get_property_value<util::Any>(context, "status")) << "\n";
        wait_for_download(*r);
        r->refresh();
    }
}

TEST_CASE("Object-level Permissions") {
    SyncManager::shared().configure_file_system(tmp_dir(), SyncManager::MetadataMode::NoEncryption);

    SyncServer server{StartImmediately{false}};

    SyncTestFile config{server, "default"};
    config.cache = false;
    config.automatic_change_notifications = false;
    config.schema = Schema{
        {"object", {
            {"value", PropertyType::Int}
        }},
    };

    auto create_object = [](auto&& r) -> Table& {
        r->begin_transaction();
        auto& table = *r->read_group().get_table("class_object");
        sync::create_object(r->read_group(), table);
        r->commit_transaction();
        return table;
    };

    SECTION("Non-sync Realms") {
        SECTION("permit all operations") {
            config.sync_config = nullptr;
            auto r = Realm::get_shared_realm(config);
            auto& table = create_object(r);

            CHECK(r->get_privileges() == ComputedPrivileges::All);
            CHECK(r->get_privileges("object") == ComputedPrivileges::All);
            CHECK(r->get_privileges(table[0]) == ComputedPrivileges::All);
        }
    }

    SECTION("Non-partial sync Realms") {
        SECTION("permit all operations") {
            auto r = Realm::get_shared_realm(config);
            auto& table = create_object(r);

            CHECK(r->get_privileges() == ComputedPrivileges::All);
            CHECK(r->get_privileges("object") == ComputedPrivileges::All);
            CHECK(r->get_privileges(table[0]) == ComputedPrivileges::All);
        }
    }

    SECTION("Partial-sync Realms") {
        SECTION("permit all operations prior to first sync") {
            config.sync_config->is_partial = true;

            auto r = Realm::get_shared_realm(config);
            auto& table = create_object(r);

            CHECK(r->get_privileges() == ComputedPrivileges::All);
            CHECK(r->get_privileges("object") == ComputedPrivileges::All);
            CHECK(r->get_privileges(table[0]) == ComputedPrivileges::All);
        }

<<<<<<< HEAD
        SECTION("permit [not] all operations on a downloaded Realm created as a non-partial Realm") {
=======
        SECTION("continue to permit all operations after syncing locally-created data") {
            config.sync_config->is_partial = true;

            auto r = Realm::get_shared_realm(config);
            auto& table = create_object(r);
            server.start();

            wait_for_upload(*r);
            wait_for_download(*r);

            CHECK(r->get_privileges() == ComputedPrivileges::All);
            CHECK(r->get_privileges("object") == ComputedPrivileges::All);
            CHECK(r->get_privileges(table[0]) == ComputedPrivileges::All);
        }

        SECTION("permit all operations on a downloaded Realm created as a non-partial Realm when logged in as an admin") {
>>>>>>> 5df8479a
            server.start();
            {
                auto r = Realm::get_shared_realm(config);
                create_object(r);
                wait_for_upload(*r);
            }

            SyncTestFile config2{server, "default", util::none, true};
            config2.automatic_change_notifications = false;
            auto r = Realm::get_shared_realm(config2);
            wait_for_download(*r);
            subscribe_to_all(r);
<<<<<<< HEAD
=======

            CHECK(r->get_privileges() == ComputedPrivileges::All);
            CHECK(r->get_privileges("object") == ComputedPrivileges::All);
            CHECK(r->get_privileges(r->read_group().get_table("class_object")->get(0)) == ComputedPrivileges::All);
        }

        SECTION("permit nothing on pre-existing types in a downloaded Realm created as a non-partial Realm") {
            server.start();
            {
                auto r = Realm::get_shared_realm(config);
                create_object(r);
                wait_for_upload(*r);
            }

            SyncTestFile config2{server, "default", util::none, true};
            config2.automatic_change_notifications = false;
            config2.sync_config->user->set_is_admin(false);
            auto r = Realm::get_shared_realm(config2);
            wait_for_download(*r);
            subscribe_to_all(r);

            // should have no objects as we don't have read permission
>>>>>>> 5df8479a
            CHECK(r->read_group().get_table("class_object")->size() == 0);

            CHECK(r->get_privileges() == ComputedPrivileges::All);
            CHECK(r->get_privileges("object") == ComputedPrivileges::None);
<<<<<<< HEAD
            CHECK(r->get_privileges(r->read_group().get_table("class_object")->get(0)) == ComputedPrivileges::All);
=======
>>>>>>> 5df8479a
        }
    }
}<|MERGE_RESOLUTION|>--- conflicted
+++ resolved
@@ -164,9 +164,6 @@
             CHECK(r->get_privileges(table[0]) == ComputedPrivileges::All);
         }
 
-<<<<<<< HEAD
-        SECTION("permit [not] all operations on a downloaded Realm created as a non-partial Realm") {
-=======
         SECTION("continue to permit all operations after syncing locally-created data") {
             config.sync_config->is_partial = true;
 
@@ -183,7 +180,6 @@
         }
 
         SECTION("permit all operations on a downloaded Realm created as a non-partial Realm when logged in as an admin") {
->>>>>>> 5df8479a
             server.start();
             {
                 auto r = Realm::get_shared_realm(config);
@@ -196,8 +192,6 @@
             auto r = Realm::get_shared_realm(config2);
             wait_for_download(*r);
             subscribe_to_all(r);
-<<<<<<< HEAD
-=======
 
             CHECK(r->get_privileges() == ComputedPrivileges::All);
             CHECK(r->get_privileges("object") == ComputedPrivileges::All);
@@ -220,15 +214,11 @@
             subscribe_to_all(r);
 
             // should have no objects as we don't have read permission
->>>>>>> 5df8479a
             CHECK(r->read_group().get_table("class_object")->size() == 0);
 
             CHECK(r->get_privileges() == ComputedPrivileges::All);
             CHECK(r->get_privileges("object") == ComputedPrivileges::None);
-<<<<<<< HEAD
             CHECK(r->get_privileges(r->read_group().get_table("class_object")->get(0)) == ComputedPrivileges::All);
-=======
->>>>>>> 5df8479a
         }
     }
 }