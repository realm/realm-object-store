////////////////////////////////////////////////////////////////////////////
//
// Copyright 2017 Realm Inc.
//
// Licensed under the Apache License, Version 2.0 (the "License");
// you may not use this file except in compliance with the License.
// You may obtain a copy of the License at
//
// http://www.apache.org/licenses/LICENSE-2.0
//
// Unless required by applicable law or agreed to in writing, software
// distributed under the License is distributed on an "AS IS" BASIS,
// WITHOUT WARRANTIES OR CONDITIONS OF ANY KIND, either express or implied.
// See the License for the specific language governing permissions and
// limitations under the License.
//
////////////////////////////////////////////////////////////////////////////

#include "object.hpp"
#include "impl/object_accessor_impl.hpp"
#include "object_schema.hpp"
#include "object_store.hpp"
#include "property.hpp"
#include "schema.hpp"
#include "sync/sync_permission.hpp"

#include "sync_test_utils.hpp"
#include "util/test_file.hpp"
#include "util/test_utils.hpp"
#include <unistd.h>

using namespace realm;

TEST_CASE("`Permission` class", "[sync]") {
    SECTION("paths_are_equivalent() properly returns true") {
        // Identical paths and identical users for tilde-paths.
        CHECK(Permission::paths_are_equivalent("/~/foo", "/~/foo", "user1", "user1"));
        // Identical paths for non-tilde paths.
        CHECK(Permission::paths_are_equivalent("/user2/foo", "/user2/foo", "user1", "user1"));
        CHECK(Permission::paths_are_equivalent("/user2/foo", "/user2/foo", "user1", "user2"));
        // First path can be turned into second path.
        CHECK(Permission::paths_are_equivalent("/~/foo", "/user1/foo", "user1", "user2"));
        // Second path can be turned into first path.
        CHECK(Permission::paths_are_equivalent("/user1/foo", "/~/foo", "user2", "user1"));
    }

    SECTION("paths_are_equivalent() properly returns false") {
        // Different tilde-paths.
        CHECK(!Permission::paths_are_equivalent("/~/foo", "/~/bar", "user1", "user1"));
        // Different non-tilde paths.
        CHECK(!Permission::paths_are_equivalent("/user1/foo", "/user2/bar", "user1", "user1"));
        // Identical paths and different users for tilde-paths.
        CHECK(!Permission::paths_are_equivalent("/~/foo", "/~/foo", "user1", "user2"));
        // First path cannot be turned into second path.
        CHECK(!Permission::paths_are_equivalent("/~/foo", "/user1/foo", "user2", "user2"));
        // Second path cannot be turned into first path.
        CHECK(!Permission::paths_are_equivalent("/user1/foo", "/~/foo", "user2", "user2"));
    }
}

<<<<<<< HEAD
constexpr const char* result_sets_type_name = "__ResultSets";

static void update_schema(Group& group, Property matches_property)
{
    Schema current_schema;
    std::string table_name = ObjectStore::table_name_for_object_type(result_sets_type_name);
    if (group.has_table(table_name))
        current_schema = {ObjectSchema{group, result_sets_type_name, TableKey()}};

    Schema desired_schema({
        ObjectSchema(result_sets_type_name, {
            {"name", PropertyType::String},
            {"matches_property", PropertyType::String},
            {"query", PropertyType::String},
            {"status", PropertyType::Int},
            {"error_message", PropertyType::String},
            {"query_parse_counter", PropertyType::Int},
            std::move(matches_property)
        })
    });
    auto required_changes = current_schema.compare(desired_schema);
    if (!required_changes.empty())
        ObjectStore::apply_additive_changes(group, required_changes, true);
}

static void subscribe_to_all(std::shared_ptr<Realm> const& r)
{
    using namespace std::string_literals;

    r->begin_transaction();
    update_schema(r->read_group(),
                  Property("object_matches", PropertyType::Object|PropertyType::Array, "object"));
    ObjectSchema schema{r->read_group(), result_sets_type_name, TableKey()};

    CppContext context;
    auto obj = Object::create<util::Any>(context, r, schema, AnyDict{
        {"name", ""s},
        {"matches_property", "object_matches"s},
        {"query", "TRUEPREDICATE"s},
        {"status", int64_t(0)},
        {"error_message", ""s},
        {"query_parse_counter", int64_t(0)},
        {"matches_count", int64_t(0)},
        {"created_at", Timestamp(0, 0)},
        {"updated_at", Timestamp(0, 0)},
        {"expires_at", Timestamp()},
        {"time_to_live", {}},
    });

    r->commit_transaction();

    while (any_cast<int64_t>(obj.get_property_value<util::Any>(context, "status")) != 1) {
        wait_for_download(*r);
        r->refresh();
    }
}
static const std::string base_path = tmp_dir() + "realm_objectstore_sync_permissions/";

=======
>>>>>>> 45133f92
TEST_CASE("Object-level Permissions") {
    reset_test_directory(base_path);
    TestSyncManager init_sync_manager(base_path);

    SyncServer server{StartImmediately{false}};

    SyncTestFile config{server, "default"};
    config.automatic_change_notifications = false;
    config.schema = Schema{
        {"object", {
            {"value", PropertyType::Int}
        }},
    };

    auto create_object = [](auto&& r) -> Table& {
        r->begin_transaction();
        auto table = r->read_group().get_table("class_object");
        table->create_object();
        r->commit_transaction();
        return *table;
    };

    SECTION("Non-sync Realms") {
        SECTION("permit all operations") {
            config.sync_config = nullptr;
            auto r = Realm::get_shared_realm(config);
            auto& table = create_object(r);

            CHECK(r->get_privileges() == ComputedPrivileges::AllRealm);
            CHECK(r->get_privileges("object") == ComputedPrivileges::AllClass);
            CHECK(r->get_privileges(*table.begin()) == ComputedPrivileges::AllObject);
        }
    }

    SECTION("Full sync Realms") {
        SECTION("permit all operations") {
            auto r = Realm::get_shared_realm(config);
            auto& table = create_object(r);

            CHECK(r->get_privileges() == ComputedPrivileges::AllRealm);
            CHECK(r->get_privileges("object") == ComputedPrivileges::AllClass);
            CHECK(r->get_privileges(*table.begin()) == ComputedPrivileges::AllObject);
        }
    }
<<<<<<< HEAD

    SECTION("Query-based sync Realms") {
        SECTION("permit all operations prior to first sync") {
            config.sync_config->is_partial = true;

            auto r = Realm::get_shared_realm(config);
            auto& table = create_object(r);

            CHECK(r->get_privileges() == ComputedPrivileges::AllRealm);
            CHECK(r->get_privileges("object") == ComputedPrivileges::AllClass);
            CHECK(r->get_privileges(*table.begin()) == ComputedPrivileges::AllObject);
        }

        SECTION("continue to permit all operations after syncing locally-created data") {
            config.sync_config->is_partial = true;

            auto r = Realm::get_shared_realm(config);
            auto& table = create_object(r);
            server.start();

            wait_for_upload(*r);
            wait_for_download(*r);

            CHECK(r->get_privileges() == ComputedPrivileges::AllRealm);
            CHECK(r->get_privileges("object") == ComputedPrivileges::AllClass);
            CHECK(r->get_privileges(*table.begin()) == ComputedPrivileges::AllObject);
        }

        SECTION("do not permit any operations on a downloaded Realm created as a Full Realm when logged in as different user") {
            server.start();
            {
                auto r = Realm::get_shared_realm(config);
                create_object(r);
                wait_for_upload(*r);
            }

            SyncTestFile config2{server, "default", true};
            config2.automatic_change_notifications = false;
            auto r = Realm::get_shared_realm(config2);
            wait_for_download(*r);
            subscribe_to_all(r);

            CHECK(r->get_privileges() == ComputedPrivileges::AllRealm);
            CHECK(r->get_privileges("object") == ComputedPrivileges::None);
            CHECK(r->get_privileges(*r->read_group().get_table("class_object")->begin()) == ComputedPrivileges::None);
        }

        SECTION("permit nothing on pre-existing types in a downloaded Realm created as a Full Realm") {
            server.start();
            {
                auto r = Realm::get_shared_realm(config);
                create_object(r);
                wait_for_upload(*r);
            }

            SyncTestFile config2{server, "default", true};
            config2.automatic_change_notifications = false;
            auto r = Realm::get_shared_realm(config2);
            wait_for_download(*r);
            subscribe_to_all(r);

            // should have no objects as we don't have read permission
            CHECK(r->read_group().get_table("class_object")->size() == 0);

            CHECK(r->get_privileges() == ComputedPrivileges::AllRealm);
            CHECK(r->get_privileges("object") == ComputedPrivileges::None);
        }

        SECTION("automatically add newly created users to 'everyone'") {
            using namespace std::string_literals;

            config.schema = Schema{
                {"__User", {
                    {"id", PropertyType::String, Property::IsPrimary{true}}
                }},
            };
            config.sync_config->is_partial = true;
            auto r = Realm::get_shared_realm(config);
            r->begin_transaction();

            CppContext c;
            auto user = Object::create<util::Any>(c, r, *r->schema().find("__User"), AnyDict{{"id", "test user"s}});

            auto role_table = r->read_group().get_table("class___Role");
            REQUIRE(role_table);
            auto obj_key = role_table->find_first_string(role_table->get_column_key("name"), "everyone");
            REQUIRE(obj_key);
            auto everyone = role_table->get_object(obj_key);
            REQUIRE(everyone.get_linklist(role_table->get_column_key("members")).find_first(user.obj().get_key()) != npos);

            r->commit_transaction();
        }

        SECTION("automatically create private roles for newly-created users") {
            using namespace std::string_literals;

            config.schema = Schema{
                {"__User", {
                    {"id", PropertyType::String, Property::IsPrimary{true}}
                }},
            };
            config.sync_config->is_partial = true;
            auto r = Realm::get_shared_realm(config);
            r->begin_transaction();

            auto validate_user_role = [](const Object& user) {
                auto user_table = user.obj().get_table();
                REQUIRE(user_table);
                ObjKey key = user.obj().get<ObjKey>(user_table->get_column_key("role"));
                REQUIRE(key);

                auto role_table = user.realm()->read_group().get_table("class___Role");
                REQUIRE(role_table);
                auto role = role_table->get_object(key);
                auto members = role.get_linklist(role_table->get_column_key("members"));
                REQUIRE(members.size() == 1);
                REQUIRE(members.find_first(user.obj().get_key()) != npos);
            };

            SECTION("logged-in user") {
                auto user_table = r->read_group().get_table("class___User");
                REQUIRE(user_table);
                REQUIRE(user_table->size() == 1);
                validate_user_role(Object(r, "__User", 0));
            }

            SECTION("manually created user") {
                CppContext c;
                auto user = Object::create<util::Any>(c, r, *r->schema().find("__User"), AnyDict{{"id", "test user"s}});
                validate_user_role(user);
            }
            r->commit_transaction();
        }
    }

    SECTION("schema change error reporting") {
        config.sync_config->is_partial = true;
        // Create the Realm with an admin user
        server.start();
        {
            auto r = Realm::get_shared_realm(config);
            create_object(r);

            // FIXME: required due to https://github.com/realm/realm-sync/issues/2071
            wait_for_upload(*r);
            wait_for_download(*r);

            // Revoke modifySchema permission for all users
            r->begin_transaction();
            TableRef permission_table = r->read_group().get_table("class___Permission");
            auto col = permission_table->get_column_key("canModifySchema");
            for (auto& o : *permission_table)
                o.set(col, false);
            r->commit_transaction();
            wait_for_upload(*r);
        }

        SyncTestFile nonadmin{server, "default", true, "user2"};
        nonadmin.automatic_change_notifications = false;
        auto bind_session_handler = nonadmin.sync_config->bind_session_handler;
        nonadmin.sync_config->bind_session_handler = [](auto, auto, auto) { };
        auto log_in = [&](auto& realm) {
            auto session = SyncManager::shared().get_session(nonadmin.path, *nonadmin.sync_config);
            bind_session_handler("", *nonadmin.sync_config, session);
            wait_for_upload(realm);
            wait_for_download(realm);
        };

        SECTION("reverted column insertion") {
            nonadmin.schema = Schema{
                {"object", {
                    {"value", PropertyType::Int},
                    {"value 2", PropertyType::Int}
                }},
            };
            auto r = Realm::get_shared_realm(nonadmin);
            r->invalidate();

            SECTION("no active read transaction") {
                log_in(*r);
                REQUIRE_THROWS_WITH(r->read_group(),
                                    Catch::Matchers::Contains("Property 'object.value 2' has been removed."));
            }

            SECTION("notify()") {
                r->read_group();
                log_in(*r);
                REQUIRE_THROWS_WITH(r->notify(),
                                    Catch::Matchers::Contains("Property 'object.value 2' has been removed."));
            }

            SECTION("refresh()") {
                r->read_group();
                log_in(*r);
                REQUIRE_THROWS_WITH(r->refresh(),
                                    Catch::Matchers::Contains("Property 'object.value 2' has been removed."));
            }

            SECTION("begin_transaction()") {
                r->read_group();
                log_in(*r);
                REQUIRE_THROWS_WITH(r->begin_transaction(),
                                    Catch::Matchers::Contains("Property 'object.value 2' has been removed."));
            }
        }

        SECTION("reverted table insertion") {
            nonadmin.schema = Schema{
                {"object", {
                    {"value", PropertyType::Int},
                }},
                {"object 2", {
                    {"value", PropertyType::Int},
                }},
            };
            auto r = Realm::get_shared_realm(nonadmin);
            r->read_group();
            log_in(*r);
            REQUIRE_THROWS_WITH(r->notify(),
                                Catch::Matchers::Contains("Class 'object 2' has been removed."));
        }
    }
=======
>>>>>>> 45133f92
}<|MERGE_RESOLUTION|>--- conflicted
+++ resolved
@@ -58,67 +58,6 @@
     }
 }
 
-<<<<<<< HEAD
-constexpr const char* result_sets_type_name = "__ResultSets";
-
-static void update_schema(Group& group, Property matches_property)
-{
-    Schema current_schema;
-    std::string table_name = ObjectStore::table_name_for_object_type(result_sets_type_name);
-    if (group.has_table(table_name))
-        current_schema = {ObjectSchema{group, result_sets_type_name, TableKey()}};
-
-    Schema desired_schema({
-        ObjectSchema(result_sets_type_name, {
-            {"name", PropertyType::String},
-            {"matches_property", PropertyType::String},
-            {"query", PropertyType::String},
-            {"status", PropertyType::Int},
-            {"error_message", PropertyType::String},
-            {"query_parse_counter", PropertyType::Int},
-            std::move(matches_property)
-        })
-    });
-    auto required_changes = current_schema.compare(desired_schema);
-    if (!required_changes.empty())
-        ObjectStore::apply_additive_changes(group, required_changes, true);
-}
-
-static void subscribe_to_all(std::shared_ptr<Realm> const& r)
-{
-    using namespace std::string_literals;
-
-    r->begin_transaction();
-    update_schema(r->read_group(),
-                  Property("object_matches", PropertyType::Object|PropertyType::Array, "object"));
-    ObjectSchema schema{r->read_group(), result_sets_type_name, TableKey()};
-
-    CppContext context;
-    auto obj = Object::create<util::Any>(context, r, schema, AnyDict{
-        {"name", ""s},
-        {"matches_property", "object_matches"s},
-        {"query", "TRUEPREDICATE"s},
-        {"status", int64_t(0)},
-        {"error_message", ""s},
-        {"query_parse_counter", int64_t(0)},
-        {"matches_count", int64_t(0)},
-        {"created_at", Timestamp(0, 0)},
-        {"updated_at", Timestamp(0, 0)},
-        {"expires_at", Timestamp()},
-        {"time_to_live", {}},
-    });
-
-    r->commit_transaction();
-
-    while (any_cast<int64_t>(obj.get_property_value<util::Any>(context, "status")) != 1) {
-        wait_for_download(*r);
-        r->refresh();
-    }
-}
-static const std::string base_path = tmp_dir() + "realm_objectstore_sync_permissions/";
-
-=======
->>>>>>> 45133f92
 TEST_CASE("Object-level Permissions") {
     reset_test_directory(base_path);
     TestSyncManager init_sync_manager(base_path);
@@ -163,229 +102,4 @@
             CHECK(r->get_privileges(*table.begin()) == ComputedPrivileges::AllObject);
         }
     }
-<<<<<<< HEAD
-
-    SECTION("Query-based sync Realms") {
-        SECTION("permit all operations prior to first sync") {
-            config.sync_config->is_partial = true;
-
-            auto r = Realm::get_shared_realm(config);
-            auto& table = create_object(r);
-
-            CHECK(r->get_privileges() == ComputedPrivileges::AllRealm);
-            CHECK(r->get_privileges("object") == ComputedPrivileges::AllClass);
-            CHECK(r->get_privileges(*table.begin()) == ComputedPrivileges::AllObject);
-        }
-
-        SECTION("continue to permit all operations after syncing locally-created data") {
-            config.sync_config->is_partial = true;
-
-            auto r = Realm::get_shared_realm(config);
-            auto& table = create_object(r);
-            server.start();
-
-            wait_for_upload(*r);
-            wait_for_download(*r);
-
-            CHECK(r->get_privileges() == ComputedPrivileges::AllRealm);
-            CHECK(r->get_privileges("object") == ComputedPrivileges::AllClass);
-            CHECK(r->get_privileges(*table.begin()) == ComputedPrivileges::AllObject);
-        }
-
-        SECTION("do not permit any operations on a downloaded Realm created as a Full Realm when logged in as different user") {
-            server.start();
-            {
-                auto r = Realm::get_shared_realm(config);
-                create_object(r);
-                wait_for_upload(*r);
-            }
-
-            SyncTestFile config2{server, "default", true};
-            config2.automatic_change_notifications = false;
-            auto r = Realm::get_shared_realm(config2);
-            wait_for_download(*r);
-            subscribe_to_all(r);
-
-            CHECK(r->get_privileges() == ComputedPrivileges::AllRealm);
-            CHECK(r->get_privileges("object") == ComputedPrivileges::None);
-            CHECK(r->get_privileges(*r->read_group().get_table("class_object")->begin()) == ComputedPrivileges::None);
-        }
-
-        SECTION("permit nothing on pre-existing types in a downloaded Realm created as a Full Realm") {
-            server.start();
-            {
-                auto r = Realm::get_shared_realm(config);
-                create_object(r);
-                wait_for_upload(*r);
-            }
-
-            SyncTestFile config2{server, "default", true};
-            config2.automatic_change_notifications = false;
-            auto r = Realm::get_shared_realm(config2);
-            wait_for_download(*r);
-            subscribe_to_all(r);
-
-            // should have no objects as we don't have read permission
-            CHECK(r->read_group().get_table("class_object")->size() == 0);
-
-            CHECK(r->get_privileges() == ComputedPrivileges::AllRealm);
-            CHECK(r->get_privileges("object") == ComputedPrivileges::None);
-        }
-
-        SECTION("automatically add newly created users to 'everyone'") {
-            using namespace std::string_literals;
-
-            config.schema = Schema{
-                {"__User", {
-                    {"id", PropertyType::String, Property::IsPrimary{true}}
-                }},
-            };
-            config.sync_config->is_partial = true;
-            auto r = Realm::get_shared_realm(config);
-            r->begin_transaction();
-
-            CppContext c;
-            auto user = Object::create<util::Any>(c, r, *r->schema().find("__User"), AnyDict{{"id", "test user"s}});
-
-            auto role_table = r->read_group().get_table("class___Role");
-            REQUIRE(role_table);
-            auto obj_key = role_table->find_first_string(role_table->get_column_key("name"), "everyone");
-            REQUIRE(obj_key);
-            auto everyone = role_table->get_object(obj_key);
-            REQUIRE(everyone.get_linklist(role_table->get_column_key("members")).find_first(user.obj().get_key()) != npos);
-
-            r->commit_transaction();
-        }
-
-        SECTION("automatically create private roles for newly-created users") {
-            using namespace std::string_literals;
-
-            config.schema = Schema{
-                {"__User", {
-                    {"id", PropertyType::String, Property::IsPrimary{true}}
-                }},
-            };
-            config.sync_config->is_partial = true;
-            auto r = Realm::get_shared_realm(config);
-            r->begin_transaction();
-
-            auto validate_user_role = [](const Object& user) {
-                auto user_table = user.obj().get_table();
-                REQUIRE(user_table);
-                ObjKey key = user.obj().get<ObjKey>(user_table->get_column_key("role"));
-                REQUIRE(key);
-
-                auto role_table = user.realm()->read_group().get_table("class___Role");
-                REQUIRE(role_table);
-                auto role = role_table->get_object(key);
-                auto members = role.get_linklist(role_table->get_column_key("members"));
-                REQUIRE(members.size() == 1);
-                REQUIRE(members.find_first(user.obj().get_key()) != npos);
-            };
-
-            SECTION("logged-in user") {
-                auto user_table = r->read_group().get_table("class___User");
-                REQUIRE(user_table);
-                REQUIRE(user_table->size() == 1);
-                validate_user_role(Object(r, "__User", 0));
-            }
-
-            SECTION("manually created user") {
-                CppContext c;
-                auto user = Object::create<util::Any>(c, r, *r->schema().find("__User"), AnyDict{{"id", "test user"s}});
-                validate_user_role(user);
-            }
-            r->commit_transaction();
-        }
-    }
-
-    SECTION("schema change error reporting") {
-        config.sync_config->is_partial = true;
-        // Create the Realm with an admin user
-        server.start();
-        {
-            auto r = Realm::get_shared_realm(config);
-            create_object(r);
-
-            // FIXME: required due to https://github.com/realm/realm-sync/issues/2071
-            wait_for_upload(*r);
-            wait_for_download(*r);
-
-            // Revoke modifySchema permission for all users
-            r->begin_transaction();
-            TableRef permission_table = r->read_group().get_table("class___Permission");
-            auto col = permission_table->get_column_key("canModifySchema");
-            for (auto& o : *permission_table)
-                o.set(col, false);
-            r->commit_transaction();
-            wait_for_upload(*r);
-        }
-
-        SyncTestFile nonadmin{server, "default", true, "user2"};
-        nonadmin.automatic_change_notifications = false;
-        auto bind_session_handler = nonadmin.sync_config->bind_session_handler;
-        nonadmin.sync_config->bind_session_handler = [](auto, auto, auto) { };
-        auto log_in = [&](auto& realm) {
-            auto session = SyncManager::shared().get_session(nonadmin.path, *nonadmin.sync_config);
-            bind_session_handler("", *nonadmin.sync_config, session);
-            wait_for_upload(realm);
-            wait_for_download(realm);
-        };
-
-        SECTION("reverted column insertion") {
-            nonadmin.schema = Schema{
-                {"object", {
-                    {"value", PropertyType::Int},
-                    {"value 2", PropertyType::Int}
-                }},
-            };
-            auto r = Realm::get_shared_realm(nonadmin);
-            r->invalidate();
-
-            SECTION("no active read transaction") {
-                log_in(*r);
-                REQUIRE_THROWS_WITH(r->read_group(),
-                                    Catch::Matchers::Contains("Property 'object.value 2' has been removed."));
-            }
-
-            SECTION("notify()") {
-                r->read_group();
-                log_in(*r);
-                REQUIRE_THROWS_WITH(r->notify(),
-                                    Catch::Matchers::Contains("Property 'object.value 2' has been removed."));
-            }
-
-            SECTION("refresh()") {
-                r->read_group();
-                log_in(*r);
-                REQUIRE_THROWS_WITH(r->refresh(),
-                                    Catch::Matchers::Contains("Property 'object.value 2' has been removed."));
-            }
-
-            SECTION("begin_transaction()") {
-                r->read_group();
-                log_in(*r);
-                REQUIRE_THROWS_WITH(r->begin_transaction(),
-                                    Catch::Matchers::Contains("Property 'object.value 2' has been removed."));
-            }
-        }
-
-        SECTION("reverted table insertion") {
-            nonadmin.schema = Schema{
-                {"object", {
-                    {"value", PropertyType::Int},
-                }},
-                {"object 2", {
-                    {"value", PropertyType::Int},
-                }},
-            };
-            auto r = Realm::get_shared_realm(nonadmin);
-            r->read_group();
-            log_in(*r);
-            REQUIRE_THROWS_WITH(r->notify(),
-                                Catch::Matchers::Contains("Class 'object 2' has been removed."));
-        }
-    }
-=======
->>>>>>> 45133f92
 }