--- conflicted
+++ resolved
@@ -79,18 +79,9 @@
     TestSyncManager init_sync_manager({ .base_path = base_path, .metadata_mode = SyncManager::MetadataMode::NoMetadata });
     auto sync_manager = init_sync_manager.app()->sync_manager();
     const std::string identity = "foobarbaz";
-<<<<<<< HEAD
-    auto user = sync_manager->get_user(identity,
-                                       ENCODE_FAKE_JWT("dummy_token"),
-                                       ENCODE_FAKE_JWT("not_a_real_token"),
-                                       auth_server_url,
-                                       dummy_device_id);
-    auto local_identity = user->local_identity();
-=======
-    auto user = SyncManager::shared().get_user(identity, ENCODE_FAKE_JWT("dummy_token"), ENCODE_FAKE_JWT("not_a_real_token"), auth_server_url, dummy_device_id);
+    auto user = sync_manager->get_user(identity, ENCODE_FAKE_JWT("dummy_token"), ENCODE_FAKE_JWT("not_a_real_token"), auth_server_url, dummy_device_id);
     auto server_identity = user->identity();
     REQUIRE(server_identity == identity);
->>>>>>> d56125d6
 
     SECTION("should work properly without metadata") {
         TestSyncManager init_sync_manager({ .base_path = base_path, .metadata_mode = SyncManager::MetadataMode::NoMetadata });
@@ -106,15 +97,10 @@
     }
 
     SECTION("should work properly with metadata") {
-<<<<<<< HEAD
         TestSyncManager init_sync_manager({ .base_path = base_path, .metadata_mode = SyncManager::MetadataMode::NoEncryption });
-        const auto expected = base_path + "mongodb-realm/app_id/" + local_identity + "/realms%3A%2F%2Frealm.example.org%2Fa%2Fb%2F%7E%2F123456%2Fxyz.realm";
+        const auto expected = base_path + "mongodb-realm/app_id/" + server_identity + "/realms%3A%2F%2Frealm.example.org%2Fa%2Fb%2F%7E%2F123456%2Fxyz.realm";
         REQUIRE(init_sync_manager.app()->sync_manager()->path_for_realm(*user, raw_url) == expected);
-=======
-        TestSyncManager init_sync_manager("", base_path, SyncManager::MetadataMode::NoEncryption);
-        const auto expected = base_path + "mongodb-realm/app_id/" + server_identity + "/realms%3A%2F%2Frealm.example.org%2Fa%2Fb%2F%7E%2F123456%2Fxyz.realm";
-        REQUIRE(SyncManager::shared().path_for_realm(*user, raw_url) == expected);
->>>>>>> d56125d6
+
         // This API should also generate the directory if it doesn't already exist.
         REQUIRE_DIR_EXISTS(base_path + "mongodb-realm/app_id/" + server_identity + "/");
     }
@@ -135,7 +121,7 @@
         REQUIRE(name_too_long.length() == 500);
         const bson::Bson partition(name_too_long);
         SyncConfig config(user, partition);
-        const std::string expected_prefix = base_path + "mongodb-realm/app_id/";
+        const std::string expected_prefix = base_path + "mongodb-realm/";
         const std::string expected_suffix = ".realm";
         std::string actual = init_sync_manager.app()->sync_manager()->path_for_realm(config);
         size_t expected_length = expected_prefix.length() + 64 + expected_suffix.length();
