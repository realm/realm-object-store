--- conflicted
+++ resolved
@@ -1921,185 +1921,6 @@
         CHECK(credentials.provider_as_string() == IdentityProviderUsernamePassword);
         CHECK(credentials.serialize_as_json() == "{\"password\":\"pass\",\"provider\":\"local-userpass\",\"username\":\"user\"}");
     }
-<<<<<<< HEAD
-}
-
-TEST_CASE("app: remote mongo client", "[sync][app]") {
-    
-    std::unique_ptr<GenericNetworkTransport> (*factory)() = []{
-        return std::unique_ptr<GenericNetworkTransport>(new IntTestTransport);
-    };
-    std::string base_url = get_base_url();
-    std::string config_path = get_config_path();
-    REQUIRE(!base_url.empty());
-    REQUIRE(!config_path.empty());
-    auto config = App::Config{get_runtime_app_id(config_path), factory, base_url};
-    auto app = App(config);
-    std::string base_path = tmp_dir() + "/" + config.app_id;
-    reset_test_directory(base_path);
-    TestSyncManager init_sync_manager(base_path);
-    
-    auto remote_client = app.remote_mongo_client("BackingDB");
-    auto db = remote_client.db("test_data");
-    auto collection = db["Dog"];
-    
-    auto dog_document = "{\"name\":\"fido\", \"breed\":\"king charles\"}";
-    auto dog_document2 = "{\"name\":\"biscuit\", \"breed\":\"husky\"}";
-    
-    auto email = util::format("realm_tests_do_autoverify%1@%2.com", random_string(10), random_string(10));
-    auto password = random_string(10);
-    
-    app.provider_client<App::UsernamePasswordProviderClient>()
-    .register_email(email,
-        password,
-        [&](Optional<app::AppError> error) {
-            CHECK(!error);
-        });
-
-    app.log_in_with_credentials(realm::app::AppCredentials::username_password(email, password),
-    [&](std::shared_ptr<realm::SyncUser> user, Optional<app::AppError> error) {
-        REQUIRE(user);
-        CHECK(!error);
-    });
-    
-    SECTION("insert") {
-        
-        bool processed = false;
-        std::string dog_object_id;
-        
-        collection.insert_one(dog_document,
-                              [&](std::string document_json, Optional<app::AppError> error) {
-            CHECK(!error);
-            try {
-                auto json = nlohmann::json::parse(document_json);
-                auto object_id = json.at("insertedId").at("$oid").get<std::string>();
-                
-                dog_object_id = object_id;
-            } catch (AppError err) {
-                CHECK(err.error_code.value() < 0);
-            }
-        });
-        
-        auto documents = std::vector<std::string>();
-        documents.push_back(dog_document);
-        documents.push_back(dog_document);
-
-        collection.insert_many(documents,
-                              [&](std::map<uint64_t, std::string> inserted_docs,
-                                  Optional<app::AppError> error) {
-            CHECK(!error);
-            CHECK(inserted_docs.size() == 2);
-            processed = true;
-        });
-        
-        CHECK(processed);
-    }
-    
-    SECTION("find") {
-        bool processed = false;
-
-        collection.find(dog_document,
-                              [&](std::string document_json, Optional<app::AppError> error) {
-            CHECK(!error);
-            try {
-                auto json = nlohmann::json::parse(document_json);
-                CHECK(json.is_array());
-            } catch (AppError err) {
-                CHECK(err.error_code.value() < 0);
-            }
-        });
-        
-        realm::app::RemoteMongoCollection::RemoteFindOptions options {
-            0, //document limit
-            util::Optional<std::string>(nlohmann::json({{ "name", "fido" }}).dump()), //project
-            util::Optional<std::string>(nlohmann::json({{ "_id", "-1" }}).dump()) //sort
-        };
-        
-        collection.find(dog_document, options, [&](std::string document_json, Optional<app::AppError> error) {
-            CHECK(!error);
-            try {
-                auto json = nlohmann::json::parse(document_json);
-                CHECK(json.is_array());
-            } catch (AppError err) {
-                CHECK(err.error_code.value() < 0);
-            }
-        });
-        
-        collection.find_one(dog_document,
-                              [&](std::string document_json, Optional<app::AppError> error) {
-            CHECK(!error);
-            try {
-                auto json = nlohmann::json::parse(document_json);
-                auto name = json.at("name").get<std::string>();
-                CHECK(name == "fido");
-            } catch (AppError err) {
-                CHECK(err.error_code.value() < 0);
-            }
-        });
-        
-        collection.find_one(dog_document, options, [&](std::string document_json, Optional<app::AppError> error) {
-            CHECK(!error);
-            try {
-                auto json = nlohmann::json::parse(document_json);
-                auto name = json.at("name").get<std::string>();
-                CHECK(name == "fido");
-            } catch (AppError err) {
-                CHECK(err.error_code.value() < 0);
-            }
-        });
-        
-        realm::app::RemoteMongoCollection::RemoteFindOneAndModifyOptions find_and_modify_options {
-            util::Optional<std::string>(nlohmann::json({{ "name", "fido" }}).dump()), //project
-            util::Optional<std::string>(nlohmann::json({{ "name", 1 }}).dump()), //sort,
-            true, //upsert
-            true // return new doc
-        };
-        
-        collection.find_one_and_delete(dog_document, find_and_modify_options, [&](Optional<app::AppError> error) {
-            CHECK(!error);
-        });
-        
-        collection.find_one_and_delete(dog_document, [&](Optional<app::AppError> error) {
-            CHECK(!error);
-            processed = true;
-        });
-        
-        CHECK(processed);
-    }
-    
-    SECTION("count and aggregate") {
-        bool processed = false;
-
-        std::vector<std::string> pipeline = {
-            "{ \"$match\": { \"name\": \"fido\" } }",
-            "{ \"$group\": { \"_id\": \"$name\" } }"
-        };
-        
-        collection.aggregate(pipeline, [&](std::string document_json, Optional<app::AppError> error) {
-            CHECK(!error);
-            try {
-                auto json = nlohmann::json::parse(document_json);
-                CHECK(json.is_array());
-            } catch (AppError err) {
-                CHECK(err.error_code.value() < 0);
-            }
-        });
-        
-        collection.count(dog_document, [&](uint64_t count, Optional<app::AppError> error) {
-            CHECK(!error);
-            CHECK(count >= 1);
-        });
-        
-        realm::app::RemoteMongoCollection::RemoteFindOptions options {
-            0, //document limit
-            util::Optional<std::string>(nlohmann::json({{ "name", "fido" }}).dump()), //project
-            util::Optional<std::string>(nlohmann::json({{ "_id", "-1" }}).dump()) //sort
-        };
-        
-        collection.count(dog_document, options, [&](uint64_t count, Optional<app::AppError> error) {
-            CHECK(!error);
-            CHECK(count >= 1);
-=======
     
     SECTION("auth providers function") {
         auto credentials = realm::app::AppCredentials::function(nlohmann::json({{"name", "mongo"}}).dump());
@@ -2171,98 +1992,12 @@
         app.refresh_custom_data(SyncManager::shared().get_current_user(), [&](const Optional<AppError>& error) {
             CHECK(!error);
             CHECK(session_route_hit);
->>>>>>> 88138d81
             processed = true;
         });
         
         CHECK(processed);
     }
     
-<<<<<<< HEAD
-    SECTION("update") {
-        
-        bool processed = false;
-        
-        realm::app::RemoteMongoCollection::RemoteFindOneAndModifyOptions find_and_modify_options {
-            util::Optional<std::string>(nlohmann::json({{ "name", "fido" }}).dump()), //project
-            util::Optional<std::string>(nlohmann::json({{ "name", 1 }}).dump()), //sort,
-            true, //upsert
-            true // return new doc
-        };
-        
-        collection.find_one_and_update(dog_document, dog_document2, find_and_modify_options, [&](std::string document, Optional<app::AppError> error) {
-            CHECK(!error);
-            try {
-                auto json = nlohmann::json::parse(document);
-                auto name = json.at("name").get<std::string>();
-                CHECK(name == "biscuit");
-            } catch (AppError err) {
-                CHECK(err.error_code.value() < 0);
-            }
-        });
-        
-        collection.find_one_and_update(dog_document, dog_document2, [&](std::string document, Optional<app::AppError> error) {
-            CHECK(!error);
-            try {
-                auto json = nlohmann::json::parse(document);
-                auto name = json.at("name").get<std::string>();
-                CHECK(name == "biscuit");
-            } catch (AppError err) {
-                CHECK(err.error_code.value() < 0);
-            }
-        });
-        
-        collection.update_one(dog_document,
-                              dog_document2,
-                              true,
-                              [&](realm::app::RemoteMongoCollection::RemoteUpdateResult result, Optional<app::AppError> error) {
-            CHECK(!error);
-            CHECK(result.upserted_id != "");
-        });
-        
-        collection.update_one(dog_document,
-                              dog_document2,
-                              [&](realm::app::RemoteMongoCollection::RemoteUpdateResult result, Optional<app::AppError> error) {
-            CHECK(!error);
-            CHECK(result.upserted_id == "");
-        });
-        
-        collection.update_many(dog_document, dog_document2, true, [&](realm::app::RemoteMongoCollection::RemoteUpdateResult result, Optional<app::AppError> error) {
-            CHECK(!error);
-            CHECK(result.upserted_id == "");
-        });
-        
-        collection.update_many(dog_document, dog_document2, [&](realm::app::RemoteMongoCollection::RemoteUpdateResult result, Optional<app::AppError> error) {
-            CHECK(!error);
-            CHECK(result.upserted_id == "");
-        });
-        
-        collection.find_one_and_replace(dog_document,
-                                        dog_document2,
-                                        find_and_modify_options,
-                                        [&](std::string document, Optional<app::AppError> error) {
-            CHECK(!error);
-            try {
-                auto json = nlohmann::json::parse(document);
-                auto name = json.at("name").get<std::string>();
-                CHECK(name == "biscuit");
-            } catch (AppError err) {
-                CHECK(err.error_code.value() < 0);
-            }
-        });
-        
-        collection.find_one_and_replace(dog_document,
-                                        dog_document2,
-                                        [&](std::string document, Optional<app::AppError> error) {
-            CHECK(!error);
-            try {
-                auto json = nlohmann::json::parse(document);
-                auto name = json.at("name").get<std::string>();
-                CHECK(name == "biscuit");
-            } catch (AppError err) {
-                CHECK(err.error_code.value() < 0);
-            }
-=======
     SECTION("refresh custom data sad path") {
         
         auto setup_user = []() {
@@ -2309,54 +2044,12 @@
             CHECK(error->message == "jwt missing parts");
             CHECK(error->error_code.value() == 1);
             CHECK(session_route_hit);
->>>>>>> 88138d81
             processed = true;
         });
         
         CHECK(processed);
     }
     
-<<<<<<< HEAD
-    SECTION("delete") {
-        
-        bool processed = false;
-        
-        auto documents = std::vector<std::string>();
-        documents.push_back(dog_document);
-        documents.push_back(dog_document);
-        documents.push_back(dog_document);
-
-        collection.insert_many(documents,
-                              [&](std::map<uint64_t, std::string> inserted_docs,
-                                  Optional<app::AppError> error) {
-            CHECK(!error);
-            CHECK(inserted_docs.size() == 3);
-        });
-
-        realm::app::RemoteMongoCollection::RemoteFindOneAndModifyOptions find_and_modify_options {
-            util::Optional<std::string>(nlohmann::json({{ "name", "fido" }}).dump()), //project
-            util::Optional<std::string>(nlohmann::json({{ "name", 1 }}).dump()), //sort,
-            true, //upsert
-            true // return new doc
-        };
-        
-        collection.delete_one(dog_document, [&](uint64_t deleted_count,
-                                                Optional<app::AppError> error) {
-            CHECK(!error);
-            CHECK(deleted_count >= 1);
-        });
-        
-        collection.delete_many(dog_document, [&](uint64_t deleted_count,
-                                                 Optional<app::AppError> error) {
-            CHECK(!error);
-            CHECK(deleted_count >= 1);
-            processed = true;
-        });
-
-        CHECK(processed);
-    }
-}
-=======
     SECTION("refresh token ensure flow is correct") {
         
         auto setup_user = []() {
@@ -2457,4 +2150,314 @@
         CHECK(processed);
     }
 }
->>>>>>> 88138d81
+
+TEST_CASE("app: remote mongo client", "[sync][app]") {
+    
+    std::unique_ptr<GenericNetworkTransport> (*factory)() = []{
+        return std::unique_ptr<GenericNetworkTransport>(new IntTestTransport);
+    };
+    std::string base_url = get_base_url();
+    std::string config_path = get_config_path();
+    REQUIRE(!base_url.empty());
+    REQUIRE(!config_path.empty());
+    auto config = App::Config{get_runtime_app_id(config_path), factory, base_url};
+    auto app = App(config);
+    std::string base_path = tmp_dir() + "/" + config.app_id;
+    reset_test_directory(base_path);
+    TestSyncManager init_sync_manager(base_path);
+    
+    auto remote_client = app.remote_mongo_client("BackingDB");
+    auto db = remote_client.db("test_data");
+    auto collection = db["Dog"];
+    
+    auto dog_document = "{\"name\":\"fido\", \"breed\":\"king charles\"}";
+    auto dog_document2 = "{\"name\":\"biscuit\", \"breed\":\"husky\"}";
+    auto random_name_document = util::format("{\"name\":\"%1\", \"breed\":\"husky\"}", random_string(10));
+
+    auto email = util::format("realm_tests_do_autoverify%1@%2.com", random_string(10), random_string(10));
+    auto password = random_string(10);
+    
+    app.provider_client<App::UsernamePasswordProviderClient>()
+    .register_email(email,
+                    password,
+                    [&](Optional<app::AppError> error) {
+                        CHECK(!error);
+                    });
+    
+    app.log_in_with_credentials(realm::app::AppCredentials::username_password(email, password),
+                                [&](std::shared_ptr<realm::SyncUser> user, Optional<app::AppError> error) {
+                                    REQUIRE(user);
+                                    CHECK(!error);
+                                });
+    
+    SECTION("insert") {
+        
+        bool processed = false;
+        std::string dog_object_id;
+        
+        collection.insert_one(dog_document,
+                              [&](std::string document_json, Optional<app::AppError> error) {
+                                  CHECK(!error);
+                                  try {
+                                      auto json = nlohmann::json::parse(document_json);
+                                      auto object_id = json.at("insertedId").at("$oid").get<std::string>();
+                                      
+                                      dog_object_id = object_id;
+                                  } catch (AppError err) {
+                                      CHECK(err.error_code.value() < 0);
+                                  }
+                              });
+        
+        auto documents = std::vector<std::string>();
+        documents.push_back(dog_document);
+        documents.push_back(dog_document);
+        
+        collection.insert_many(documents,
+                               [&](std::map<uint64_t, std::string> inserted_docs,
+                                   Optional<app::AppError> error) {
+                                   CHECK(!error);
+                                   CHECK(inserted_docs.size() == 2);
+                                   processed = true;
+                               });
+        
+        CHECK(processed);
+    }
+    
+    SECTION("find") {
+        bool processed = false;
+        
+        collection.find(dog_document,
+                        [&](std::string document_json, Optional<app::AppError> error) {
+                            CHECK(!error);
+                            try {
+                                auto json = nlohmann::json::parse(document_json);
+                                CHECK(json.is_array());
+                            } catch (AppError err) {
+                                CHECK(err.error_code.value() < 0);
+                            }
+                        });
+        
+        realm::app::RemoteMongoCollection::RemoteFindOptions options {
+            0, //document limit
+            util::Optional<std::string>(nlohmann::json({{ "name", "fido" }}).dump()), //project
+            util::Optional<std::string>(nlohmann::json({{ "_id", "-1" }}).dump()) //sort
+        };
+        
+        collection.find(dog_document, options, [&](std::string document_json, Optional<app::AppError> error) {
+            CHECK(!error);
+            try {
+                auto json = nlohmann::json::parse(document_json);
+                CHECK(json.is_array());
+            } catch (AppError err) {
+                CHECK(err.error_code.value() < 0);
+            }
+        });
+        
+        collection.find_one(dog_document,
+                            [&](std::string document_json, Optional<app::AppError> error) {
+                                CHECK(!error);
+                                try {
+                                    auto json = nlohmann::json::parse(document_json);
+                                    auto name = json.at("name").get<std::string>();
+                                    CHECK(name == "fido");
+                                } catch (AppError err) {
+                                    CHECK(err.error_code.value() < 0);
+                                }
+                            });
+        
+        collection.find_one(dog_document, options, [&](std::string document_json, Optional<app::AppError> error) {
+            CHECK(!error);
+            try {
+                auto json = nlohmann::json::parse(document_json);
+                auto name = json.at("name").get<std::string>();
+                CHECK(name == "fido");
+            } catch (AppError err) {
+                CHECK(err.error_code.value() < 0);
+            }
+        });
+        
+        realm::app::RemoteMongoCollection::RemoteFindOneAndModifyOptions find_and_modify_options {
+            util::Optional<std::string>(nlohmann::json({{ "name", "fido" }}).dump()), //project
+            util::Optional<std::string>(nlohmann::json({{ "name", 1 }}).dump()), //sort,
+            true, //upsert
+            true // return new doc
+        };
+        
+        collection.find_one_and_delete(dog_document, find_and_modify_options, [&](Optional<app::AppError> error) {
+            CHECK(!error);
+        });
+        
+        collection.find_one_and_delete(dog_document, [&](Optional<app::AppError> error) {
+            CHECK(!error);
+            processed = true;
+        });
+        
+        CHECK(processed);
+    }
+    
+    SECTION("count and aggregate") {
+        bool processed = false;
+        
+        std::vector<std::string> pipeline = {
+            "{ \"$match\": { \"name\": \"fido\" } }",
+            "{ \"$group\": { \"_id\": \"$name\" } }"
+        };
+        
+        collection.aggregate(pipeline, [&](std::string document_json, Optional<app::AppError> error) {
+            CHECK(!error);
+            try {
+                auto json = nlohmann::json::parse(document_json);
+                CHECK(json.is_array());
+            } catch (AppError err) {
+                CHECK(err.error_code.value() < 0);
+            }
+        });
+        
+        collection.count(dog_document, [&](uint64_t count, Optional<app::AppError> error) {
+            CHECK(!error);
+            CHECK(count >= 1);
+        });
+        
+        realm::app::RemoteMongoCollection::RemoteFindOptions options {
+            0, //document limit
+            util::Optional<std::string>(nlohmann::json({{ "name", "fido" }}).dump()), //project
+            util::Optional<std::string>(nlohmann::json({{ "_id", "-1" }}).dump()) //sort
+        };
+        
+        collection.count(dog_document, options, [&](uint64_t count, Optional<app::AppError> error) {
+            CHECK(!error);
+            CHECK(count >= 1);
+            processed = true;
+        });
+        
+        CHECK(processed);
+    }
+    
+    SECTION("update") {
+        
+        bool processed = false;
+        
+        realm::app::RemoteMongoCollection::RemoteFindOneAndModifyOptions find_and_modify_options {
+            util::Optional<std::string>(nlohmann::json({{ "name", "fido" }}).dump()), //project
+            util::Optional<std::string>(nlohmann::json({{ "name", 1 }}).dump()), //sort,
+            true, //upsert
+            true // return new doc
+        };
+        
+        collection.find_one_and_update(dog_document, dog_document2, find_and_modify_options, [&](std::string document, Optional<app::AppError> error) {
+            CHECK(!error);
+            try {
+                auto json = nlohmann::json::parse(document);
+                auto name = json.at("name").get<std::string>();
+                CHECK(name == "biscuit");
+            } catch (AppError err) {
+                CHECK(err.error_code.value() < 0);
+            }
+        });
+        
+        collection.find_one_and_update(dog_document, dog_document2, [&](std::string document, Optional<app::AppError> error) {
+            CHECK(!error);
+            try {
+                auto json = nlohmann::json::parse(document);
+                auto name = json.at("name").get<std::string>();
+                CHECK(name == "biscuit");
+            } catch (AppError err) {
+                CHECK(err.error_code.value() < 0);
+            }
+        });
+                
+        collection.update_one(random_name_document,
+                              random_name_document,
+                              true,
+                              [&](realm::app::RemoteMongoCollection::RemoteUpdateResult result, Optional<app::AppError> error) {
+                                  CHECK(!error);
+                                  CHECK(result.upserted_id != "");
+                              });
+        
+        collection.update_one(dog_document,
+                              dog_document2,
+                              [&](realm::app::RemoteMongoCollection::RemoteUpdateResult result, Optional<app::AppError> error) {
+                                  CHECK(!error);
+                                  CHECK(result.upserted_id == "");
+                              });
+        
+        collection.update_many(dog_document, dog_document2, true, [&](realm::app::RemoteMongoCollection::RemoteUpdateResult result, Optional<app::AppError> error) {
+            CHECK(!error);
+            CHECK(result.upserted_id == "");
+        });
+        
+        collection.update_many(dog_document, dog_document2, [&](realm::app::RemoteMongoCollection::RemoteUpdateResult result, Optional<app::AppError> error) {
+            CHECK(!error);
+            CHECK(result.upserted_id == "");
+        });
+        
+        collection.find_one_and_replace(dog_document,
+                                        dog_document2,
+                                        find_and_modify_options,
+                                        [&](std::string document, Optional<app::AppError> error) {
+                                            CHECK(!error);
+                                            try {
+                                                auto json = nlohmann::json::parse(document);
+                                                auto name = json.at("name").get<std::string>();
+                                                CHECK(name == "biscuit");
+                                            } catch (AppError err) {
+                                                CHECK(err.error_code.value() < 0);
+                                            }
+                                        });
+        
+        collection.find_one_and_replace(dog_document,
+                                        dog_document2,
+                                        [&](std::string document, Optional<app::AppError> error) {
+                                            CHECK(!error);
+                                            try {
+                                                auto json = nlohmann::json::parse(document);
+                                                auto name = json.at("name").get<std::string>();
+                                                CHECK(name == "biscuit");
+                                            } catch (AppError err) {
+                                                CHECK(err.error_code.value() < 0);
+                                            }
+                                            processed = true;
+                                        });
+        
+        CHECK(processed);
+    }
+    
+    SECTION("delete") {
+        
+        bool processed = false;
+        
+        auto documents = std::vector<std::string>();
+        documents.push_back(dog_document);
+        documents.push_back(dog_document);
+        documents.push_back(dog_document);
+        
+        collection.insert_many(documents,
+                               [&](std::map<uint64_t, std::string> inserted_docs,
+                                   Optional<app::AppError> error) {
+                                   CHECK(!error);
+                                   CHECK(inserted_docs.size() == 3);
+                               });
+        
+        realm::app::RemoteMongoCollection::RemoteFindOneAndModifyOptions find_and_modify_options {
+            util::Optional<std::string>(nlohmann::json({{ "name", "fido" }}).dump()), //project
+            util::Optional<std::string>(nlohmann::json({{ "name", 1 }}).dump()), //sort,
+            true, //upsert
+            true // return new doc
+        };
+        
+        collection.delete_one(dog_document, [&](uint64_t deleted_count,
+                                                Optional<app::AppError> error) {
+            CHECK(!error);
+            CHECK(deleted_count >= 1);
+        });
+        
+        collection.delete_many(dog_document, [&](uint64_t deleted_count,
+                                                 Optional<app::AppError> error) {
+            CHECK(!error);
+            CHECK(deleted_count >= 1);
+            processed = true;
+        });
+        
+        CHECK(processed);
+    }
+}
