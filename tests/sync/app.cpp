--- conflicted
+++ resolved
@@ -997,13 +997,8 @@
 
     auto email = util::format("realm_tests_do_autoverify%1@%2.com", random_string(10), random_string(10));
     auto password = random_string(10);
-<<<<<<< HEAD
-    
-     app->provider_client<App::UsernamePasswordProviderClient>()
-=======
     bool loginOk = false;
     app->provider_client<App::UsernamePasswordProviderClient>()
->>>>>>> d7ce33d7
     .register_email(email,
                     password,
                     [&](Optional<app::AppError> error) {
@@ -1240,13 +1235,8 @@
             CHECK(!error);
             CHECK((*documents).size() == 1);
         });
-<<<<<<< HEAD
-        
-        collection.count(dog_document, [&](uint64_t count, Optional<app::AppError> error) {
-=======
 
         dog_collection.count({{"breed", "king charles"}}, [&](uint64_t count, Optional<app::AppError> error) {
->>>>>>> d7ce33d7
             CHECK(!error);
             CHECK(count == 2);
         });
@@ -1256,21 +1246,12 @@
             CHECK(count == 1);
         });
 
-<<<<<<< HEAD
-        collection.count({{"breed", "french bulldog"}}, [&](uint64_t count, Optional<app::AppError> error) {
-            CHECK(!error);
-            CHECK(count == 0);
-        });
-
-        collection.count({{"breed", "king charles"}}, 1, [&](uint64_t count, Optional<app::AppError> error) {
-=======
         dog_collection.count({{"breed", "king charles"}}, 1, [&](uint64_t count, Optional<app::AppError> error) {
             CHECK(!error);
             CHECK(count == 1);
         });
         
         person_collection.count({{"firstName", "John"}, {"lastName", "Johnson"}, {"age", bson::BsonDocument({{"$gt", 25}})}}, 1, [&](uint64_t count, Optional<app::AppError> error) {
->>>>>>> d7ce33d7
             CHECK(!error);
             CHECK(count == 1);
             processed = true;
