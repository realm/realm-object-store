////////////////////////////////////////////////////////////////////////////
//
// Copyright 2016 Realm Inc.
//
// Licensed under the Apache License, Version 2.0 (the "License");
// you may not use this file except in compliance with the License.
// You may obtain a copy of the License at
//
// http://www.apache.org/licenses/LICENSE-2.0
//
// Unless required by applicable law or agreed to in writing, software
// distributed under the License is distributed on an "AS IS" BASIS,
// WITHOUT WARRANTIES OR CONDITIONS OF ANY KIND, either express or implied.
// See the License for the specific language governing permissions and
// limitations under the License.
//
////////////////////////////////////////////////////////////////////////////

#include "catch2/catch.hpp"
#include "sync/app.hpp"
#include "sync/app_credentials.hpp"
#include "util/test_utils.hpp"
#include "util/test_file.hpp"

#include <curl/curl.h>
#include <json.hpp>

// temporarily disable these tests for now,
// but allow opt-in by building with REALM_ENABLE_AUTH_TESTS=1
#ifndef REALM_ENABLE_AUTH_TESTS
#define REALM_ENABLE_AUTH_TESTS 0
#endif

<<<<<<< HEAD
=======

>>>>>>> 26358d97
using namespace realm;
using namespace realm::app;

#if REALM_ENABLE_AUTH_TESTS

class IntTestTransport : public GenericNetworkTransport {
    static size_t write(char *ptr, size_t size, size_t nmemb, std::string* data) {
        size_t realsize = size * nmemb;
        data->append(ptr, realsize); // FIXME: throws std::bad_alloc when out of memory
        return realsize;
    }

    void send_request_to_server(const Request request, std::function<void (const Response)> completion_block) override
    {
        CURL *curl;
        CURLcode response_code;
        std::string response;
        std::string content_type;
        std::map<std::string, std::string> response_headers;
        std::string response_headers_raw;

        curl_global_init(CURL_GLOBAL_ALL);
        /* get a curl handle */
        curl = curl_easy_init();

        struct curl_slist *list = NULL;

        if (curl) {
            /* First set the URL that is about to receive our POST. This URL can
             just as well be a https:// URL if that is what should receive the
             data. */
            curl_easy_setopt(curl, CURLOPT_URL, request.url.c_str());

            /* Now specify the POST data */
            if (request.method == HttpMethod::post) {
                curl_easy_setopt(curl, CURLOPT_POSTFIELDS, request.body.c_str());
            } else if (request.method == HttpMethod::put) {
                curl_easy_setopt(curl, CURLOPT_CUSTOMREQUEST, "PUT");
            } else if (request.method == HttpMethod::del) {
                curl_easy_setopt(curl, CURLOPT_CUSTOMREQUEST, "DELETE");
            }
                        
            curl_easy_setopt(curl, CURLOPT_TIMEOUT, request.timeout_ms);

            for (auto header : request.headers)
            {
                std::stringstream h;
                h << header.first << ": " << header.second;
                list = curl_slist_append(list, h.str().data());
            }
            
            curl_easy_setopt(curl, CURLOPT_HTTPHEADER, list);
            curl_easy_setopt(curl, CURLOPT_WRITEFUNCTION, write);
            curl_easy_setopt(curl, CURLOPT_WRITEDATA, &response);
            curl_easy_setopt (curl, CURLOPT_HEADERDATA, &response_headers_raw);

            /* Perform the request, res will get the return code */
            response_code = curl_easy_perform(curl);
            int http_code = 0;
            curl_easy_getinfo (curl, CURLINFO_RESPONSE_CODE, &http_code);
            
            // Build response header map from raw string
            auto split_header_strings = split_string(response_headers_raw);
            for (auto &header_element : split_header_strings) {
                // Maybe use regex instead?
                if (header_element == "content-type: application/json") {
                    response_headers.insert({"Content-Type", "application/json"});
                }
            }
            
            double cl;
            curl_easy_getinfo(curl, CURLINFO_CONTENT_LENGTH_DOWNLOAD, &cl);
            /* Check for errors */
            if(response_code != CURLE_OK)
                fprintf(stderr, "curl_easy_perform() failed: %s\n",
                        curl_easy_strerror(response_code));
            
            /* always cleanup */
            curl_easy_cleanup(curl);
            curl_slist_free_all(list); /* free the list again */
            completion_block(Response{http_code, http_code, response_headers, response});
        }
        
        curl_global_cleanup();
    }
    
    std::vector<std::string> split_string(std::string string) {
        std::stringstream ss(string);
        std::string item;
        std::vector<std::string> split_strings;
        while (std::getline(ss, item, '\r'))
        {
            item.erase(std::remove(item.begin(),
                                   item.end(), '\n'),
                                   item.end());
            split_strings.push_back(item);
        }
        return split_strings;
    }
};

static std::string random_string(std::string::size_type length)
{
  static auto& chrs = "0123456789"
    "bcdefghijklmnopqrstuvwxyz"
    "ABCDEFGHIJKLMNOPQRSTUVWXYZ";
  thread_local static std::mt19937 rg{std::random_device{}()};
  thread_local static std::uniform_int_distribution<std::string::size_type> pick(0, sizeof(chrs) - 2);
  std::string s;
  s.reserve(length);
  while(length--)
    s += chrs[pick(rg)];
  return s;
}

TEST_CASE("app: login_with_credentials integration", "[sync][app]") {

    SECTION("login") {
        std::unique_ptr<GenericNetworkTransport> (*factory)() = []{
            return std::unique_ptr<GenericNetworkTransport>(new IntTestTransport);
        };

        // TODO: create dummy app using Stitch CLI instead of hardcording
        auto app = App(App::Config{"translate-utwuv", factory});

        bool processed = false;

<<<<<<< HEAD
        static const std::string base_path = realm::tmp_dir();
        auto tsm = TestSyncManager(base_path);

        app.log_in_with_credentials(AppCredentials::anonymous(),
                                    [&](std::shared_ptr<SyncUser> user, Optional<app::AppError> error) {
=======
        app.login_with_credentials(AppCredentials::anonymous(),
                                   [&](std::shared_ptr<SyncUser> user, Optional<app::AppError> error) {
>>>>>>> 26358d97
            CHECK(user);
            CHECK(!error);
            processed = true;
        });

        CHECK(processed);
        processed = false;
        app.log_out([](auto error) {
            CHECK(!error);
        });
    }
}

<<<<<<< HEAD
#endif // REALM_ENABLE_AUTH_TESTS

#pragma mark - Unit Tests

static std::string random_string(std::string::size_type length)
{
    static auto& chrs = "0123456789"
    "abcdefghijklmnopqrstuvwxyz"
    "ABCDEFGHIJKLMNOPQRSTUVWXYZ";

    thread_local static std::mt19937 rg{std::random_device{}()};
    thread_local static std::uniform_int_distribution<std::string::size_type> pick(0, sizeof(chrs) - 2);

    std::string s;

    s.reserve(length);

    while(length--)
        s += chrs[pick(rg)];

    return s;
}

static const std::string profile_0_name = "Ursus americanus Ursus boeckhi";
static const std::string profile_0_first_name = "Ursus americanus";
static const std::string profile_0_last_name = "Ursus boeckhi";
static const std::string profile_0_email = "Ursus ursinus";
static const std::string profile_0_picture_url = "Ursus malayanus";
static const std::string profile_0_gender = "Ursus thibetanus";
static const std::string profile_0_birthday = "Ursus americanus";
static const std::string profile_0_min_age = "Ursus maritimus";
static const std::string profile_0_max_age = "Ursus arctos";

static const nlohmann::json profile_0 = {
    {"name", profile_0_name},
    {"first_name", profile_0_first_name},
    {"last_name", profile_0_last_name},
    {"email", profile_0_email},
    {"picture_url", profile_0_picture_url},
    {"gender", profile_0_gender},
    {"birthday", profile_0_birthday},
    {"min_age", profile_0_min_age},
    {"max_age", profile_0_max_age}
};

static nlohmann::json user_json(std::string access_token, std::string user_id = random_string(15)) {
    return {
        {"access_token", access_token},
        {"refresh_token", access_token},
        {"user_id", user_id},
        {"device_id", "Panda Bear"}
    };
}

static nlohmann::json user_profile_json(std::string user_id = random_string(15),
                                        std::string identity_0_id = "Ursus arctos isabellinus",
                                        std::string identity_1_id = "Ursus arctos horribilis",
                                        std::string provider_type = "anon-user") {
    return {
        {"user_id", user_id},
        {"identities", {
            {
                {"id", identity_0_id},
                {"provider_type", provider_type},
                {"provider_id", "lol"}
            },
            {
                {"id", identity_1_id},
                {"provider_type", "lol_wut"},
                {"provider_id", "nah_dawg"}
            }
        }},
        {"data", profile_0}
    };
}
=======
// MARK: - UsernamePasswordProviderClient Tests

TEST_CASE("app: UsernamePasswordProviderClient integration", "[sync][app]") {

    auto email = util::format("%1@%2.com", random_string(10), random_string(10));
    auto password = random_string(10);
    
    std::unique_ptr<GenericNetworkTransport> (*factory)() = []{
        return std::unique_ptr<GenericNetworkTransport>(new IntTestTransport);
    };
    
    auto config = App::Config{"translate-utwuv", factory};
    auto app = App(config);
    std::string base_path = tmp_dir() + "/" + config.app_id;
    reset_test_directory(base_path);
    TestSyncManager init_sync_manager(base_path);
    
    bool processed = false;

    SECTION("register email") {
        app.provider_client<App::UsernamePasswordProviderClient>()
            .register_email("username@10gen.com",
                            "M0ng0@B2020",
                            [&](Optional<app::AppError> error) {
                // Error returned states the account has already been created
                CHECK(error->message == "name already in use");
                CHECK(error->error_code.value() == 49);
        });
        
        app.provider_client<App::UsernamePasswordProviderClient>()
            .register_email(email,
                            password,
                            [&](Optional<app::AppError> error) {
                // Error returned states the account has already been created
                CHECK(!error);
                processed = true;
        });
    }

    SECTION("confirm user") {
        app.provider_client<App::UsernamePasswordProviderClient>()
            .confirm_user("a_token",
                          "a_token_id",
                          [&](Optional<app::AppError> error) {
                CHECK(error->message == "invalid token data");
                processed = true;
        });

    }

    SECTION("resend confirmation email") {
        app.provider_client<App::UsernamePasswordProviderClient>()
            .resend_confirmation_email("username@10gen.com",
                                       [&](Optional<app::AppError> error) {
                CHECK(error->message == "already confirmed");
                processed = true;
        });
    }
    
    SECTION("send reset password") {
        app.provider_client<App::UsernamePasswordProviderClient>()
            .send_reset_password_email("username@10gen.com",
                                       [&](Optional<app::AppError> error) {
                CHECK(!error);
        });

        app.provider_client<App::UsernamePasswordProviderClient>()
            .send_reset_password_email(email,
                                       [&](Optional<app::AppError> error) {
                CHECK(error->message == "user not found");
                processed = true;
        });
    }
    
    SECTION("reset password") {
        app.provider_client<App::UsernamePasswordProviderClient>()
            .reset_password(password,
                            "token_sample",
                            "token_id_sample",
                            [&](Optional<app::AppError> error) {
                CHECK(error->message == "invalid token data");
                processed = true;
        });
    }
    
    SECTION("call reset password function") {
        app.provider_client<App::UsernamePasswordProviderClient>()
            .call_reset_password_function(email,
                                          password,
                                          "[0,1]",
                                          [&](Optional<app::AppError> error) {
                CHECK(error->message == "user not found");
                processed = true;
        });
    }

    CHECK(processed);
}

// MARK: - UserAPIKeyProviderClient Tests

TEST_CASE("app: UserAPIKeyProviderClient integration", "[sync][app]") {
        
    auto email = util::format("%1@%2.com", random_string(15), random_string(15));
    auto password = util::format("%1", random_string(15));
    auto api_key_name = util::format("%1", random_string(15));

    std::unique_ptr<GenericNetworkTransport> (*factory)() = []{
        return std::unique_ptr<GenericNetworkTransport>(new IntTestTransport);
    };

    auto config = App::Config{"translate-utwuv", factory};
    auto app = App(config);
    std::string base_path = tmp_dir() + "/" + config.app_id;
    reset_test_directory(base_path);
    TestSyncManager init_sync_manager(base_path);
    
    bool processed = false;

    app.provider_client<App::UsernamePasswordProviderClient>().register_email(email,
                                                                              password,
                                                                              [&] (Optional<AppError> error) {
        CHECK(!error);
    });
    
    app.login_with_credentials(AppCredentials::username_password(email, password),
                           [&](std::shared_ptr<SyncUser> user, Optional<app::AppError> error) {
        CHECK(user);
        CHECK(!error);
    });

    App::UserAPIKey api_key;
    
    SECTION("api-key") {
        
        app.provider_client<App::UserAPIKeyProviderClient>()
            .create_api_key(api_key_name, [&](Optional<App::UserAPIKey> user_api_key, Optional<app::AppError> error) {
                CHECK(user_api_key->name == api_key_name);
                CHECK(user_api_key->id.to_string() == user_api_key->id.to_string());
                CHECK(!error);
                api_key = user_api_key.value();
        });
        
        app.provider_client<App::UserAPIKeyProviderClient>()
            .fetch_api_key(api_key.id, [&](Optional<App::UserAPIKey> user_api_key, Optional<app::AppError> error) {
                CHECK(user_api_key->name == api_key_name);
                CHECK(user_api_key->id.to_string() == user_api_key->id.to_string());
                CHECK(!error);
        });

        app.provider_client<App::UserAPIKeyProviderClient>()
            .fetch_api_keys([&](std::vector<App::UserAPIKey> api_keys, Optional<AppError> error) {
                CHECK(api_keys.size() == 1);
                for(auto api_key : api_keys) {
                    CHECK(api_key.id.to_string() == api_key.id.to_string());
                    CHECK(api_key.name == api_key_name);
                }
                CHECK(!error);
        });
        
        app.provider_client<App::UserAPIKeyProviderClient>()
            .enable_api_key(api_key, [&](Optional<AppError> error) {
                CHECK(!error);
        });
        
        app.provider_client<App::UserAPIKeyProviderClient>()
            .fetch_api_key(api_key.id, [&](Optional<App::UserAPIKey> user_api_key, Optional<app::AppError> error) {
                CHECK(user_api_key->disabled == false);
                CHECK(user_api_key->name == api_key_name);
                CHECK(user_api_key->id.to_string() == user_api_key->id.to_string());
                CHECK(!error);
        });
        
        app.provider_client<App::UserAPIKeyProviderClient>()
            .disable_api_key(api_key, [&](Optional<AppError> error) {
                CHECK(!error);
        });
        
        app.provider_client<App::UserAPIKeyProviderClient>()
            .fetch_api_key(api_key.id, [&](Optional<App::UserAPIKey> user_api_key, Optional<app::AppError> error) {
                CHECK(user_api_key->disabled == true);
                CHECK(user_api_key->name == api_key_name);
                CHECK(user_api_key->id.to_string() == user_api_key->id.to_string());
                CHECK(!error);
        });
        
        app.provider_client<App::UserAPIKeyProviderClient>()
            .delete_api_key(api_key, [&](Optional<AppError> error) {
                CHECK(!error);
        });
        
        app.provider_client<App::UserAPIKeyProviderClient>()
            .fetch_api_key(api_key.id, [&](Optional<App::UserAPIKey> user_api_key, Optional<app::AppError> error) {
                CHECK(!user_api_key);
                CHECK(error);
                processed = true;
        });
        
        CHECK(processed);
    }
}

#endif // REALM_ENABLE_AUTH_TESTS

// MARK: - Unit Tests
>>>>>>> 26358d97

class UnitTestTransport : public GenericNetworkTransport {

public:
    static std::string access_token;
<<<<<<< HEAD
    static std::string provider_type;
=======
    static const std::string api_key;
    static const std::string api_key_id;
    static const std::string api_key_name;
    static const std::string auth_route;
>>>>>>> 26358d97
    static const std::string user_id;
    static const std::string identity_0_id;
    static const std::string identity_1_id;

private:
    void handle_profile(const Request request,
                        std::function<void (Response)> completion_block)
    {
        CHECK(request.method == HttpMethod::get);
        CHECK(request.headers.at("Content-Type") == "application/json;charset=utf-8");
        CHECK(request.headers.at("Authorization") == "Bearer " + access_token);
        CHECK(request.body.empty());
        CHECK(request.timeout_ms == 60000);

        std::string response = nlohmann::json({
            {"user_id", user_id},
            {"identities", {
                {
                    {"id", identity_0_id},
                    {"provider_type", provider_type},
                    {"provider_id", "lol"}
                },
                {
                    {"id", identity_1_id},
                    {"provider_type", "lol_wut"},
                    {"provider_id", "nah_dawg"}
                }
            }},
            {"data", profile_0}
        }).dump();

        completion_block(Response{.http_status_code = 200, .custom_status_code = 0, .headers = {}, .body = response});
    }

    void handle_login(const Request request,
                      std::function<void (Response)> completion_block)
    {
        CHECK(request.method == HttpMethod::post);
        CHECK(request.headers.at("Content-Type") == "application/json;charset=utf-8");

        CHECK(nlohmann::json::parse(request.body) == nlohmann::json({{"provider", provider_type}}));
        CHECK(request.timeout_ms == 60000);

        std::string response = nlohmann::json({
            {"access_token", access_token},
            {"refresh_token", access_token},
            {"user_id", random_string(15)},
            {"device_id", "Panda Bear"}}).dump();
        
        try {
            realm::SyncUserIdentifier identifier {
                "Brown Bear",
                "some_auth_route"
            };

            realm::SyncManager::shared().get_user(identifier,
                                                  access_token,
                                                  access_token);
            
        } catch (const AppError& err) {
            return completion_block({});
        }
        completion_block(Response { .http_status_code = 200,
                                    .custom_status_code = 0,
                                    .headers = {},
                                    .body = response });
    }
    
    void handle_create_api_key(const Request request,
                      std::function<void (Response)> completion_block)
    {
        CHECK(request.method == HttpMethod::post);
        CHECK(request.headers.at("Content-Type") == "application/json;charset=utf-8");

        CHECK(nlohmann::json::parse(request.body) == nlohmann::json({{"name", api_key_name}}));
        CHECK(request.timeout_ms == 60000);

<<<<<<< HEAD
        completion_block(Response { .http_status_code = 200, .custom_status_code = 0, .headers = {}, .body = response });
=======
        std::string response = nlohmann::json({
            {"_id", api_key_id},
            {"key", api_key},
            {"name", api_key_name},
            {"disabled", false}}).dump();

        completion_block(Response { .http_status_code = 200,
                                    .custom_status_code = 0,
                                    .headers = {},
                                    .body = response });
    }
    
    void handle_fetch_api_key(const Request request,
                      std::function<void (Response)> completion_block)
    {
        CHECK(request.method == HttpMethod::get);
        CHECK(request.headers.at("Content-Type") == "application/json;charset=utf-8");

        CHECK(request.body == "");
        CHECK(request.timeout_ms == 60000);
        
        std::string response = nlohmann::json({
            {"_id", api_key_id},
            {"name", api_key_name},
            {"disabled", false}}).dump();
        
        completion_block(Response { .http_status_code = 200,
                                    .custom_status_code = 0,
                                    .headers = {},
                                    .body = response });
    }
    
    void handle_fetch_api_keys(const Request request,
                      std::function<void (Response)> completion_block)
    {
        CHECK(request.method == HttpMethod::get);
        CHECK(request.headers.at("Content-Type") == "application/json;charset=utf-8");

        CHECK(request.body == "");
        CHECK(request.timeout_ms == 60000);
        
        auto elements = std::vector<nlohmann::json>();
        for (int i = 0; i < 2; i++) {
            elements.push_back({
                {"_id", api_key_id},
                {"name", api_key_name},
                {"disabled", false}});
        }
        
        completion_block(Response { .http_status_code = 200,
                                    .custom_status_code = 0,
                                    .headers = {},
                                    .body = nlohmann::json(elements).dump() });

        completion_block(Response { .http_status_code = 200,
                                    .custom_status_code = 0,
                                    .headers = {},
                                    .body = nlohmann::json(elements).dump() });
>>>>>>> 26358d97
    }

public:
    void send_request_to_server(const Request request, std::function<void (const Response)> completion_block) override
    {
        if (request.url.find("/login") != std::string::npos) {
            handle_login(request, completion_block);
        } else if (request.url.find("/profile") != std::string::npos) {
            handle_profile(request, completion_block);
<<<<<<< HEAD
        } else if (request.url.find("/session") != std::string::npos) {
            completion_block(Response { .http_status_code = 200, .custom_status_code = 0, .headers = {}, .body = "" });
=======
        } else if (request.url.find("/api_keys") != std::string::npos && request.method == HttpMethod::post) {
            handle_create_api_key(request, completion_block);
        } else if (request.url.find(util::format("/api_keys/%1", api_key_id)) != std::string::npos && request.method == HttpMethod::get) {
            handle_fetch_api_key(request, completion_block);
        } else if (request.url.find("/api_keys") != std::string::npos && request.method == HttpMethod::get) {
            handle_fetch_api_keys(request, completion_block);
>>>>>>> 26358d97
        }
    }
};

static const std::string good_access_token =  "eyJhbGciOiJIUzI1NiIsInR5cCI6IkpXVCJ9.eyJleHAiOjE1ODE1MDc3OTYsImlhdCI6MTU4MTUwNTk5NiwiaXNzIjoiNWU0M2RkY2M2MzZlZTEwNmVhYTEyYmRjIiwic3RpdGNoX2RldklkIjoiMDAwMDAwMDAwMDAwMDAwMDAwMDAwMDAwIiwic3RpdGNoX2RvbWFpbklkIjoiNWUxNDk5MTNjOTBiNGFmMGViZTkzNTI3Iiwic3ViIjoiNWU0M2RkY2M2MzZlZTEwNmVhYTEyYmRhIiwidHlwIjoiYWNjZXNzIn0.0q3y9KpFxEnbmRwahvjWU1v9y1T1s3r2eozu93vMc3s";

static const std::string good_access_token2 =  "eyJhbGciOiJIUzI1NiIsInR5cCI6IkpXVCF9.eyJleHAiOjE1ODE1MDc3OTYsImlhdCI6MTU4MTUwNTk5NiwiaXNzIjoiNWU0M2RkY2M2MzZlZTEwNmVhYTEyYmRjIiwic3RpdGNoX2RldklkIjoiMDAwMDAwMDAwMDAwMDAwMDAwMDAwMDAwIiwic3RpdGNoX2RvbWFpbklkIjoiNWUxNDk5MTNjOTBiNGFmMGViZTkzNTI3Iiwic3ViIjoiNWU0M2RkY2M2MzZlZTEwNmVhYTEyYmRhIiwidHlwIjoiYWNjZXNzIn0.0q3y9KpFxEnbmRwahvjWU1v9y1T1s3r2eozu93vMc3s";

std::string UnitTestTransport::access_token = good_access_token;

static const std::string bad_access_token = "lolwut";

const std::string UnitTestTransport::api_key = "lVRPQVYBJSIbGos2ZZn0mGaIq1SIOsGaZ5lrcp8bxlR5jg4OGuGwQq1GkektNQ3i";
const std::string UnitTestTransport::api_key_id = "5e5e6f0abe4ae2a2c2c2d329";
const std::string UnitTestTransport::api_key_name = "some_api_key_name";
const std::string UnitTestTransport::auth_route = "https://mongodb.com/unittests";
const std::string UnitTestTransport::user_id = "Ailuropoda melanoleuca";
std::string UnitTestTransport::provider_type = "anon-user";
const std::string UnitTestTransport::identity_0_id = "Ursus arctos isabellinus";
const std::string UnitTestTransport::identity_1_id = "Ursus arctos horribilis";

<<<<<<< HEAD
=======
static const std::string profile_0_name = "Ursus americanus Ursus boeckhi";
static const std::string profile_0_first_name = "Ursus americanus";
static const std::string profile_0_last_name = "Ursus boeckhi";
static const std::string profile_0_email = "Ursus ursinus";
static const std::string profile_0_picture_url = "Ursus malayanus";
static const std::string profile_0_gender = "Ursus thibetanus";
static const std::string profile_0_birthday = "Ursus americanus";
static const std::string profile_0_min_age = "Ursus maritimus";
static const std::string profile_0_max_age = "Ursus arctos";

const nlohmann::json UnitTestTransport::profile_0 = {
    {"name", profile_0_name},
    {"first_name", profile_0_first_name},
    {"last_name", profile_0_last_name},
    {"email", profile_0_email},
    {"picture_url", profile_0_picture_url},
    {"gender", profile_0_gender},
    {"birthday", profile_0_birthday},
    {"min_age", profile_0_min_age},
    {"max_age", profile_0_max_age}
};

//FIXME: - Broken test
/*
>>>>>>> 26358d97
TEST_CASE("app: login_with_credentials unit_tests", "[sync][app]") {
    static const std::string base_path = realm::tmp_dir();
    auto tsm = TestSyncManager(base_path);
    
    std::unique_ptr<GenericNetworkTransport> (*factory)() = []{
        return std::unique_ptr<GenericNetworkTransport>(new UnitTestTransport);
    };

    App app(App::Config{"django", factory});

    SECTION("login_anonymous good") {
        UnitTestTransport::access_token = good_access_token;

        bool processed = false;

        app.log_in_with_credentials(realm::app::AppCredentials::anonymous(),
                                    [&](std::shared_ptr<realm::SyncUser> user, Optional<app::AppError> error) {
            CHECK(user);
            CHECK(!error);

            CHECK(user->identities().size() == 2);
            CHECK(user->identities()[0].id == UnitTestTransport::identity_0_id);
            CHECK(user->identities()[1].id == UnitTestTransport::identity_1_id);
            SyncUserProfile user_profile = user->user_profile();

            CHECK(user_profile.name == profile_0_name);
            CHECK(user_profile.first_name == profile_0_first_name);
            CHECK(user_profile.last_name == profile_0_last_name);
            CHECK(user_profile.email == profile_0_email);
            CHECK(user_profile.picture_url == profile_0_picture_url);
            CHECK(user_profile.gender == profile_0_gender);
            CHECK(user_profile.birthday == profile_0_birthday);
            CHECK(user_profile.min_age == profile_0_min_age);
            CHECK(user_profile.max_age == profile_0_max_age);

            processed = true;
        });

        CHECK(processed);
    }

    SECTION("login_anonymous bad") {
        UnitTestTransport::access_token = bad_access_token;

        bool processed = false;

        app.log_in_with_credentials(AppCredentials::anonymous(),
                                    [&](std::shared_ptr<realm::SyncUser> user, Optional<app::AppError> error) {
            CHECK(!user);
            CHECK(error);
            CHECK(error->message == std::string("jwt missing parts"));
            CHECK(error->error_code.message() == "bad token");
            CHECK(error->error_code.category() == app::json_error_category());
            CHECK(error->is_json_error());
            CHECK(app::JSONErrorCode(error->error_code.value()) == app::JSONErrorCode::bad_token);
            processed = true;
        });

        CHECK(processed);
    }
}
*/

TEST_CASE("app: UserAPIKeyProviderClient unit_tests", "[sync][app]") {
    
    auto setup_user = []() {
        if (realm::SyncManager::shared().get_current_user()) {
            return;
        }
        realm::SyncUserIdentifier identifier {
            UnitTestTransport::user_id,
            UnitTestTransport::auth_route
        };
        realm::SyncManager::shared().get_user(identifier,
                                              good_access_token,
                                              good_access_token);
    };
    
    std::unique_ptr<GenericNetworkTransport> (*factory)() = []{
        return std::unique_ptr<GenericNetworkTransport>(new UnitTestTransport);
    };
    
    auto config = App::Config{"translate-utwuv", factory};
    auto app = App(config);
    std::string base_path = tmp_dir() + "/" + config.app_id;
    reset_test_directory(base_path);
    TestSyncManager init_sync_manager(base_path);
    
    bool processed = false;
    ObjectId obj_id(UnitTestTransport::api_key_id.c_str());

    SECTION("create api key") {
        setup_user();
        app.provider_client<App::UserAPIKeyProviderClient>().create_api_key(UnitTestTransport::api_key_name,
                                                                            [&](Optional<App::UserAPIKey> user_api_key, Optional<AppError> error) {
            CHECK(!error);
            CHECK(user_api_key->disabled == false);
            CHECK(user_api_key->id.to_string() == UnitTestTransport::api_key_id);
            CHECK(user_api_key->key == UnitTestTransport::api_key);
            CHECK(user_api_key->name == UnitTestTransport::api_key_name);
        });        
    }
    
    SECTION("fetch api key") {
        setup_user();
        app.provider_client<App::UserAPIKeyProviderClient>().fetch_api_key(obj_id,
                                                                           [&](Optional<App::UserAPIKey> user_api_key, Optional<AppError> error) {
            CHECK(!error);
            CHECK(user_api_key->disabled == false);
            CHECK(user_api_key->id.to_string() == UnitTestTransport::api_key_id);
            CHECK(user_api_key->name == UnitTestTransport::api_key_name);
        });
    }
    
    SECTION("fetch api keys") {
        setup_user();
        app.provider_client<App::UserAPIKeyProviderClient>().fetch_api_keys([&](std::vector<App::UserAPIKey> user_api_keys, Optional<AppError> error) {
            CHECK(!error);
            CHECK(user_api_keys.size() == 2);
            for(auto user_api_key : user_api_keys) {
                CHECK(user_api_key.disabled == false);
                CHECK(user_api_key.id.to_string() == UnitTestTransport::api_key_id);
                CHECK(user_api_key.name == UnitTestTransport::api_key_name);
            }
            processed = true;
        });
        CHECK(processed);
    }
}


TEST_CASE("app: user_semantics", "[app]") {
    static const std::string base_path = realm::tmp_dir();
    auto tsm = TestSyncManager(base_path);

    std::unique_ptr<GenericNetworkTransport> (*factory)() = []{
        struct transport : GenericNetworkTransport {
            void send_request_to_server(const Request request,
                                        std::function<void (const Response)> completion_block)
            {
                if (request.url.find("/login") != std::string::npos) {
                    completion_block({
                        200, 0, {}, user_json(good_access_token).dump()
                    });
                } else if (request.url.find("/profile") != std::string::npos) {
                    completion_block({
                        200, 0, {}, user_profile_json().dump()
                    });
                } else if (request.url.find("/session") != std::string::npos) {
                    CHECK(request.method == HttpMethod::post);
                    completion_block({ 200, 0, {}, "" });
                }
            }
        };
        return std::unique_ptr<GenericNetworkTransport>(new transport);
    };

    const auto app_id = random_string(36);
    const App app(App::Config{app_id, factory});

    const std::function<std::shared_ptr<SyncUser>(app::AppCredentials)> login_user = [app](app::AppCredentials creds) {
        std::shared_ptr<SyncUser> test_user;
        app.log_in_with_credentials(creds,
                                    [&](std::shared_ptr<realm::SyncUser> user, Optional<app::AppError> error) {
            CHECK(!error);
            test_user = user;
        });
        return test_user;
    };

    const std::function<std::shared_ptr<SyncUser>(void)> login_user_email_pass = [login_user] {
        return login_user(realm::app::AppCredentials::username_password("bob", "thompson"));
    };

    const std::function<std::shared_ptr<SyncUser>(void)> login_user_anonymous = [login_user] {
        return login_user(realm::app::AppCredentials::anonymous());
    };

    CHECK(!app.current_user());

    SECTION("current user is populated") {
        const auto user1 = login_user_anonymous();
        CHECK(app.current_user()->identity() == user1->identity());
    }

    SECTION("current user is updated on login") {
        const auto user1 = login_user_anonymous();
        CHECK(app.current_user()->identity() == user1->identity());
        const auto user2 = login_user_anonymous();
        CHECK(app.current_user()->identity() == user2->identity());
        CHECK(user1->identity() != user2->identity());
    }

    SECTION("current user is updated on login") {
        const auto user1 = login_user_anonymous();
        CHECK(app.current_user()->identity() == user1->identity());
        const auto user2 = login_user_anonymous();
        CHECK(app.current_user()->identity() == user2->identity());
        CHECK(user1->identity() != user2->identity());
    }

    SECTION("current user is updated to last used user on logout") {
        const auto user1 = login_user_anonymous();
        CHECK(app.current_user()->identity() == user1->identity());
        CHECK(app.all_users()[0]->state() == SyncUser::State::Active);

        const auto user2 = login_user_email_pass();
        CHECK(app.all_users()[0]->state() == SyncUser::State::Active);
        CHECK(app.all_users()[1]->state() == SyncUser::State::Active);
        CHECK(app.current_user()->identity() == user2->identity());
        CHECK(user1->identity() != user2->identity());

        app.log_out([&](auto){});
        CHECK(app.current_user()->identity() == user1->identity());

        CHECK(app.all_users().size() == 2);
        CHECK(app.all_users()[0]->state() == SyncUser::State::Active);
        CHECK(app.all_users()[1]->state() == SyncUser::State::LoggedOut);
    }

    SECTION("anon users are removed on logout") {
        const auto user1 = login_user_anonymous();
        CHECK(app.current_user()->identity() == user1->identity());
        CHECK(app.all_users()[0]->state() == SyncUser::State::Active);

        const auto user2 = login_user_anonymous();
        CHECK(app.all_users()[0]->state() == SyncUser::State::Active);
        CHECK(app.all_users()[1]->state() == SyncUser::State::Active);
        CHECK(app.current_user()->identity() == user2->identity());
        CHECK(user1->identity() != user2->identity());

        app.log_out([&](auto){});
        CHECK(app.current_user()->identity() == user1->identity());

        CHECK(app.all_users().size() == 1);
        CHECK(app.all_users()[0]->state() == SyncUser::State::Active);
    }
}

struct ErrorCheckingTransport : public GenericNetworkTransport {
    ErrorCheckingTransport(Response r)
    : m_response(r)
    {
    }
    void send_request_to_server(const Request, std::function<void (const Response)> completion_block) override
    {
        completion_block(m_response);
    }
private:
    Response m_response;
};

//FIXME: - Broken tests
/*
TEST_CASE("app: response error handling", "[sync][app]") {
    static const std::string base_path = realm::tmp_dir();
    auto tsm = TestSyncManager(base_path);

    std::string response_body = nlohmann::json({
        {"access_token", good_access_token},
        {"refresh_token", good_access_token},
        {"user_id", "Brown Bear"},
        {"device_id", "Panda Bear"}}).dump();

    Response response{.http_status_code = 200, .headers = {{"Content-Type", "application/json"}}, .body = response_body};

    std::function<std::unique_ptr<GenericNetworkTransport>()> transport_generator = [&response] {
        return std::unique_ptr<GenericNetworkTransport>(new ErrorCheckingTransport(response));
    };
    App app(App::Config{"my-app-id", transport_generator});
    bool processed = false;

    SECTION("http 404") {
        response.http_status_code = 404;
        app.log_in_with_credentials(realm::app::AppCredentials::anonymous(),
                                    [&](std::shared_ptr<realm::SyncUser> user, Optional<app::AppError> error) {
            CHECK(!user);
            CHECK(error);
            CHECK(!error->is_json_error());
            CHECK(!error->is_custom_error());
            CHECK(!error->is_service_error());
            CHECK(error->is_http_error());
            CHECK(error->error_code.value() == 404);
            CHECK(error->message == std::string("http error code considered fatal"));
            CHECK(error->error_code.message() == "Client Error: 404");
            processed = true;
        });
        CHECK(processed);
    }
    SECTION("http 500") {
        response.http_status_code = 500;
        app.log_in_with_credentials(realm::app::AppCredentials::anonymous(),
                                    [&](std::shared_ptr<realm::SyncUser> user, Optional<app::AppError> error) {
            CHECK(!user);
            CHECK(error);
            CHECK(!error->is_json_error());
            CHECK(!error->is_custom_error());
            CHECK(!error->is_service_error());
            CHECK(error->is_http_error());
            CHECK(error->error_code.value() == 500);
            CHECK(error->message == std::string("http error code considered fatal"));
            CHECK(error->error_code.message() == "Server Error: 500");
            processed = true;
        });
        CHECK(processed);
    }
    SECTION("custom error code") {
        response.custom_status_code = 42;
        app.log_in_with_credentials(realm::app::AppCredentials::anonymous(),
                                    [&](std::shared_ptr<realm::SyncUser> user, Optional<app::AppError> error) {
            CHECK(!user);
            CHECK(error);
            CHECK(!error->is_http_error());
            CHECK(!error->is_json_error());
            CHECK(!error->is_service_error());
            CHECK(error->is_custom_error());
            CHECK(error->error_code.value() == 42);
            CHECK(error->message == std::string("non-zero custom status code considered fatal"));
            CHECK(error->error_code.message() == "code 42");
            processed = true;
        });
        CHECK(processed);
    }

    SECTION("session error code") {
        response.body = nlohmann::json({
            {"errorCode", "MongoDBError"},
            {"error", "a fake MongoDB error message!"},
            {"access_token", good_access_token},
            {"refresh_token", good_access_token},
            {"user_id", "Brown Bear"},
            {"device_id", "Panda Bear"}}).dump();
        app.log_in_with_credentials(realm::app::AppCredentials::anonymous(),
                                    [&](std::shared_ptr<realm::SyncUser> user, Optional<app::AppError> error) {
            CHECK(!user);
            CHECK(error);
            CHECK(!error->is_http_error());
            CHECK(!error->is_json_error());
            CHECK(!error->is_custom_error());
            CHECK(error->is_service_error());
            CHECK(app::ServiceErrorCode(error->error_code.value()) == app::ServiceErrorCode::mongodb_error);
            CHECK(error->message == std::string("a fake MongoDB error message!"));
            CHECK(error->error_code.message() == "MongoDBError");
            processed = true;
        });
        CHECK(processed);
    }

    SECTION("json error code") {
        response.body = "this: is not{} a valid json body!";
        app.log_in_with_credentials(realm::app::AppCredentials::anonymous(),
                                    [&](std::shared_ptr<realm::SyncUser> user, Optional<app::AppError> error) {
            CHECK(!user);
            CHECK(error);
            CHECK(!error->is_http_error());
            CHECK(error->is_json_error());
            CHECK(!error->is_custom_error());
            CHECK(!error->is_service_error());
            CHECK(app::JSONErrorCode(error->error_code.value()) == app::JSONErrorCode::malformed_json);
            CHECK(error->message == std::string("parse error - unexpected 't'"));
            CHECK(error->error_code.message() == "malformed json");
            processed = true;
        });
        CHECK(processed);
    }
}
<<<<<<< HEAD
=======
*/
>>>>>>> 26358d97
<|MERGE_RESOLUTION|>--- conflicted
+++ resolved
@@ -31,10 +31,6 @@
 #define REALM_ENABLE_AUTH_TESTS 0
 #endif
 
-<<<<<<< HEAD
-=======
-
->>>>>>> 26358d97
 using namespace realm;
 using namespace realm::app;
 
@@ -162,16 +158,11 @@
 
         bool processed = false;
 
-<<<<<<< HEAD
         static const std::string base_path = realm::tmp_dir();
         auto tsm = TestSyncManager(base_path);
 
         app.log_in_with_credentials(AppCredentials::anonymous(),
                                     [&](std::shared_ptr<SyncUser> user, Optional<app::AppError> error) {
-=======
-        app.login_with_credentials(AppCredentials::anonymous(),
-                                   [&](std::shared_ptr<SyncUser> user, Optional<app::AppError> error) {
->>>>>>> 26358d97
             CHECK(user);
             CHECK(!error);
             processed = true;
@@ -185,7 +176,208 @@
     }
 }
 
-<<<<<<< HEAD
+// MARK: - UsernamePasswordProviderClient Tests
+
+TEST_CASE("app: UsernamePasswordProviderClient integration", "[sync][app]") {
+
+    auto email = util::format("%1@%2.com", random_string(10), random_string(10));
+    auto password = random_string(10);
+    
+    std::unique_ptr<GenericNetworkTransport> (*factory)() = []{
+        return std::unique_ptr<GenericNetworkTransport>(new IntTestTransport);
+    };
+    
+    auto config = App::Config{"translate-utwuv", factory};
+    auto app = App(config);
+    std::string base_path = tmp_dir() + "/" + config.app_id;
+    reset_test_directory(base_path);
+    TestSyncManager init_sync_manager(base_path);
+    
+    bool processed = false;
+
+    SECTION("register email") {
+        app.provider_client<App::UsernamePasswordProviderClient>()
+            .register_email("username@10gen.com",
+                            "M0ng0@B2020",
+                            [&](Optional<app::AppError> error) {
+                // Error returned states the account has already been created
+                CHECK(error->message == "name already in use");
+                CHECK(error->error_code.value() == 49);
+        });
+        
+        app.provider_client<App::UsernamePasswordProviderClient>()
+            .register_email(email,
+                            password,
+                            [&](Optional<app::AppError> error) {
+                // Error returned states the account has already been created
+                CHECK(!error);
+                processed = true;
+        });
+    }
+
+    SECTION("confirm user") {
+        app.provider_client<App::UsernamePasswordProviderClient>()
+            .confirm_user("a_token",
+                          "a_token_id",
+                          [&](Optional<app::AppError> error) {
+                CHECK(error->message == "invalid token data");
+                processed = true;
+        });
+
+    }
+
+    SECTION("resend confirmation email") {
+        app.provider_client<App::UsernamePasswordProviderClient>()
+            .resend_confirmation_email("username@10gen.com",
+                                       [&](Optional<app::AppError> error) {
+                CHECK(error->message == "already confirmed");
+                processed = true;
+        });
+    }
+    
+    SECTION("send reset password") {
+        app.provider_client<App::UsernamePasswordProviderClient>()
+            .send_reset_password_email("username@10gen.com",
+                                       [&](Optional<app::AppError> error) {
+                CHECK(!error);
+        });
+
+        app.provider_client<App::UsernamePasswordProviderClient>()
+            .send_reset_password_email(email,
+                                       [&](Optional<app::AppError> error) {
+                CHECK(error->message == "user not found");
+                processed = true;
+        });
+    }
+    
+    SECTION("reset password") {
+        app.provider_client<App::UsernamePasswordProviderClient>()
+            .reset_password(password,
+                            "token_sample",
+                            "token_id_sample",
+                            [&](Optional<app::AppError> error) {
+                CHECK(error->message == "invalid token data");
+                processed = true;
+        });
+    }
+    
+    SECTION("call reset password function") {
+        app.provider_client<App::UsernamePasswordProviderClient>()
+            .call_reset_password_function(email,
+                                          password,
+                                          "[0,1]",
+                                          [&](Optional<app::AppError> error) {
+                CHECK(error->message == "user not found");
+                processed = true;
+        });
+    }
+
+    CHECK(processed);
+}
+
+// MARK: - UserAPIKeyProviderClient Tests
+
+TEST_CASE("app: UserAPIKeyProviderClient integration", "[sync][app]") {
+        
+    auto email = util::format("%1@%2.com", random_string(15), random_string(15));
+    auto password = util::format("%1", random_string(15));
+    auto api_key_name = util::format("%1", random_string(15));
+
+    std::unique_ptr<GenericNetworkTransport> (*factory)() = []{
+        return std::unique_ptr<GenericNetworkTransport>(new IntTestTransport);
+    };
+
+    auto config = App::Config{"translate-utwuv", factory};
+    auto app = App(config);
+    std::string base_path = tmp_dir() + "/" + config.app_id;
+    reset_test_directory(base_path);
+    TestSyncManager init_sync_manager(base_path);
+    
+    bool processed = false;
+
+    app.provider_client<App::UsernamePasswordProviderClient>().register_email(email,
+                                                                              password,
+                                                                              [&] (Optional<AppError> error) {
+        CHECK(!error);
+    });
+    
+    app.log_in_with_credentials(AppCredentials::username_password(email, password),
+                           [&](std::shared_ptr<SyncUser> user, Optional<app::AppError> error) {
+        CHECK(user);
+        CHECK(!error);
+    });
+
+    App::UserAPIKey api_key;
+    
+    SECTION("api-key") {
+        
+        app.provider_client<App::UserAPIKeyProviderClient>()
+            .create_api_key(api_key_name, [&](Optional<App::UserAPIKey> user_api_key, Optional<app::AppError> error) {
+                CHECK(user_api_key->name == api_key_name);
+                CHECK(user_api_key->id.to_string() == user_api_key->id.to_string());
+                CHECK(!error);
+                api_key = user_api_key.value();
+        });
+        
+        app.provider_client<App::UserAPIKeyProviderClient>()
+            .fetch_api_key(api_key.id, [&](Optional<App::UserAPIKey> user_api_key, Optional<app::AppError> error) {
+                CHECK(user_api_key->name == api_key_name);
+                CHECK(user_api_key->id.to_string() == user_api_key->id.to_string());
+                CHECK(!error);
+        });
+
+        app.provider_client<App::UserAPIKeyProviderClient>()
+            .fetch_api_keys([&](std::vector<App::UserAPIKey> api_keys, Optional<AppError> error) {
+                CHECK(api_keys.size() == 1);
+                for(auto api_key : api_keys) {
+                    CHECK(api_key.id.to_string() == api_key.id.to_string());
+                    CHECK(api_key.name == api_key_name);
+                }
+                CHECK(!error);
+        });
+        
+        app.provider_client<App::UserAPIKeyProviderClient>()
+            .enable_api_key(api_key, [&](Optional<AppError> error) {
+                CHECK(!error);
+        });
+        
+        app.provider_client<App::UserAPIKeyProviderClient>()
+            .fetch_api_key(api_key.id, [&](Optional<App::UserAPIKey> user_api_key, Optional<app::AppError> error) {
+                CHECK(user_api_key->disabled == false);
+                CHECK(user_api_key->name == api_key_name);
+                CHECK(user_api_key->id.to_string() == user_api_key->id.to_string());
+                CHECK(!error);
+        });
+        
+        app.provider_client<App::UserAPIKeyProviderClient>()
+            .disable_api_key(api_key, [&](Optional<AppError> error) {
+                CHECK(!error);
+        });
+        
+        app.provider_client<App::UserAPIKeyProviderClient>()
+            .fetch_api_key(api_key.id, [&](Optional<App::UserAPIKey> user_api_key, Optional<app::AppError> error) {
+                CHECK(user_api_key->disabled == true);
+                CHECK(user_api_key->name == api_key_name);
+                CHECK(user_api_key->id.to_string() == user_api_key->id.to_string());
+                CHECK(!error);
+        });
+        
+        app.provider_client<App::UserAPIKeyProviderClient>()
+            .delete_api_key(api_key, [&](Optional<AppError> error) {
+                CHECK(!error);
+        });
+        
+        app.provider_client<App::UserAPIKeyProviderClient>()
+            .fetch_api_key(api_key.id, [&](Optional<App::UserAPIKey> user_api_key, Optional<app::AppError> error) {
+                CHECK(!user_api_key);
+                CHECK(error);
+                processed = true;
+        });
+        
+        CHECK(processed);
+    }
+}
+
 #endif // REALM_ENABLE_AUTH_TESTS
 
 #pragma mark - Unit Tests
@@ -261,226 +453,18 @@
         {"data", profile_0}
     };
 }
-=======
-// MARK: - UsernamePasswordProviderClient Tests
-
-TEST_CASE("app: UsernamePasswordProviderClient integration", "[sync][app]") {
-
-    auto email = util::format("%1@%2.com", random_string(10), random_string(10));
-    auto password = random_string(10);
-    
-    std::unique_ptr<GenericNetworkTransport> (*factory)() = []{
-        return std::unique_ptr<GenericNetworkTransport>(new IntTestTransport);
-    };
-    
-    auto config = App::Config{"translate-utwuv", factory};
-    auto app = App(config);
-    std::string base_path = tmp_dir() + "/" + config.app_id;
-    reset_test_directory(base_path);
-    TestSyncManager init_sync_manager(base_path);
-    
-    bool processed = false;
-
-    SECTION("register email") {
-        app.provider_client<App::UsernamePasswordProviderClient>()
-            .register_email("username@10gen.com",
-                            "M0ng0@B2020",
-                            [&](Optional<app::AppError> error) {
-                // Error returned states the account has already been created
-                CHECK(error->message == "name already in use");
-                CHECK(error->error_code.value() == 49);
-        });
-        
-        app.provider_client<App::UsernamePasswordProviderClient>()
-            .register_email(email,
-                            password,
-                            [&](Optional<app::AppError> error) {
-                // Error returned states the account has already been created
-                CHECK(!error);
-                processed = true;
-        });
-    }
-
-    SECTION("confirm user") {
-        app.provider_client<App::UsernamePasswordProviderClient>()
-            .confirm_user("a_token",
-                          "a_token_id",
-                          [&](Optional<app::AppError> error) {
-                CHECK(error->message == "invalid token data");
-                processed = true;
-        });
-
-    }
-
-    SECTION("resend confirmation email") {
-        app.provider_client<App::UsernamePasswordProviderClient>()
-            .resend_confirmation_email("username@10gen.com",
-                                       [&](Optional<app::AppError> error) {
-                CHECK(error->message == "already confirmed");
-                processed = true;
-        });
-    }
-    
-    SECTION("send reset password") {
-        app.provider_client<App::UsernamePasswordProviderClient>()
-            .send_reset_password_email("username@10gen.com",
-                                       [&](Optional<app::AppError> error) {
-                CHECK(!error);
-        });
-
-        app.provider_client<App::UsernamePasswordProviderClient>()
-            .send_reset_password_email(email,
-                                       [&](Optional<app::AppError> error) {
-                CHECK(error->message == "user not found");
-                processed = true;
-        });
-    }
-    
-    SECTION("reset password") {
-        app.provider_client<App::UsernamePasswordProviderClient>()
-            .reset_password(password,
-                            "token_sample",
-                            "token_id_sample",
-                            [&](Optional<app::AppError> error) {
-                CHECK(error->message == "invalid token data");
-                processed = true;
-        });
-    }
-    
-    SECTION("call reset password function") {
-        app.provider_client<App::UsernamePasswordProviderClient>()
-            .call_reset_password_function(email,
-                                          password,
-                                          "[0,1]",
-                                          [&](Optional<app::AppError> error) {
-                CHECK(error->message == "user not found");
-                processed = true;
-        });
-    }
-
-    CHECK(processed);
-}
-
-// MARK: - UserAPIKeyProviderClient Tests
-
-TEST_CASE("app: UserAPIKeyProviderClient integration", "[sync][app]") {
-        
-    auto email = util::format("%1@%2.com", random_string(15), random_string(15));
-    auto password = util::format("%1", random_string(15));
-    auto api_key_name = util::format("%1", random_string(15));
-
-    std::unique_ptr<GenericNetworkTransport> (*factory)() = []{
-        return std::unique_ptr<GenericNetworkTransport>(new IntTestTransport);
-    };
-
-    auto config = App::Config{"translate-utwuv", factory};
-    auto app = App(config);
-    std::string base_path = tmp_dir() + "/" + config.app_id;
-    reset_test_directory(base_path);
-    TestSyncManager init_sync_manager(base_path);
-    
-    bool processed = false;
-
-    app.provider_client<App::UsernamePasswordProviderClient>().register_email(email,
-                                                                              password,
-                                                                              [&] (Optional<AppError> error) {
-        CHECK(!error);
-    });
-    
-    app.login_with_credentials(AppCredentials::username_password(email, password),
-                           [&](std::shared_ptr<SyncUser> user, Optional<app::AppError> error) {
-        CHECK(user);
-        CHECK(!error);
-    });
-
-    App::UserAPIKey api_key;
-    
-    SECTION("api-key") {
-        
-        app.provider_client<App::UserAPIKeyProviderClient>()
-            .create_api_key(api_key_name, [&](Optional<App::UserAPIKey> user_api_key, Optional<app::AppError> error) {
-                CHECK(user_api_key->name == api_key_name);
-                CHECK(user_api_key->id.to_string() == user_api_key->id.to_string());
-                CHECK(!error);
-                api_key = user_api_key.value();
-        });
-        
-        app.provider_client<App::UserAPIKeyProviderClient>()
-            .fetch_api_key(api_key.id, [&](Optional<App::UserAPIKey> user_api_key, Optional<app::AppError> error) {
-                CHECK(user_api_key->name == api_key_name);
-                CHECK(user_api_key->id.to_string() == user_api_key->id.to_string());
-                CHECK(!error);
-        });
-
-        app.provider_client<App::UserAPIKeyProviderClient>()
-            .fetch_api_keys([&](std::vector<App::UserAPIKey> api_keys, Optional<AppError> error) {
-                CHECK(api_keys.size() == 1);
-                for(auto api_key : api_keys) {
-                    CHECK(api_key.id.to_string() == api_key.id.to_string());
-                    CHECK(api_key.name == api_key_name);
-                }
-                CHECK(!error);
-        });
-        
-        app.provider_client<App::UserAPIKeyProviderClient>()
-            .enable_api_key(api_key, [&](Optional<AppError> error) {
-                CHECK(!error);
-        });
-        
-        app.provider_client<App::UserAPIKeyProviderClient>()
-            .fetch_api_key(api_key.id, [&](Optional<App::UserAPIKey> user_api_key, Optional<app::AppError> error) {
-                CHECK(user_api_key->disabled == false);
-                CHECK(user_api_key->name == api_key_name);
-                CHECK(user_api_key->id.to_string() == user_api_key->id.to_string());
-                CHECK(!error);
-        });
-        
-        app.provider_client<App::UserAPIKeyProviderClient>()
-            .disable_api_key(api_key, [&](Optional<AppError> error) {
-                CHECK(!error);
-        });
-        
-        app.provider_client<App::UserAPIKeyProviderClient>()
-            .fetch_api_key(api_key.id, [&](Optional<App::UserAPIKey> user_api_key, Optional<app::AppError> error) {
-                CHECK(user_api_key->disabled == true);
-                CHECK(user_api_key->name == api_key_name);
-                CHECK(user_api_key->id.to_string() == user_api_key->id.to_string());
-                CHECK(!error);
-        });
-        
-        app.provider_client<App::UserAPIKeyProviderClient>()
-            .delete_api_key(api_key, [&](Optional<AppError> error) {
-                CHECK(!error);
-        });
-        
-        app.provider_client<App::UserAPIKeyProviderClient>()
-            .fetch_api_key(api_key.id, [&](Optional<App::UserAPIKey> user_api_key, Optional<app::AppError> error) {
-                CHECK(!user_api_key);
-                CHECK(error);
-                processed = true;
-        });
-        
-        CHECK(processed);
-    }
-}
-
-#endif // REALM_ENABLE_AUTH_TESTS
 
 // MARK: - Unit Tests
->>>>>>> 26358d97
 
 class UnitTestTransport : public GenericNetworkTransport {
 
 public:
     static std::string access_token;
-<<<<<<< HEAD
     static std::string provider_type;
-=======
     static const std::string api_key;
     static const std::string api_key_id;
     static const std::string api_key_name;
     static const std::string auth_route;
->>>>>>> 26358d97
     static const std::string user_id;
     static const std::string identity_0_id;
     static const std::string identity_1_id;
@@ -531,14 +515,10 @@
             {"device_id", "Panda Bear"}}).dump();
         
         try {
-            realm::SyncUserIdentifier identifier {
-                "Brown Bear",
-                "some_auth_route"
-            };
-
-            realm::SyncManager::shared().get_user(identifier,
+            realm::SyncManager::shared().get_user(user_id,
                                                   access_token,
-                                                  access_token);
+                                                  access_token,
+                                                  provider_type);
             
         } catch (const AppError& err) {
             return completion_block({});
@@ -554,13 +534,9 @@
     {
         CHECK(request.method == HttpMethod::post);
         CHECK(request.headers.at("Content-Type") == "application/json;charset=utf-8");
-
         CHECK(nlohmann::json::parse(request.body) == nlohmann::json({{"name", api_key_name}}));
         CHECK(request.timeout_ms == 60000);
 
-<<<<<<< HEAD
-        completion_block(Response { .http_status_code = 200, .custom_status_code = 0, .headers = {}, .body = response });
-=======
         std::string response = nlohmann::json({
             {"_id", api_key_id},
             {"key", api_key},
@@ -614,12 +590,6 @@
                                     .custom_status_code = 0,
                                     .headers = {},
                                     .body = nlohmann::json(elements).dump() });
-
-        completion_block(Response { .http_status_code = 200,
-                                    .custom_status_code = 0,
-                                    .headers = {},
-                                    .body = nlohmann::json(elements).dump() });
->>>>>>> 26358d97
     }
 
 public:
@@ -629,17 +599,14 @@
             handle_login(request, completion_block);
         } else if (request.url.find("/profile") != std::string::npos) {
             handle_profile(request, completion_block);
-<<<<<<< HEAD
         } else if (request.url.find("/session") != std::string::npos) {
             completion_block(Response { .http_status_code = 200, .custom_status_code = 0, .headers = {}, .body = "" });
-=======
         } else if (request.url.find("/api_keys") != std::string::npos && request.method == HttpMethod::post) {
             handle_create_api_key(request, completion_block);
         } else if (request.url.find(util::format("/api_keys/%1", api_key_id)) != std::string::npos && request.method == HttpMethod::get) {
             handle_fetch_api_key(request, completion_block);
         } else if (request.url.find("/api_keys") != std::string::npos && request.method == HttpMethod::get) {
             handle_fetch_api_keys(request, completion_block);
->>>>>>> 26358d97
         }
     }
 };
@@ -661,33 +628,8 @@
 const std::string UnitTestTransport::identity_0_id = "Ursus arctos isabellinus";
 const std::string UnitTestTransport::identity_1_id = "Ursus arctos horribilis";
 
-<<<<<<< HEAD
-=======
-static const std::string profile_0_name = "Ursus americanus Ursus boeckhi";
-static const std::string profile_0_first_name = "Ursus americanus";
-static const std::string profile_0_last_name = "Ursus boeckhi";
-static const std::string profile_0_email = "Ursus ursinus";
-static const std::string profile_0_picture_url = "Ursus malayanus";
-static const std::string profile_0_gender = "Ursus thibetanus";
-static const std::string profile_0_birthday = "Ursus americanus";
-static const std::string profile_0_min_age = "Ursus maritimus";
-static const std::string profile_0_max_age = "Ursus arctos";
-
-const nlohmann::json UnitTestTransport::profile_0 = {
-    {"name", profile_0_name},
-    {"first_name", profile_0_first_name},
-    {"last_name", profile_0_last_name},
-    {"email", profile_0_email},
-    {"picture_url", profile_0_picture_url},
-    {"gender", profile_0_gender},
-    {"birthday", profile_0_birthday},
-    {"min_age", profile_0_min_age},
-    {"max_age", profile_0_max_age}
-};
-
 //FIXME: - Broken test
-/*
->>>>>>> 26358d97
+
 TEST_CASE("app: login_with_credentials unit_tests", "[sync][app]") {
     static const std::string base_path = realm::tmp_dir();
     auto tsm = TestSyncManager(base_path);
@@ -730,7 +672,25 @@
     }
 
     SECTION("login_anonymous bad") {
-        UnitTestTransport::access_token = bad_access_token;
+        std::unique_ptr<GenericNetworkTransport> (*factory)() = []{
+            struct transport : GenericNetworkTransport {
+                void send_request_to_server(const Request request,
+                                            std::function<void (const Response)> completion_block)
+                {
+                    if (request.url.find("/login") != std::string::npos) {
+                        completion_block({
+                            200, 0, {}, user_json(bad_access_token).dump()
+                        });
+                    } else if (request.url.find("/profile") != std::string::npos) {
+                        completion_block({
+                            200, 0, {}, user_profile_json().dump()
+                        });
+                    }
+                }
+            };
+            return std::unique_ptr<GenericNetworkTransport>(new transport);
+        };
+        app = App(App::Config{"django", factory});
 
         bool processed = false;
 
@@ -749,21 +709,17 @@
         CHECK(processed);
     }
 }
-*/
 
 TEST_CASE("app: UserAPIKeyProviderClient unit_tests", "[sync][app]") {
-    
     auto setup_user = []() {
         if (realm::SyncManager::shared().get_current_user()) {
             return;
         }
-        realm::SyncUserIdentifier identifier {
-            UnitTestTransport::user_id,
-            UnitTestTransport::auth_route
-        };
-        realm::SyncManager::shared().get_user(identifier,
+
+        realm::SyncManager::shared().get_user(UnitTestTransport::user_id,
                                               good_access_token,
-                                              good_access_token);
+                                              good_access_token,
+                                              "anon-user");
     };
     
     std::unique_ptr<GenericNetworkTransport> (*factory)() = []{
@@ -837,7 +793,7 @@
                         200, 0, {}, user_profile_json().dump()
                     });
                 } else if (request.url.find("/session") != std::string::npos) {
-                    CHECK(request.method == HttpMethod::post);
+                    CHECK(request.method == HttpMethod::del);
                     completion_block({ 200, 0, {}, "" });
                 }
             }
@@ -940,8 +896,6 @@
     Response m_response;
 };
 
-//FIXME: - Broken tests
-/*
 TEST_CASE("app: response error handling", "[sync][app]") {
     static const std::string base_path = realm::tmp_dir();
     auto tsm = TestSyncManager(base_path);
@@ -1013,13 +967,10 @@
     }
 
     SECTION("session error code") {
+        response.http_status_code = 400;
         response.body = nlohmann::json({
-            {"errorCode", "MongoDBError"},
-            {"error", "a fake MongoDB error message!"},
-            {"access_token", good_access_token},
-            {"refresh_token", good_access_token},
-            {"user_id", "Brown Bear"},
-            {"device_id", "Panda Bear"}}).dump();
+            {"error_code", "MongoDBError"},
+            {"error", "a fake MongoDB error message!"}}).dump();
         app.log_in_with_credentials(realm::app::AppCredentials::anonymous(),
                                     [&](std::shared_ptr<realm::SyncUser> user, Optional<app::AppError> error) {
             CHECK(!user);
@@ -1053,8 +1004,4 @@
         });
         CHECK(processed);
     }
-}
-<<<<<<< HEAD
-=======
-*/
->>>>>>> 26358d97
+}