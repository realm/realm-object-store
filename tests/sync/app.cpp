////////////////////////////////////////////////////////////////////////////
//
// Copyright 2016 Realm Inc.
//
// Licensed under the Apache License, Version 2.0 (the "License");
// you may not use this file except in compliance with the License.
// You may obtain a copy of the License at
//
// http://www.apache.org/licenses/LICENSE-2.0
//
// Unless required by applicable law or agreed to in writing, software
// distributed under the License is distributed on an "AS IS" BASIS,
// WITHOUT WARRANTIES OR CONDITIONS OF ANY KIND, either express or implied.
// See the License for the specific language governing permissions and
// limitations under the License.
//
////////////////////////////////////////////////////////////////////////////

#include "catch2/catch.hpp"
#include "sync/app.hpp"
#include "sync/app_credentials.hpp"
#include "util/test_utils.hpp"
#include "util/test_file.hpp"

#include <curl/curl.h>
#include <json.hpp>
#include <thread>

using namespace realm;
using namespace realm::app;

// temporarily disable these tests for now,
// but allow opt-in by building with REALM_ENABLE_AUTH_TESTS=1
#ifndef REALM_ENABLE_AUTH_TESTS
#define REALM_ENABLE_AUTH_TESTS 0
#endif

static std::string random_string(std::string::size_type length)
{
    static auto& chrs = 
        "abcdefghijklmnopqrstuvwxyz"
        "ABCDEFGHIJKLMNOPQRSTUVWXYZ";
    thread_local static std::mt19937 rg{std::random_device{}()};
    thread_local static std::uniform_int_distribution<std::string::size_type> pick(0, sizeof(chrs) - 2);
    std::string s;
    s.reserve(length);
    while(length--)
        s += chrs[pick(rg)];
    return s;
}

#if REALM_ENABLE_AUTH_TESTS

// When a stitch instance starts up and imports the app at this config location,
// it will generate a new app_id and write it back to the config. This is why we
// need to parse it at runtime after spinning up the instance.
static std::string get_runtime_app_id(std::string config_path)
{
    static std::string cached_app_id;
    if (cached_app_id.empty()) {
        File config(config_path);
        std::string contents;
        contents.resize(config.get_size());
        config.read(contents.data(), config.get_size());
        nlohmann::json json;
        json = nlohmann::json::parse(contents);
        cached_app_id = json["app_id"].get<std::string>();
        std::cout << "found app_id: " << cached_app_id << " in stitch config" << std::endl;
    }
    return cached_app_id;
}

class IntTestTransport : public GenericNetworkTransport {
public:
    
    IntTestTransport() {
        curl_global_init(CURL_GLOBAL_ALL);
    }
    
    ~IntTestTransport() {
        curl_global_cleanup();
    }
    
    static size_t write(char *ptr, size_t size, size_t nmemb, std::string* data) {
        REALM_ASSERT(data);
        size_t realsize = size * nmemb;
        data->append(ptr, realsize);
        return realsize;
    }
    static size_t header_callback(char *buffer, size_t size, size_t nitems, std::map<std::string, std::string> *headers_storage)
    {
        REALM_ASSERT(headers_storage);
        std::string combined(buffer, size * nitems);
        if (auto pos = combined.find(':'); pos != std::string::npos) {
            std::string key = combined.substr(0, pos);
            std::string value = combined.substr(pos + 1);
            while (value.size() > 0 && value[0] == ' ') {
                value = value.substr(1);
            }
            while (value.size() > 0 && (value[value.size() - 1] == '\r' || value[value.size() - 1] == '\n')) {
                value = value.substr(0, value.size() - 1);
            }
            headers_storage->insert({key, value});
        } else {
            if (combined.size() > 5 && combined.substr(0, 5) != "HTTP/") { // ignore for now HTTP/1.1 ...
                std::cerr << "test transport skipping header: " << combined << std::endl;
            }
        }
        return nitems * size;
    }

    void send_request_to_server(const Request request, std::function<void (const Response)> completion_block) override
    {
        CURL *curl;
        CURLcode response_code;
        std::string response;
        std::map<std::string, std::string> response_headers;
        
        /* get a curl handle */
        curl = curl_easy_init();

        struct curl_slist *list = NULL;

        if (curl) {
            /* First set the URL that is about to receive our POST. This URL can
             just as well be a https:// URL if that is what should receive the
             data. */
            curl_easy_setopt(curl, CURLOPT_URL, request.url.c_str());

            /* Now specify the POST data */
            if (request.method == HttpMethod::post) {
                curl_easy_setopt(curl, CURLOPT_POSTFIELDS, request.body.c_str());
            } else if (request.method == HttpMethod::put) {
                curl_easy_setopt(curl, CURLOPT_CUSTOMREQUEST, "PUT");
            } else if (request.method == HttpMethod::del) {
                curl_easy_setopt(curl, CURLOPT_CUSTOMREQUEST, "DELETE");
            }

            curl_easy_setopt(curl, CURLOPT_TIMEOUT, request.timeout_ms);

            for (auto header : request.headers)
            {
                std::stringstream h;
                h << header.first << ": " << header.second;
                list = curl_slist_append(list, h.str().data());
            }
            
            curl_easy_setopt(curl, CURLOPT_HTTPHEADER, list);
            curl_easy_setopt(curl, CURLOPT_WRITEFUNCTION, write);
            curl_easy_setopt(curl, CURLOPT_WRITEDATA, &response);
            curl_easy_setopt(curl, CURLOPT_HEADERDATA, &response_headers);
            curl_easy_setopt(curl, CURLOPT_HEADERFUNCTION, header_callback);

            /* Perform the request, res will get the return code */
            response_code = curl_easy_perform(curl);
            int http_code = 0;
            curl_easy_getinfo (curl, CURLINFO_RESPONSE_CODE, &http_code);
            
            double cl;
            curl_easy_getinfo(curl, CURLINFO_CONTENT_LENGTH_DOWNLOAD, &cl);
            /* Check for errors */
            if(response_code != CURLE_OK)
                fprintf(stderr, "curl_easy_perform() failed when sending request to '%s' with body '%s': %s\n",
                        request.url.c_str(), request.body.c_str(), curl_easy_strerror(response_code));

            /* always cleanup */
            curl_easy_cleanup(curl);
            curl_slist_free_all(list); /* free the list again */
            int binding_response_code = 0;
            completion_block(Response{http_code, binding_response_code, response_headers, response});
        }

        curl_global_cleanup();
    }

};

#ifdef REALM_MONGODB_ENDPOINT
static std::string get_base_url() {
    // allows configuration with or without quotes
    std::string base_url = REALM_QUOTE(REALM_MONGODB_ENDPOINT);
    if (base_url.size() > 0 && base_url[0] == '"') {
        base_url.erase(0, 1);
    }
    if (base_url.size() > 0 && base_url[base_url.size() - 1] == '"') {
        base_url.erase(base_url.size() - 1);
    }
    return base_url;
}
#endif
#ifdef REALM_STITCH_CONFIG
static std::string get_config_path() {
    std::string config_path = REALM_QUOTE(REALM_STITCH_CONFIG);
    if (config_path.size() > 0 && config_path[0] == '"') {
        config_path.erase(0, 1);
    }
    if (config_path.size() > 0 && config_path[config_path.size() - 1] == '"') {
        config_path.erase(config_path.size() - 1);
    }
    return config_path;
}
#endif

TEST_CASE("app: login_with_credentials integration", "[sync][app]") {

    SECTION("login") {
        std::unique_ptr<GenericNetworkTransport> (*factory)() = []{
            return std::unique_ptr<GenericNetworkTransport>(new IntTestTransport);
        };

        std::string base_url = get_base_url();
        std::string config_path = get_config_path();
        std::cout << "base_url for [app] integration tests is set to: " << base_url << std::endl;
        std::cout << "config_path for [app] integration tests is set to: " << config_path << std::endl;
        REQUIRE(!base_url.empty());
        REQUIRE(!config_path.empty());

        // this app id is configured in tests/mongodb/stitch.json
        auto app = App(App::Config{get_runtime_app_id(config_path), factory, base_url});

        bool processed = false;

        static const std::string base_path = realm::tmp_dir();
        auto tsm = TestSyncManager(base_path);

        app.log_in_with_credentials(AppCredentials::anonymous(),
                                   [&](std::shared_ptr<SyncUser> user, Optional<app::AppError> error) {
            if (error) {
                std::cerr << "login_with_credentials failed: "
                    << error->message << " error_code: "
                    << error->error_code.message() << " (value: "
                    << error->error_code.value() << ")" <<std::endl;
            }
            CHECK(user);
            CHECK(!error);
        });

        app.log_out([&](auto error) {
            CHECK(!error);
            processed = true;
        });
        CHECK(processed);
    }
}

// MARK: - UsernamePasswordProviderClient Tests

TEST_CASE("app: UsernamePasswordProviderClient integration", "[sync][app]") {
    auto email = util::format("realm_tests_do_autoverify%1@%2.com", random_string(10), random_string(10));

    auto password = random_string(10);

    std::unique_ptr<GenericNetworkTransport> (*factory)() = []{
        return std::unique_ptr<GenericNetworkTransport>(new IntTestTransport);
    };
    std::string base_url = get_base_url();
    std::string config_path = get_config_path();
    REQUIRE(!base_url.empty());
    REQUIRE(!config_path.empty());
    auto config = App::Config{get_runtime_app_id(config_path), factory, base_url};
    auto app = App(config);
    std::string base_path = tmp_dir() + "/" + config.app_id;
    reset_test_directory(base_path);
    TestSyncManager init_sync_manager(base_path);

    bool processed = false;

    app.provider_client<App::UsernamePasswordProviderClient>()
    .register_email(email,
                    password,
                    [&](Optional<app::AppError> error) {
                        CHECK(!error); // first registration success
                        if (error) {
                            std::cout << "register failed for email: " << email << " pw: " << password << " message: " << error->error_code.message() << "+" << error->message << std::endl;
                        }
                    });

    SECTION("double registration should fail") {
        app.provider_client<App::UsernamePasswordProviderClient>()
            .register_email(email,
                            password,
                            [&](Optional<app::AppError> error) {
                // Error returned states the account has already been created
                REQUIRE(error);
                CHECK(error->message == "name already in use");
                CHECK(app::ServiceErrorCode(error->error_code.value()) == app::ServiceErrorCode::account_name_in_use);
                processed = true;
        });
        CHECK(processed);
    }

    SECTION("double registration should fail") {
        // the server registration function will reject emails that do not contain "realm_tests_do_autoverify"
        std::string email_to_reject = util::format("%1@%2.com", random_string(10), random_string(10));
        app.provider_client<App::UsernamePasswordProviderClient>()
            .register_email(email_to_reject,
                password,
                [&](Optional<app::AppError> error) {
                    REQUIRE(error);
                    CHECK(error->message == util::format("failed to confirm user %1", email_to_reject));
                    CHECK(app::ServiceErrorCode(error->error_code.value()) == app::ServiceErrorCode::bad_request);
                    processed = true;
                });
        CHECK(processed);
    }

    SECTION("can login with registered account") {
        app.log_in_with_credentials(realm::app::AppCredentials::username_password(email, password),
            [&](std::shared_ptr<realm::SyncUser> user, Optional<app::AppError> error) {
                REQUIRE(user);
                CHECK(!error);
                processed = true;
            });
        CHECK(processed);
        processed = false;
        auto user = app.current_user();
        REQUIRE(user);
        CHECK(user->user_profile().email == email);
    }

    SECTION("confirm user") {
        app.provider_client<App::UsernamePasswordProviderClient>()
            .confirm_user("a_token",
                          "a_token_id",
                          [&](Optional<app::AppError> error) {
                REQUIRE(error);
                CHECK(error->message == "invalid token data");
                processed = true;
        });
        CHECK(processed);
    }

    SECTION("resend confirmation email") {
        app.provider_client<App::UsernamePasswordProviderClient>()
            .resend_confirmation_email(email,
                                       [&](Optional<app::AppError> error) {
                REQUIRE(error);
                CHECK(error->message == "already confirmed");
                processed = true;
        });
        CHECK(processed);
    }

    SECTION("reset password invalid tokens") {
        app.provider_client<App::UsernamePasswordProviderClient>()
            .reset_password(password,
                            "token_sample",
                            "token_id_sample",
                            [&](Optional<app::AppError> error) {
                REQUIRE(error);
                CHECK(error->message == "invalid token data");
                processed = true;
        });
        CHECK(processed);
    }

    SECTION("reset password function success") {
        // the imported test app will accept password reset if the password contains "realm_tests_do_reset" via a function
        std::string accepted_new_password = util::format("realm_tests_do_reset%1", random_string(10));
        app.provider_client<App::UsernamePasswordProviderClient>()
            .call_reset_password_function(email,
                accepted_new_password,
                "[]",
                [&](Optional<app::AppError> error) {
                    REQUIRE(!error);
                    processed = true;
            });
        CHECK(processed);
    }

    SECTION("reset password function failure") {
        std::string rejected_password = util::format("%1", random_string(10));
        app.provider_client<App::UsernamePasswordProviderClient>()
            .call_reset_password_function(email,
                rejected_password,
                "[\"foo\", \"bar\"]",
                [&](Optional<app::AppError> error) {
                    REQUIRE(error);
                    CHECK(error->message == util::format("failed to reset password for user %1", email));
                    CHECK(error->is_service_error());
                    processed = true;
                });
        CHECK(processed);
    }

    SECTION("reset password function for invalid user fails") {
        app.provider_client<App::UsernamePasswordProviderClient>()
            .call_reset_password_function(util::format("%1@%2.com", random_string(5), random_string(5)),
                password,
                "[\"foo\", \"bar\"]",
                [&](Optional<app::AppError> error) {
                    REQUIRE(error);
                    CHECK(error->message == "user not found");
                    CHECK(error->is_service_error());
                    CHECK(app::ServiceErrorCode(error->error_code.value()) == app::ServiceErrorCode::user_not_found);
                    processed = true;
                });
        CHECK(processed);
    }
}

// MARK: - UserAPIKeyProviderClient Tests

TEST_CASE("app: UserAPIKeyProviderClient integration", "[sync][app]") {

    std::unique_ptr<GenericNetworkTransport> (*factory)() = []{
        return std::unique_ptr<GenericNetworkTransport>(new IntTestTransport);
    };
    std::string base_url = get_base_url();
    std::string config_path = get_config_path();
    REQUIRE(!base_url.empty());
    REQUIRE(!config_path.empty());
    auto config = App::Config{get_runtime_app_id(config_path), factory, base_url};
    auto app = App(config);
    std::string base_path = tmp_dir() + "/" + config.app_id;
    reset_test_directory(base_path);
    TestSyncManager init_sync_manager(base_path);

    bool processed = false;

    auto register_and_log_in_user = [&]() -> std::shared_ptr<SyncUser> {
        auto email = util::format("realm_tests_do_autoverify%1@%2.com", random_string(10), random_string(10));
        auto password = util::format("%1", random_string(15));
        app.provider_client<App::UsernamePasswordProviderClient>()
            .register_email(email,
                password,
                [&](Optional<app::AppError> error) {
                    CHECK(!error); // first registration should succeed
                    if (error) {
                        std::cout << "register failed for email: " << email << " pw: " << password << " message: " << error->error_code.message() << "+" << error->message << std::endl;
                    }
                });
        std::shared_ptr<SyncUser> logged_in_user;
        app.log_in_with_credentials(realm::app::AppCredentials::username_password(email, password),
            [&](std::shared_ptr<realm::SyncUser> user, Optional<app::AppError> error) {
                REQUIRE(user);
                CHECK(!error);
                logged_in_user = user;
                processed = true;
            });
        CHECK(processed);
        processed = false;
        return logged_in_user;
    };

    App::UserAPIKey api_key;

    SECTION("api-key") {
        std::shared_ptr<SyncUser> logged_in_user = register_and_log_in_user();
        auto api_key_name = util::format("%1", random_string(15));
        app.provider_client<App::UserAPIKeyProviderClient>()
            .create_api_key(api_key_name, logged_in_user,
                            [&](App::UserAPIKey user_api_key, Optional<app::AppError> error) {
                CHECK(!error);
                CHECK(user_api_key.name == api_key_name);
                api_key = user_api_key;
        });

        app.provider_client<App::UserAPIKeyProviderClient>()
            .fetch_api_key(api_key.id, logged_in_user,
                           [&](App::UserAPIKey user_api_key, Optional<app::AppError> error) {
                CHECK(!error);
                CHECK(user_api_key.name == api_key_name);
                CHECK(user_api_key.id == api_key.id);
        });

        app.provider_client<App::UserAPIKeyProviderClient>()
            .fetch_api_keys(logged_in_user,
                            [&](std::vector<App::UserAPIKey> api_keys, Optional<AppError> error) {
                CHECK(api_keys.size() == 1);
                for(auto key : api_keys) {
                    CHECK(key.id.to_string() == api_key.id.to_string());
                    CHECK(api_key.name == api_key_name);
                    CHECK(key.id == api_key.id);
                }
                CHECK(!error);
        });

        app.provider_client<App::UserAPIKeyProviderClient>()
            .enable_api_key(api_key.id, logged_in_user, [&](Optional<AppError> error) {
                CHECK(!error);
        });

        app.provider_client<App::UserAPIKeyProviderClient>()
            .fetch_api_key(api_key.id, logged_in_user,
                           [&](App::UserAPIKey user_api_key, Optional<app::AppError> error) {
                CHECK(!error);
                CHECK(user_api_key.disabled == false);
                CHECK(user_api_key.name == api_key_name);
                CHECK(user_api_key.id == api_key.id);
        });

        app.provider_client<App::UserAPIKeyProviderClient>()
            .disable_api_key(api_key.id, logged_in_user, [&](Optional<AppError> error) {
                CHECK(!error);
        });

        app.provider_client<App::UserAPIKeyProviderClient>()
            .fetch_api_key(api_key.id, logged_in_user, [&](App::UserAPIKey user_api_key, Optional<app::AppError> error) {
                CHECK(!error);
                CHECK(user_api_key.disabled == true);
                CHECK(user_api_key.name == api_key_name);
        });

        app.provider_client<App::UserAPIKeyProviderClient>()
            .delete_api_key(api_key.id, logged_in_user, [&](Optional<AppError> error) {
                CHECK(!error);
        });

        app.provider_client<App::UserAPIKeyProviderClient>()
            .fetch_api_key(api_key.id, logged_in_user, [&](App::UserAPIKey user_api_key, Optional<app::AppError> error) {
                CHECK(user_api_key.name == "");
                CHECK(error);
                processed = true;
        });

        CHECK(processed);
    }

    SECTION("api-key without a user") {
        std::shared_ptr<SyncUser> no_user = nullptr;
        auto api_key_name = util::format("%1", random_string(15));
        app.provider_client<App::UserAPIKeyProviderClient>()
            .create_api_key(api_key_name, no_user,
                            [&](App::UserAPIKey user_api_key, Optional<app::AppError> error) {
                                REQUIRE(error);
                                CHECK(error->is_service_error());
                                CHECK(error->message == "must authenticate first");
                                CHECK(user_api_key.name == "");
                            });

        app.provider_client<App::UserAPIKeyProviderClient>()
            .fetch_api_key(api_key.id, no_user,
                           [&](App::UserAPIKey user_api_key, Optional<app::AppError> error) {
                               REQUIRE(error);
                               CHECK(error->is_service_error());
                               CHECK(error->message == "must authenticate first");
                               CHECK(user_api_key.name == "");
                           });

        app.provider_client<App::UserAPIKeyProviderClient>()
            .fetch_api_keys(no_user,
                            [&](std::vector<App::UserAPIKey> api_keys, Optional<AppError> error) {
                                REQUIRE(error);
                                CHECK(error->is_service_error());
                                CHECK(error->message == "must authenticate first");
                                CHECK(api_keys.size() == 0);
                            });

        app.provider_client<App::UserAPIKeyProviderClient>()
            .enable_api_key(api_key.id, no_user,
                            [&](Optional<AppError> error) {
                                REQUIRE(error);
                                CHECK(error->is_service_error());
                                CHECK(error->message == "must authenticate first");
                            });

        app.provider_client<App::UserAPIKeyProviderClient>()
            .fetch_api_key(api_key.id, no_user,
                           [&](App::UserAPIKey user_api_key, Optional<app::AppError> error) {
                               REQUIRE(error);
                               CHECK(error->is_service_error());
                               CHECK(error->message == "must authenticate first");
                               CHECK(user_api_key.name == "");
                           });

        app.provider_client<App::UserAPIKeyProviderClient>()
            .disable_api_key(api_key.id, no_user,
                             [&](Optional<AppError> error) {
                                 REQUIRE(error);
                                 CHECK(error->is_service_error());
                                 CHECK(error->message == "must authenticate first");
                             });

        app.provider_client<App::UserAPIKeyProviderClient>()
            .fetch_api_key(api_key.id, no_user,
                           [&](App::UserAPIKey user_api_key, Optional<app::AppError> error) {
                               REQUIRE(error);
                               CHECK(error->is_service_error());
                               CHECK(error->message == "must authenticate first");
                               CHECK(user_api_key.name == "");
                           });

        app.provider_client<App::UserAPIKeyProviderClient>()
            .delete_api_key(api_key.id, no_user,
                            [&](Optional<AppError> error) {
                                REQUIRE(error);
                                CHECK(error->is_service_error());
                                CHECK(error->message == "must authenticate first");
                            });

        app.provider_client<App::UserAPIKeyProviderClient>()
            .fetch_api_key(api_key.id, no_user,
                           [&](App::UserAPIKey user_api_key, Optional<app::AppError> error) {
                               CHECK(user_api_key.name == "");
                               REQUIRE(error);
                               CHECK(error->is_service_error());
                               CHECK(error->message == "must authenticate first");
                               processed = true;
                           });
        CHECK(processed);
    }

    SECTION("api-key against the wrong user") {
        std::shared_ptr<SyncUser> first_user = register_and_log_in_user();
        std::shared_ptr<SyncUser> second_user = register_and_log_in_user();
        auto api_key_name = util::format("%1", random_string(15));
        App::UserAPIKey api_key;
        App::UserAPIKeyProviderClient provider = app.provider_client<App::UserAPIKeyProviderClient>();

        provider.create_api_key(api_key_name, first_user,
                        [&](App::UserAPIKey user_api_key, Optional<app::AppError> error) {
                            CHECK(!error);
                            CHECK(user_api_key.name == api_key_name);
                            api_key = user_api_key;
                        });

        provider.fetch_api_key(api_key.id, first_user,
                       [&](App::UserAPIKey user_api_key, Optional<app::AppError> error) {
                           CHECK(!error);
                           CHECK(user_api_key.name == api_key_name);
                           CHECK(user_api_key.id.to_string() == user_api_key.id.to_string());
                       });

        provider.fetch_api_key(api_key.id, second_user,
                       [&](App::UserAPIKey user_api_key, Optional<app::AppError> error) {
                           REQUIRE(error);
                           CHECK(error->message == "API key not found");
                           CHECK(error->is_service_error());
                           CHECK(app::ServiceErrorCode(error->error_code.value()) == app::ServiceErrorCode::api_key_not_found);
                           CHECK(user_api_key.name == "");
                       });

        provider.fetch_api_keys(first_user,
                        [&](std::vector<App::UserAPIKey> api_keys, Optional<AppError> error) {
                            CHECK(api_keys.size() == 1);
                            for(auto api_key : api_keys) {
                                CHECK(api_key.name == api_key_name);
                            }
                            CHECK(!error);
                        });

        provider.fetch_api_keys(second_user,
                                [&](std::vector<App::UserAPIKey> api_keys, Optional<AppError> error) {
                                    CHECK(api_keys.size() == 0);
                                    CHECK(!error);
                                });

        provider.enable_api_key(api_key.id, first_user, [&](Optional<AppError> error) {
            CHECK(!error);
        });

        provider.enable_api_key(api_key.id, second_user, [&](Optional<AppError> error) {
            REQUIRE(error);
            CHECK(error->message == "API key not found");
            CHECK(error->is_service_error());
            CHECK(app::ServiceErrorCode(error->error_code.value()) == app::ServiceErrorCode::api_key_not_found);
        });

        provider.fetch_api_key(api_key.id, first_user,
                       [&](App::UserAPIKey user_api_key, Optional<app::AppError> error) {
                           CHECK(!error);
                           CHECK(user_api_key.disabled == false);
                           CHECK(user_api_key.name == api_key_name);
                       });

        provider.fetch_api_key(api_key.id, second_user,
                               [&](App::UserAPIKey user_api_key, Optional<app::AppError> error) {
                                   REQUIRE(error);
                                   CHECK(user_api_key.name == "");
                                   CHECK(error->message == "API key not found");
                                   CHECK(error->is_service_error());
                                   CHECK(app::ServiceErrorCode(error->error_code.value()) == app::ServiceErrorCode::api_key_not_found);
                               });

        provider.disable_api_key(api_key.id, first_user, [&](Optional<AppError> error) {
            CHECK(!error);
        });

        provider.disable_api_key(api_key.id, second_user, [&](Optional<AppError> error) {
            REQUIRE(error);
            CHECK(error->message == "API key not found");
            CHECK(error->is_service_error());
            CHECK(app::ServiceErrorCode(error->error_code.value()) == app::ServiceErrorCode::api_key_not_found);
        });

        provider.fetch_api_key(api_key.id, first_user, [&](App::UserAPIKey user_api_key, Optional<app::AppError> error) {
            CHECK(!error);
            CHECK(user_api_key.disabled == true);
            CHECK(user_api_key.name == api_key_name);
        });

        provider.fetch_api_key(api_key.id, second_user, [&](App::UserAPIKey user_api_key, Optional<app::AppError> error) {
            REQUIRE(error);
            CHECK(user_api_key.name == "");
            CHECK(error->message == "API key not found");
            CHECK(error->is_service_error());
            CHECK(app::ServiceErrorCode(error->error_code.value()) == app::ServiceErrorCode::api_key_not_found);
        });

        provider.delete_api_key(api_key.id, second_user, [&](Optional<AppError> error) {
            REQUIRE(error);
            CHECK(error->message == "API key not found");
            CHECK(error->is_service_error());
            CHECK(app::ServiceErrorCode(error->error_code.value()) == app::ServiceErrorCode::api_key_not_found);
        });

        provider.delete_api_key(api_key.id, first_user, [&](Optional<AppError> error) {
            CHECK(!error);
        });

        provider.fetch_api_key(api_key.id, first_user, [&](App::UserAPIKey user_api_key, Optional<app::AppError> error) {
            CHECK(user_api_key.name == "");
            REQUIRE(error);
            CHECK(error->message == "API key not found");
            CHECK(error->is_service_error());
            CHECK(app::ServiceErrorCode(error->error_code.value()) == app::ServiceErrorCode::api_key_not_found);
            processed = true;
        });

        provider.fetch_api_key(api_key.id, second_user, [&](App::UserAPIKey user_api_key, Optional<app::AppError> error) {
            CHECK(user_api_key.name == "");
            REQUIRE(error);
            CHECK(error->message == "API key not found");
            CHECK(error->is_service_error());
            CHECK(app::ServiceErrorCode(error->error_code.value()) == app::ServiceErrorCode::api_key_not_found);
            processed = true;
        });

        CHECK(processed);
    }

}

<<<<<<< HEAD
TEST_CASE("app: refresh access token integration tests", "[sync][app]") {

    SECTION("refresh custom data integration expect success") {
        
        auto email = util::format("realm_tests_do_autoverify%1@%2.com", random_string(10), random_string(10));
        auto password = util::format("%1", random_string(15));
        
=======
TEST_CASE("app: auth providers function integration", "[sync][app]") {
    
    std::unique_ptr<GenericNetworkTransport> (*factory)() = []{
        return std::unique_ptr<GenericNetworkTransport>(new IntTestTransport);
    };
    std::string base_url = get_base_url();
    std::string config_path = get_config_path();
    REQUIRE(!base_url.empty());
    REQUIRE(!config_path.empty());
    auto config = App::Config{get_runtime_app_id(config_path), factory, base_url};
    auto app = App(config);
    std::string base_path = tmp_dir() + "/" + config.app_id;
    reset_test_directory(base_path);
    TestSyncManager init_sync_manager(base_path);
    
    bool processed = false;
    
    SECTION("auth providers function integration") {
        
        auto credentials = realm::app::AppCredentials::function(nlohmann::json({{"realmCustomAuthFuncUserId", "123456"}}).dump());
        
        app.log_in_with_credentials(credentials,
                                    [&](std::shared_ptr<realm::SyncUser> user, Optional<app::AppError> error) {
                                        REQUIRE(user);
                                        CHECK(user->provider_type() == IdentityProviderFunction);
                                        CHECK(!error);
                                        processed = true;
                                    });
        
        CHECK(processed);
        
    }
    
}

TEST_CASE("app: link_user integration", "[sync][app]") {
    SECTION("link_user intergration") {
        
        auto email = util::format("realm_tests_do_autoverify%1@%2.com", random_string(10), random_string(10));

        auto password = random_string(10);

>>>>>>> 0d681e11
        std::unique_ptr<GenericNetworkTransport> (*factory)() = []{
            return std::unique_ptr<GenericNetworkTransport>(new IntTestTransport);
        };
        std::string base_url = get_base_url();
        std::string config_path = get_config_path();
        REQUIRE(!base_url.empty());
        REQUIRE(!config_path.empty());
        auto config = App::Config{get_runtime_app_id(config_path), factory, base_url};
        auto app = App(config);
        std::string base_path = tmp_dir() + "/" + config.app_id;
        reset_test_directory(base_path);
        TestSyncManager init_sync_manager(base_path);
<<<<<<< HEAD
        
        bool processed = false;

        app.provider_client<App::UsernamePasswordProviderClient>().register_email(email,
                                                                                  password,
                                                                                  [&] (Optional<AppError> error) {
            CHECK(!error);
        });

        app.log_in_with_credentials(AppCredentials::username_password(email, password),
                               [&](std::shared_ptr<SyncUser> user, Optional<app::AppError> error) {
            CHECK(user);
            CHECK(!error);
        });
        
        auto previous_access_token = SyncManager::shared().get_current_user()->access_token();
        
        // If we do this call within the same second, the response for the access token will be cached
        std::this_thread::sleep_for(std::chrono::milliseconds(1000));

        app.refresh_custom_data(SyncManager::shared().get_current_user(), [&, previous_access_token](const Optional<AppError>& error) {
            CHECK(!error);
            auto new_access_token = SyncManager::shared().get_current_user()->access_token();
            CHECK(previous_access_token != new_access_token);
            processed = true;
        });

        CHECK(processed);
    }
    
    SECTION("refresh custom data integration expect failure") {

        std::unique_ptr<GenericNetworkTransport> (*factory)() = []{
            return std::unique_ptr<GenericNetworkTransport>(new IntTestTransport);
        };

        std::string base_url = get_base_url();
        std::string config_path = get_config_path();
        REQUIRE(!base_url.empty());
        REQUIRE(!config_path.empty());
        auto config = App::Config{get_runtime_app_id(config_path), factory, base_url};
        auto app = App(config);
        std::string base_path = tmp_dir() + "/" + config.app_id;
        reset_test_directory(base_path);
        TestSyncManager init_sync_manager(base_path);
        
        bool processed = false;

        app.refresh_custom_data(SyncManager::shared().get_current_user(), [&](const Optional<AppError>& error) {
            REQUIRE(error);
            CHECK(error->message == "No current user exists");
            CHECK(error->error_code.value() == 1);
=======

        bool processed = false;

        std::shared_ptr<SyncUser> sync_user;
        
        auto email_pass_credentials = realm::app::AppCredentials::username_password(email, password);
        
        app.provider_client<App::UsernamePasswordProviderClient>()
        .register_email(email,
                        password,
                        [&](Optional<app::AppError> error) {
                            CHECK(!error); // first registration success
                            if (error) {
                                std::cout << "register failed for email: " << email << " pw: " << password << " message: " << error->error_code.message() << "+" << error->message << std::endl;
                            }
                        });

        app.log_in_with_credentials(realm::app::AppCredentials::anonymous(),
                                    [&](std::shared_ptr<realm::SyncUser> user, Optional<app::AppError> error) {
            REQUIRE(user);
            CHECK(!error);
            sync_user = user;
        });
        
        CHECK(sync_user->provider_type() == IdentityProviderAnonymous);

        app.link_user(sync_user,
                      email_pass_credentials,
                      [&](std::shared_ptr<SyncUser> user, Optional<app::AppError> error) {
            CHECK(!error);
            REQUIRE(user);
            CHECK(user->identity() == sync_user->identity());
            CHECK(user->identities().size() == 2);
>>>>>>> 0d681e11
            processed = true;
        });

        CHECK(processed);
    }
<<<<<<< HEAD
    
    // TODO: Add test for `call_function` which uses bad access token,
    // should expect a flow that trys to get a new access token and then retry the call
=======
>>>>>>> 0d681e11
}

#endif // REALM_ENABLE_AUTH_TESTS

class CustomErrorTransport : public GenericNetworkTransport {
public:
    CustomErrorTransport(int code, const std::string& message) : m_code(code), m_message(message) { }

    void send_request_to_server(const Request, std::function<void (const Response)> completion_block) override
    {
        completion_block(Response{0, m_code, std::map<std::string, std::string>(), m_message});
    }

private:
    int m_code;
    std::string m_message;
};

TEST_CASE("app: custom error handling", "[sync][app][custom_errors]") {
    SECTION("custom code and message is sent back") {
        std::unique_ptr<GenericNetworkTransport> (*factory)() = []{
            return std::unique_ptr<GenericNetworkTransport>(new CustomErrorTransport(1001, "Boom!"));
        };

        auto app = App(App::Config{"anything", factory});
        bool processed = false;
        app.log_in_with_credentials(AppCredentials::anonymous(),
            [&](std::shared_ptr<SyncUser> user, Optional<app::AppError> error) {
                CHECK(!user);
                CHECK(error);
                CHECK(error->is_custom_error());
                CHECK(error->error_code.value() == 1001);
                CHECK(error->message == "Boom!");
                processed = true;
            });
        CHECK(processed);
    }
}


static const std::string profile_0_name = "Ursus americanus Ursus boeckhi";
static const std::string profile_0_first_name = "Ursus americanus";
static const std::string profile_0_last_name = "Ursus boeckhi";
static const std::string profile_0_email = "Ursus ursinus";
static const std::string profile_0_picture_url = "Ursus malayanus";
static const std::string profile_0_gender = "Ursus thibetanus";
static const std::string profile_0_birthday = "Ursus americanus";
static const std::string profile_0_min_age = "Ursus maritimus";
static const std::string profile_0_max_age = "Ursus arctos";

static const nlohmann::json profile_0 = {
    {"name", profile_0_name},
    {"first_name", profile_0_first_name},
    {"last_name", profile_0_last_name},
    {"email", profile_0_email},
    {"picture_url", profile_0_picture_url},
    {"gender", profile_0_gender},
    {"birthday", profile_0_birthday},
    {"min_age", profile_0_min_age},
    {"max_age", profile_0_max_age}
};

static nlohmann::json user_json(std::string access_token, std::string user_id = random_string(15)) {
    return {
        {"access_token", access_token},
        {"refresh_token", access_token},
        {"user_id", user_id},
        {"device_id", "Panda Bear"}
    };
}

static nlohmann::json user_profile_json(std::string user_id = random_string(15),
                                        std::string identity_0_id = "Ursus arctos isabellinus",
                                        std::string identity_1_id = "Ursus arctos horribilis",
                                        std::string provider_type = "anon-user") {
    return {
        {"user_id", user_id},
        {"identities", {
            {
                {"id", identity_0_id},
                {"provider_type", provider_type},
                {"provider_id", "lol"}
            },
            {
                {"id", identity_1_id},
                {"provider_type", "lol_wut"},
                {"provider_id", "nah_dawg"}
            }
        }},
        {"data", profile_0}
    };
}

// MARK: - Unit Tests

class UnitTestTransport : public GenericNetworkTransport {

public:
    static std::string access_token;
    static std::string provider_type;
    static const std::string api_key;
    static const std::string api_key_id;
    static const std::string api_key_name;
    static const std::string auth_route;
    static const std::string user_id;
    static const std::string identity_0_id;
    static const std::string identity_1_id;

private:
    void handle_profile(const Request request,
                        std::function<void (Response)> completion_block)
    {
        CHECK(request.method == HttpMethod::get);
        CHECK(request.headers.at("Content-Type") == "application/json;charset=utf-8");
        CHECK(request.headers.at("Authorization") == "Bearer " + access_token);
        CHECK(request.body.empty());
        CHECK(request.timeout_ms == 60000);

        std::string response = nlohmann::json({
            {"user_id", user_id},
            {"identities", {
                {
                    {"id", identity_0_id},
                    {"provider_type", provider_type},
                    {"provider_id", "lol"}
                },
                {
                    {"id", identity_1_id},
                    {"provider_type", "lol_wut"},
                    {"provider_id", "nah_dawg"}
                }
            }},
            {"data", profile_0}
        }).dump();

        completion_block(Response{.http_status_code = 200, .custom_status_code = 0, .headers = {}, .body = response});
    }

    void handle_login(const Request request,
                      std::function<void (Response)> completion_block)
    {
        CHECK(request.method == HttpMethod::post);
        CHECK(request.headers.at("Content-Type") == "application/json;charset=utf-8");

        CHECK(nlohmann::json::parse(request.body) == nlohmann::json({{"provider", provider_type}}));
        CHECK(request.timeout_ms == 60000);

        std::string response = nlohmann::json({
            {"access_token", access_token},
            {"refresh_token", access_token},
            {"user_id", random_string(15)},
            {"device_id", "Panda Bear"}}).dump();
        
        completion_block(Response { .http_status_code = 200,
                                    .custom_status_code = 0,
                                    .headers = {},
                                    .body = response });
    }
    
    void handle_create_api_key(const Request request,
                      std::function<void (Response)> completion_block)
    {
        CHECK(request.method == HttpMethod::post);
        CHECK(request.headers.at("Content-Type") == "application/json;charset=utf-8");
        CHECK(nlohmann::json::parse(request.body) == nlohmann::json({{"name", api_key_name}}));
        CHECK(request.timeout_ms == 60000);

        std::string response = nlohmann::json({
            {"_id", api_key_id},
            {"key", api_key},
            {"name", api_key_name},
            {"disabled", false}}).dump();

        completion_block(Response { .http_status_code = 200,
                                    .custom_status_code = 0,
                                    .headers = {},
                                    .body = response });
    }
    
    void handle_fetch_api_key(const Request request,
                      std::function<void (Response)> completion_block)
    {
        CHECK(request.method == HttpMethod::get);
        CHECK(request.headers.at("Content-Type") == "application/json;charset=utf-8");

        CHECK(request.body == "");
        CHECK(request.timeout_ms == 60000);
        
        std::string response = nlohmann::json({
            {"_id", api_key_id},
            {"name", api_key_name},
            {"disabled", false}}).dump();
        
        completion_block(Response { .http_status_code = 200,
                                    .custom_status_code = 0,
                                    .headers = {},
                                    .body = response });
    }
    
    void handle_fetch_api_keys(const Request request,
                      std::function<void (Response)> completion_block)
    {
        CHECK(request.method == HttpMethod::get);
        CHECK(request.headers.at("Content-Type") == "application/json;charset=utf-8");

        CHECK(request.body == "");
        CHECK(request.timeout_ms == 60000);
        
        auto elements = std::vector<nlohmann::json>();
        for (int i = 0; i < 2; i++) {
            elements.push_back({
                {"_id", api_key_id},
                {"name", api_key_name},
                {"disabled", false}});
        }
        
        completion_block(Response { .http_status_code = 200,
                                    .custom_status_code = 0,
                                    .headers = {},
                                    .body = nlohmann::json(elements).dump() });
    }
    
    void handle_token_refresh(const Request request,
                              std::function<void (Response)> completion_block) {
        CHECK(request.method == HttpMethod::post);
        CHECK(request.headers.at("Content-Type") == "application/json;charset=utf-8");

        CHECK(request.body == "");
        CHECK(request.timeout_ms == 60000);
        
        auto elements = std::vector<nlohmann::json>();
        nlohmann::json json {
            {"access_token", access_token }
        };
        
        completion_block(Response { .http_status_code = 200,
                                    .custom_status_code = 0,
                                    .headers = {},
                                    .body = json.dump() });
        
    }

public:
    void send_request_to_server(const Request request, std::function<void (const Response)> completion_block) override
    {
        if (request.url.find("/login") != std::string::npos) {
            handle_login(request, completion_block);
        } else if (request.url.find("/profile") != std::string::npos) {
            handle_profile(request, completion_block);
        } else if (request.url.find("/session") != std::string::npos && request.method != HttpMethod::post) {
            completion_block(Response { .http_status_code = 200, .custom_status_code = 0, .headers = {}, .body = "" });
        } else if (request.url.find("/api_keys") != std::string::npos && request.method == HttpMethod::post) {
            handle_create_api_key(request, completion_block);
        } else if (request.url.find(util::format("/api_keys/%1", api_key_id)) != std::string::npos && request.method == HttpMethod::get) {
            handle_fetch_api_key(request, completion_block);
        } else if (request.url.find("/api_keys") != std::string::npos && request.method == HttpMethod::get) {
            handle_fetch_api_keys(request, completion_block);
        } else if (request.url.find("/session") != std::string::npos && request.method == HttpMethod::post) {
            handle_token_refresh(request, completion_block);
        } else {
            completion_block(Response { .http_status_code = 200, .custom_status_code = 0, .headers = {}, .body = "something arbitrary" });
        }
    }
};

static const std::string good_access_token =  "eyJhbGciOiJIUzI1NiIsInR5cCI6IkpXVCJ9.eyJleHAiOjE1ODE1MDc3OTYsImlhdCI6MTU4MTUwNTk5NiwiaXNzIjoiNWU0M2RkY2M2MzZlZTEwNmVhYTEyYmRjIiwic3RpdGNoX2RldklkIjoiMDAwMDAwMDAwMDAwMDAwMDAwMDAwMDAwIiwic3RpdGNoX2RvbWFpbklkIjoiNWUxNDk5MTNjOTBiNGFmMGViZTkzNTI3Iiwic3ViIjoiNWU0M2RkY2M2MzZlZTEwNmVhYTEyYmRhIiwidHlwIjoiYWNjZXNzIn0.0q3y9KpFxEnbmRwahvjWU1v9y1T1s3r2eozu93vMc3s";

static const std::string good_access_token2 =  "eyJhbGciOiJIUzI1NiIsInR5cCI6IkpXVCJ9.eyJleHAiOjE1ODkzMDE3MjAsImlhdCI6MTU4NDExODcyMCwiaXNzIjoiNWU2YmJiYzBhNmI3ZGZkM2UyNTA0OGI3Iiwic3RpdGNoX2RldklkIjoiMDAwMDAwMDAwMDAwMDAwMDAwMDAwMDAwIiwic3RpdGNoX2RvbWFpbklkIjoiNWUxNDk5MTNjOTBiNGFmMGViZTkzNTI3Iiwic3ViIjoiNWU2YmJiYzBhNmI3ZGZkM2UyNTA0OGIzIiwidHlwIjoiYWNjZXNzIn0.eSX4QMjIOLbdOYOPzQrD_racwLUk1HGFgxtx2a34k80";

std::string UnitTestTransport::access_token = good_access_token;

static const std::string bad_access_token = "lolwut";

const std::string UnitTestTransport::api_key = "lVRPQVYBJSIbGos2ZZn0mGaIq1SIOsGaZ5lrcp8bxlR5jg4OGuGwQq1GkektNQ3i";
const std::string UnitTestTransport::api_key_id = "5e5e6f0abe4ae2a2c2c2d329";
const std::string UnitTestTransport::api_key_name = "some_api_key_name";
const std::string UnitTestTransport::auth_route = "https://mongodb.com/unittests";
const std::string UnitTestTransport::user_id = "Ailuropoda melanoleuca";
std::string UnitTestTransport::provider_type = "anon-user";
const std::string UnitTestTransport::identity_0_id = "Ursus arctos isabellinus";
const std::string UnitTestTransport::identity_1_id = "Ursus arctos horribilis";


TEST_CASE("app: login_with_credentials unit_tests", "[sync][app]") {
    static const std::string base_path = realm::tmp_dir();
    auto tsm = TestSyncManager(base_path);
    
    std::unique_ptr<GenericNetworkTransport> (*factory)() = []{
        return std::unique_ptr<GenericNetworkTransport>(new UnitTestTransport);
    };

    App app(App::Config{"django", factory});

    SECTION("login_anonymous good") {
        UnitTestTransport::access_token = good_access_token;

        bool processed = false;

        app.log_in_with_credentials(realm::app::AppCredentials::anonymous(),
                                    [&](std::shared_ptr<realm::SyncUser> user, Optional<app::AppError> error) {
            CHECK(user);
            CHECK(!error);

            CHECK(user->identities().size() == 2);
            CHECK(user->identities()[0].id == UnitTestTransport::identity_0_id);
            CHECK(user->identities()[1].id == UnitTestTransport::identity_1_id);
            SyncUserProfile user_profile = user->user_profile();

            CHECK(user_profile.name == profile_0_name);
            CHECK(user_profile.first_name == profile_0_first_name);
            CHECK(user_profile.last_name == profile_0_last_name);
            CHECK(user_profile.email == profile_0_email);
            CHECK(user_profile.picture_url == profile_0_picture_url);
            CHECK(user_profile.gender == profile_0_gender);
            CHECK(user_profile.birthday == profile_0_birthday);
            CHECK(user_profile.min_age == profile_0_min_age);
            CHECK(user_profile.max_age == profile_0_max_age);

            processed = true;
        });

        CHECK(processed);
    }

    SECTION("login_anonymous bad") {
        std::unique_ptr<GenericNetworkTransport> (*factory)() = []{
            struct transport : GenericNetworkTransport {
                void send_request_to_server(const Request request,
                                            std::function<void (const Response)> completion_block)
                {
                    if (request.url.find("/login") != std::string::npos) {
                        completion_block({
                            200, 0, {}, user_json(bad_access_token).dump()
                        });
                    } else if (request.url.find("/profile") != std::string::npos) {
                        completion_block({
                            200, 0, {}, user_profile_json().dump()
                        });
                    }
                }
            };
            return std::unique_ptr<GenericNetworkTransport>(new transport);
        };
        app = App(App::Config{"django", factory});

        bool processed = false;

        app.log_in_with_credentials(AppCredentials::anonymous(),
                                    [&](std::shared_ptr<realm::SyncUser> user, Optional<app::AppError> error) {
            CHECK(!user);
            CHECK(error);
            CHECK(error->message == std::string("jwt missing parts"));
            CHECK(error->error_code.message() == "bad token");
            CHECK(error->error_code.category() == app::json_error_category());
            CHECK(error->is_json_error());
            CHECK(app::JSONErrorCode(error->error_code.value()) == app::JSONErrorCode::bad_token);
            processed = true;
        });

        CHECK(processed);
    }
}

TEST_CASE("app: UserAPIKeyProviderClient unit_tests", "[sync][app]") {
    std::unique_ptr<GenericNetworkTransport> (*factory)() = []{
        return std::unique_ptr<GenericNetworkTransport>(new UnitTestTransport);
    };
    
    auto config = App::Config{"translate-utwuv", factory};
    auto app = App(config);
    std::string base_path = tmp_dir() + "/" + config.app_id;
    reset_test_directory(base_path);
    TestSyncManager init_sync_manager(base_path);
    std::shared_ptr<SyncUser> logged_in_user = realm::SyncManager::shared().get_user(UnitTestTransport::user_id,
                                                                                     good_access_token,
                                                                                     good_access_token,
                                                                                     "anon-user");
    bool processed = false;
    ObjectId obj_id(UnitTestTransport::api_key_id.c_str());

    SECTION("create api key") {
        app.provider_client<App::UserAPIKeyProviderClient>().create_api_key(UnitTestTransport::api_key_name, logged_in_user,
                                                                            [&](App::UserAPIKey user_api_key, Optional<AppError> error) {
            CHECK(!error);
            CHECK(user_api_key.disabled == false);
            CHECK(user_api_key.id.to_string() == UnitTestTransport::api_key_id);
            CHECK(user_api_key.key == UnitTestTransport::api_key);
            CHECK(user_api_key.name == UnitTestTransport::api_key_name);
        });        
    }
    
    SECTION("fetch api key") {
        app.provider_client<App::UserAPIKeyProviderClient>().fetch_api_key(obj_id, logged_in_user,
                                                                           [&](App::UserAPIKey user_api_key, Optional<AppError> error) {
            CHECK(!error);
            CHECK(user_api_key.disabled == false);
            CHECK(user_api_key.id.to_string() == UnitTestTransport::api_key_id);
            CHECK(user_api_key.name == UnitTestTransport::api_key_name);
        });
    }
    
    SECTION("fetch api keys") {
        app.provider_client<App::UserAPIKeyProviderClient>().fetch_api_keys(logged_in_user,
                                                                            [&](std::vector<App::UserAPIKey> user_api_keys, Optional<AppError> error) {
            CHECK(!error);
            CHECK(user_api_keys.size() == 2);
            for(auto user_api_key : user_api_keys) {
                CHECK(user_api_key.disabled == false);
                CHECK(user_api_key.id.to_string() == UnitTestTransport::api_key_id);
                CHECK(user_api_key.name == UnitTestTransport::api_key_name);
            }
            processed = true;
        });
        CHECK(processed);
    }
}


TEST_CASE("app: user_semantics", "[app]") {
    static const std::string base_path = realm::tmp_dir();
    auto tsm = TestSyncManager(base_path);

    std::unique_ptr<GenericNetworkTransport> (*factory)() = []{
        struct transport : GenericNetworkTransport {
            void send_request_to_server(const Request request,
                                        std::function<void (const Response)> completion_block)
            {
                if (request.url.find("/login") != std::string::npos) {
                    completion_block({
                        200, 0, {}, user_json(good_access_token).dump()
                    });
                } else if (request.url.find("/profile") != std::string::npos) {
                    completion_block({
                        200, 0, {}, user_profile_json().dump()
                    });
                } else if (request.url.find("/session") != std::string::npos) {
                    CHECK(request.method == HttpMethod::del);
                    completion_block({ 200, 0, {}, "" });
                }
            }
        };
        return std::unique_ptr<GenericNetworkTransport>(new transport);
    };

    const auto app_id = random_string(36);
    const App app(App::Config{app_id, factory});

    const std::function<std::shared_ptr<SyncUser>(app::AppCredentials)> login_user = [app](app::AppCredentials creds) {
        std::shared_ptr<SyncUser> test_user;
        app.log_in_with_credentials(creds,
                                    [&](std::shared_ptr<realm::SyncUser> user, Optional<app::AppError> error) {
            CHECK(!error);
            test_user = user;
        });
        return test_user;
    };

    const std::function<std::shared_ptr<SyncUser>(void)> login_user_email_pass = [login_user] {
        return login_user(realm::app::AppCredentials::username_password("bob", "thompson"));
    };

    const std::function<std::shared_ptr<SyncUser>(void)> login_user_anonymous = [login_user] {
        return login_user(realm::app::AppCredentials::anonymous());
    };

    CHECK(!app.current_user());

    SECTION("current user is populated") {
        const auto user1 = login_user_anonymous();
        CHECK(app.current_user()->identity() == user1->identity());
    }

    SECTION("current user is updated on login") {
        const auto user1 = login_user_anonymous();
        CHECK(app.current_user()->identity() == user1->identity());
        const auto user2 = login_user_anonymous();
        CHECK(app.current_user()->identity() == user2->identity());
        CHECK(user1->identity() != user2->identity());
    }

    SECTION("current user is updated on login") {
        const auto user1 = login_user_anonymous();
        CHECK(app.current_user()->identity() == user1->identity());
        const auto user2 = login_user_anonymous();
        CHECK(app.current_user()->identity() == user2->identity());
        CHECK(user1->identity() != user2->identity());
    }

    SECTION("current user is updated to last used user on logout") {
        const auto user1 = login_user_anonymous();
        CHECK(app.current_user()->identity() == user1->identity());
        CHECK(app.all_users()[0]->state() == SyncUser::State::LoggedIn);

        const auto user2 = login_user_email_pass();
        CHECK(app.all_users()[0]->state() == SyncUser::State::LoggedIn);
        CHECK(app.all_users()[1]->state() == SyncUser::State::LoggedIn);
        CHECK(app.current_user()->identity() == user2->identity());
        CHECK(user1->identity() != user2->identity());

        app.log_out([&](auto){});
        CHECK(app.current_user()->identity() == user1->identity());

        CHECK(app.all_users().size() == 2);
        CHECK(app.all_users()[0]->state() == SyncUser::State::LoggedIn);
        CHECK(app.all_users()[1]->state() == SyncUser::State::LoggedOut);
    }

    SECTION("anon users are removed on logout") {
        const auto user1 = login_user_anonymous();
        CHECK(app.current_user()->identity() == user1->identity());
        CHECK(app.all_users()[0]->state() == SyncUser::State::LoggedIn);

        const auto user2 = login_user_anonymous();
        CHECK(app.all_users()[0]->state() == SyncUser::State::LoggedIn);
        CHECK(app.all_users()[1]->state() == SyncUser::State::LoggedIn);
        CHECK(app.current_user()->identity() == user2->identity());
        CHECK(user1->identity() != user2->identity());

        app.log_out([&](auto){});
        CHECK(app.current_user()->identity() == user1->identity());

        CHECK(app.all_users().size() == 1);
        CHECK(app.all_users()[0]->state() == SyncUser::State::LoggedIn);
    }

    SECTION("logout user") {
        auto user1 = login_user_email_pass();
        auto user2 = login_user_anonymous();

        // Anonymous users are special
        app.log_out(user2, [](Optional<AppError> error) {
            CHECK(!error);
        });
        CHECK(user2->state() == SyncUser::State::Removed);

        // Other users can be LoggedOut
        app.log_out(user1, [](Optional<AppError> error) {
            CHECK(!error);
        });
        CHECK(user1->state() == SyncUser::State::LoggedOut);

        // Logging out already logged out users, does nothing
        app.log_out(user1, [](Optional<AppError> error) {
            CHECK(!error);
        });
        CHECK(user1->state() == SyncUser::State::LoggedOut);

        app.log_out(user2, [](Optional<AppError> error) {
            CHECK(!error);
        });
        CHECK(user2->state() == SyncUser::State::Removed);
    }
}

struct ErrorCheckingTransport : public GenericNetworkTransport {
    ErrorCheckingTransport(Response r)
    : m_response(r)
    {
    }
    void send_request_to_server(const Request, std::function<void (const Response)> completion_block) override
    {
        completion_block(m_response);
    }
private:
    Response m_response;
};

TEST_CASE("app: response error handling", "[sync][app]") {
    static const std::string base_path = realm::tmp_dir();
    auto tsm = TestSyncManager(base_path);

    std::string response_body = nlohmann::json({
        {"access_token", good_access_token},
        {"refresh_token", good_access_token},
        {"user_id", "Brown Bear"},
        {"device_id", "Panda Bear"}}).dump();

    Response response{.http_status_code = 200, .headers = {{"Content-Type", "application/json"}}, .body = response_body};

    std::function<std::unique_ptr<GenericNetworkTransport>()> transport_generator = [&response] {
        return std::unique_ptr<GenericNetworkTransport>(new ErrorCheckingTransport(response));
    };
    App app(App::Config{"my-app-id", transport_generator});
    bool processed = false;

    SECTION("http 404") {
        response.http_status_code = 404;
        app.log_in_with_credentials(realm::app::AppCredentials::anonymous(),
                                    [&](std::shared_ptr<realm::SyncUser> user, Optional<app::AppError> error) {
            CHECK(!user);
            CHECK(error);
            CHECK(!error->is_json_error());
            CHECK(!error->is_custom_error());
            CHECK(!error->is_service_error());
            CHECK(error->is_http_error());
            CHECK(error->error_code.value() == 404);
            CHECK(error->message == std::string("http error code considered fatal"));
            CHECK(error->error_code.message() == "Client Error: 404");
            processed = true;
        });
        CHECK(processed);
    }
    SECTION("http 500") {
        response.http_status_code = 500;
        app.log_in_with_credentials(realm::app::AppCredentials::anonymous(),
                                    [&](std::shared_ptr<realm::SyncUser> user, Optional<app::AppError> error) {
            CHECK(!user);
            CHECK(error);
            CHECK(!error->is_json_error());
            CHECK(!error->is_custom_error());
            CHECK(!error->is_service_error());
            CHECK(error->is_http_error());
            CHECK(error->error_code.value() == 500);
            CHECK(error->message == std::string("http error code considered fatal"));
            CHECK(error->error_code.message() == "Server Error: 500");
            processed = true;
        });
        CHECK(processed);
    }
    SECTION("custom error code") {
        response.custom_status_code = 42;
        response.body = "Custom error message";
        app.log_in_with_credentials(realm::app::AppCredentials::anonymous(),
                                    [&](std::shared_ptr<realm::SyncUser> user, Optional<app::AppError> error) {
            CHECK(!user);
            CHECK(error);
            CHECK(!error->is_http_error());
            CHECK(!error->is_json_error());
            CHECK(!error->is_service_error());
            CHECK(error->is_custom_error());
            CHECK(error->error_code.value() == 42);
            CHECK(error->message == std::string("Custom error message"));
            CHECK(error->error_code.message() == "code 42");
            processed = true;
        });
        CHECK(processed);
    }

    SECTION("session error code") {
        response.http_status_code = 400;
        response.body = nlohmann::json({
            {"error_code", "MongoDBError"},
            {"error", "a fake MongoDB error message!"},
            {"access_token", good_access_token},
            {"refresh_token", good_access_token},
            {"user_id", "Brown Bear"},
            {"device_id", "Panda Bear"}}).dump();
        app.log_in_with_credentials(realm::app::AppCredentials::anonymous(),
                                    [&](std::shared_ptr<realm::SyncUser> user, Optional<app::AppError> error) {
            CHECK(!user);
            CHECK(error);
            CHECK(!error->is_http_error());
            CHECK(!error->is_json_error());
            CHECK(!error->is_custom_error());
            CHECK(error->is_service_error());
            CHECK(app::ServiceErrorCode(error->error_code.value()) == app::ServiceErrorCode::mongodb_error);
            CHECK(error->message == std::string("a fake MongoDB error message!"));
            CHECK(error->error_code.message() == "MongoDBError");
            processed = true;
        });
        CHECK(processed);
    }

    SECTION("json error code") {
        response.body = "this: is not{} a valid json body!";
        app.log_in_with_credentials(realm::app::AppCredentials::anonymous(),
                                    [&](std::shared_ptr<realm::SyncUser> user, Optional<app::AppError> error) {
            CHECK(!user);
            CHECK(error);
            CHECK(!error->is_http_error());
            CHECK(error->is_json_error());
            CHECK(!error->is_custom_error());
            CHECK(!error->is_service_error());
            CHECK(app::JSONErrorCode(error->error_code.value()) == app::JSONErrorCode::malformed_json);
            CHECK(error->message == std::string("parse error - unexpected 't'"));
            CHECK(error->error_code.message() == "malformed json");
            processed = true;
        });
        CHECK(processed);
    }
}

TEST_CASE("app: switch user", "[sync][app]") {
        
    std::function<std::unique_ptr<GenericNetworkTransport>()> transport_generator = [&] {
        return std::unique_ptr<GenericNetworkTransport>(new UnitTestTransport());
    };

    auto config = App::Config{"translate-utwuv", transport_generator};
    auto app = App(config);
    
    std::string base_path = tmp_dir() + "/" + config.app_id;
    reset_test_directory(base_path);

    auto tsm = TestSyncManager(base_path);
    
    bool processed = false;
    
    std::shared_ptr<SyncUser> user_a;
    std::shared_ptr<SyncUser> user_b;

    SECTION("switch user expect success") {
        
        CHECK(SyncManager::shared().all_users().size() == 0);

        // Log in user 1
        app.log_in_with_credentials(realm::app::AppCredentials::anonymous(),
                                    [&](std::shared_ptr<realm::SyncUser> user, Optional<app::AppError> error) {
            CHECK(!error);
            CHECK(SyncManager::shared().get_current_user() == user);
            user_a = user;
        });
        
        // Log in user 2
        app.log_in_with_credentials(realm::app::AppCredentials::anonymous(),
                                    [&](std::shared_ptr<realm::SyncUser> user, Optional<app::AppError> error) {
            CHECK(!error);
            CHECK(SyncManager::shared().get_current_user() == user);
            user_b = user;
        });
        
        CHECK(SyncManager::shared().all_users().size() == 2);

        auto user1 = app.switch_user(user_a);
        CHECK(user1 == user_a);
        
        CHECK(SyncManager::shared().get_current_user() == user_a);

        auto user2 = app.switch_user(user_b);
        CHECK(user2 == user_b);

        CHECK(SyncManager::shared().get_current_user() == user_b);
        processed = true;
        CHECK(processed);
    }
        
    SECTION("switch user expect fail") {
        CHECK(SyncManager::shared().all_users().size() == 0);

        // Log in user 1
        app.log_in_with_credentials(realm::app::AppCredentials::anonymous(),
                                    [&](std::shared_ptr<realm::SyncUser> user, Optional<app::AppError> error) {
            user_a = user;
            CHECK(!error);
        });
        
        CHECK(SyncManager::shared().get_current_user() == user_a);
        
        app.log_out([&](Optional<app::AppError> error) {
            CHECK(!error);
        });

        CHECK(SyncManager::shared().get_current_user() == nullptr);
        CHECK(user_a->state() == SyncUser::State::Removed);

        // Log in user 2
        app.log_in_with_credentials(realm::app::AppCredentials::anonymous(),
                                    [&](std::shared_ptr<realm::SyncUser> user, Optional<app::AppError> error) {
            user_b = user;
            CHECK(!error);
        });
        
        CHECK(SyncManager::shared().get_current_user() == user_b);
        CHECK(SyncManager::shared().all_users().size() == 1);

        try {
            auto user = app.switch_user(user_a);
            CHECK(!user);
        } catch (AppError error) {
            CHECK(error.error_code.value() > 0);
        }
        
        CHECK(SyncManager::shared().get_current_user() == user_b);
        
        processed = true;
        CHECK(processed);
    }
    
}

TEST_CASE("app: remove anonymous user", "[sync][app]") {
    
    std::function<std::unique_ptr<GenericNetworkTransport>()> transport_generator = [&] {
        return std::unique_ptr<GenericNetworkTransport>(new UnitTestTransport());
    };

    auto config = App::Config{"translate-utwuv", transport_generator};
    auto app = App(config);
    
    std::string base_path = tmp_dir() + "/" + config.app_id;
    reset_test_directory(base_path);

    auto tsm = TestSyncManager(base_path);
    
    bool processed = false;
    std::shared_ptr<SyncUser> user_a;
    std::shared_ptr<SyncUser> user_b;

    SECTION("remove user expect success") {
        CHECK(SyncManager::shared().all_users().size() == 0);

        // Log in user 1
        app.log_in_with_credentials(realm::app::AppCredentials::anonymous(),
                                    [&](std::shared_ptr<realm::SyncUser> user, Optional<app::AppError> error) {
            CHECK(!error);
            CHECK(SyncManager::shared().get_current_user() == user);
            user_a = user;
        });
        
        CHECK(user_a->state() == SyncUser::State::LoggedIn);
        
        app.log_out(user_a, [&](Optional<app::AppError> error) {
            CHECK(!error);
            // a logged out anon user will be marked as Removed, not LoggedOut
            CHECK(user_a->state() == SyncUser::State::Removed);
        });
        
        app.remove_user(user_a, [&](Optional<app::AppError> error) {
            CHECK(error->message == "User has already been removed");
            CHECK(SyncManager::shared().all_users().size() == 0);
        });
                
        // Log in user 2
        app.log_in_with_credentials(realm::app::AppCredentials::anonymous(),
                                    [&](std::shared_ptr<realm::SyncUser> user, Optional<app::AppError> error) {
            CHECK(!error);
            CHECK(SyncManager::shared().get_current_user() == user);
            user_b = user;
        });
        
        CHECK(user_b->state() == SyncUser::State::LoggedIn);
        CHECK(SyncManager::shared().all_users().size() == 1);

        app.remove_user(user_b, [&](Optional<app::AppError> error) {
            CHECK(!error);
            CHECK(SyncManager::shared().all_users().size() == 0);
        });
        
        CHECK(SyncManager::shared().get_current_user() == nullptr);
        
        //check both handles are no longer valid
        CHECK(user_a->state() == SyncUser::State::Removed);
        CHECK(user_b->state() == SyncUser::State::Removed);

        processed = true;
        CHECK(processed);
    }
    
}

TEST_CASE("app: remove user with credentials", "[sync][app]") {
        
    std::unique_ptr<GenericNetworkTransport> (*transport_generator)() = []{
        struct transport : GenericNetworkTransport {
            void send_request_to_server(const Request request,
                                        std::function<void (const Response)> completion_block)
            {
                if (request.url.find("/login") != std::string::npos) {
                    completion_block({
                        200, 0, {}, user_json(good_access_token).dump()
                    });
                } else if (request.url.find("/profile") != std::string::npos) {
                    completion_block({
                        200, 0, {}, user_profile_json().dump()
                    });
                } else if (request.url.find("/session") != std::string::npos) {
                    CHECK(request.method == HttpMethod::del);
                    completion_block({ 200, 0, {}, "" });
                }
            }
        };
        return std::unique_ptr<GenericNetworkTransport>(new transport);
    };
    
    auto config = App::Config{"translate-utwuv", transport_generator};
    std::string base_path = tmp_dir() + "/" + config.app_id;
    reset_test_directory(base_path);
    auto tsm = TestSyncManager(base_path);
    
    auto app = App(config);

    CHECK(!app.current_user());
    bool processed = false;
    std::shared_ptr<SyncUser> test_user;

    SECTION("log in, log out and remove") {
        
        CHECK(SyncManager::shared().all_users().size() == 0);
        CHECK(SyncManager::shared().get_current_user() == nullptr);
        
        app.log_in_with_credentials(realm::app::AppCredentials::username_password("email", "pass"),
                                    [&](std::shared_ptr<realm::SyncUser> user, Optional<app::AppError> error) {
            CHECK(!error);
            test_user = user;
        });
        
        CHECK(test_user->state() == SyncUser::State::LoggedIn);
        
        app.log_out(test_user, [&](Optional<app::AppError> error) {
            CHECK(!error);
        });
        
        CHECK(test_user->state() == SyncUser::State::LoggedOut);
        
        app.remove_user(test_user, [&](Optional<app::AppError> error) {
            CHECK(!error);
            CHECK(SyncManager::shared().all_users().size() == 0);
        });
        
        app.remove_user(test_user, [&](Optional<app::AppError> error) {
            CHECK(error->error_code.value() > 0);
            CHECK(SyncManager::shared().all_users().size() == 0);
            processed = true;
        });
        
        CHECK(test_user->state() == SyncUser::State::Removed);
        CHECK(processed);
    }
    
}

TEST_CASE("app: link_user", "[sync][app]") {

    SECTION("link_user") {
        std::unique_ptr<GenericNetworkTransport> (*transport_generator)() = []{
            struct transport : GenericNetworkTransport {
                void send_request_to_server(const Request request,
                                            std::function<void (const Response)> completion_block)
                {
                    if (request.url.find("/login?link=true") != std::string::npos) {
                        completion_block({
                            200, 0, {}, user_json(good_access_token).dump()
                        });
                    }else if (request.url.find("/login") != std::string::npos) {
                        completion_block({
                            200, 0, {}, user_json(good_access_token).dump()
                        });
                    } else if (request.url.find("/profile") != std::string::npos) {
                        completion_block({
                            200, 0, {}, user_profile_json().dump()
                        });
                    } else if (request.url.find("/session") != std::string::npos) {
                        CHECK(request.method == HttpMethod::del);
                        completion_block({ 200, 0, {}, "" });
                    }
                }
            };
            return std::unique_ptr<GenericNetworkTransport>(new transport);
        };
        
        auto config = App::Config{"translate-utwuv", transport_generator};
        std::string base_path = tmp_dir() + "/" + config.app_id;
        reset_test_directory(base_path);
        auto tsm = TestSyncManager(base_path);
        
        auto app = App(config);

        bool processed = false;

        std::shared_ptr<SyncUser> sync_user;
        
        auto email = util::format("realm_tests_do_autoverify%1@%2.com", random_string(10), random_string(10));
        auto password = random_string(10);
        
        auto custom_credentials = realm::app::AppCredentials::facebook("a_token");
        auto email_pass_credentials = realm::app::AppCredentials::username_password(email, password);

        app.log_in_with_credentials(email_pass_credentials,
                                    [&](std::shared_ptr<realm::SyncUser> user, Optional<app::AppError> error) {
            REQUIRE(user);
            CHECK(!error);
            sync_user = user;
        });
        
        CHECK(sync_user->provider_type() == IdentityProviderUsernamePassword);

        app.link_user(sync_user,
                      custom_credentials,
                      [&](std::shared_ptr<SyncUser> user, Optional<app::AppError> error) {
            CHECK(!error);
            REQUIRE(user);
            CHECK(user->identity() == sync_user->identity());
            processed = true;
        });

        CHECK(processed);
    }
    
    SECTION("link_user should fail") {
        std::unique_ptr<GenericNetworkTransport> (*transport_generator)() = []{
            struct transport : GenericNetworkTransport {
                void send_request_to_server(const Request request,
                                            std::function<void (const Response)> completion_block)
                {
                    if (request.url.find("/login") != std::string::npos) {
                        completion_block({
                            200, 0, {}, user_json(good_access_token).dump()
                        });
                    } else if (request.url.find("/profile") != std::string::npos) {
                        completion_block({
                            200, 0, {}, user_profile_json().dump()
                        });
                    } else if (request.url.find("/session") != std::string::npos) {
                        CHECK(request.method == HttpMethod::del);
                        completion_block({ 200, 0, {}, "" });
                    }
                }
            };
            return std::unique_ptr<GenericNetworkTransport>(new transport);
        };
        
        auto config = App::Config{"translate-utwuv", transport_generator};
        std::string base_path = tmp_dir() + "/" + config.app_id;
        reset_test_directory(base_path);
        auto tsm = TestSyncManager(base_path);
        
        auto app = App(config);

        bool processed = false;

        std::shared_ptr<SyncUser> sync_user;
        
        auto email = util::format("realm_tests_do_autoverify%1@%2.com", random_string(10), random_string(10));
        auto password = random_string(10);
        
        auto custom_credentials = realm::app::AppCredentials::facebook("a_token");
        auto email_pass_credentials = realm::app::AppCredentials::username_password(email, password);

        app.log_in_with_credentials(email_pass_credentials,
                                    [&](std::shared_ptr<realm::SyncUser> user, Optional<app::AppError> error) {
            REQUIRE(user);
            CHECK(!error);
            sync_user = user;
        });
        
        app.log_out([&](Optional<app::AppError> error) {
            CHECK(!error);
        });
        
        CHECK(sync_user->provider_type() == IdentityProviderUsernamePassword);

        app.link_user(sync_user,
                      custom_credentials,
                      [&](std::shared_ptr<SyncUser> user, Optional<app::AppError> error) {
            CHECK(error->message == "The specified user is not logged in");
            CHECK(!user);
            processed = true;
        });

        CHECK(processed);
    }
}

TEST_CASE("app: auth providers", "[sync][app]") {
    
    SECTION("auth providers facebook") {
        auto credentials = realm::app::AppCredentials::facebook("a_token");
        CHECK(credentials.provider() == AuthProvider::FACEBOOK);
        CHECK(credentials.provider_as_string() == IdentityProviderFacebook);
        CHECK(credentials.serialize_as_json() == "{\"access_token\":\"a_token\",\"provider\":\"oauth2-facebook\"}");
    }
    
    SECTION("auth providers anonymous") {
        auto credentials = realm::app::AppCredentials::anonymous();
        CHECK(credentials.provider() == AuthProvider::ANONYMOUS);
        CHECK(credentials.provider_as_string() == IdentityProviderAnonymous);
        CHECK(credentials.serialize_as_json() == "{\"provider\":\"anon-user\"}");
    }
    
    SECTION("auth providers google") {
        auto credentials = realm::app::AppCredentials::google("a_token");
        CHECK(credentials.provider() == AuthProvider::GOOGLE);
        CHECK(credentials.provider_as_string() == IdentityProviderGoogle);
        CHECK(credentials.serialize_as_json() == "{\"authCode\":\"a_token\",\"provider\":\"oauth2-google\"}");
    }
    
    SECTION("auth providers apple") {
        auto credentials = realm::app::AppCredentials::apple("a_token");
        CHECK(credentials.provider() == AuthProvider::APPLE);
        CHECK(credentials.provider_as_string() == IdentityProviderApple);
        CHECK(credentials.serialize_as_json() == "{\"id_token\":\"a_token\",\"provider\":\"oauth2-apple\"}");
    }
    
    SECTION("auth providers custom") {
        auto credentials = realm::app::AppCredentials::custom("a_token");
        CHECK(credentials.provider() == AuthProvider::CUSTOM);
        CHECK(credentials.provider_as_string() == IdentityProviderCustom);
        CHECK(credentials.serialize_as_json() == "{\"provider\":\"custom-token\",\"token\":\"a_token\"}");
    }
    
    SECTION("auth providers username password") {
        auto credentials = realm::app::AppCredentials::username_password("user", "pass");
        CHECK(credentials.provider() == AuthProvider::USERNAME_PASSWORD);
        CHECK(credentials.provider_as_string() == IdentityProviderUsernamePassword);
        CHECK(credentials.serialize_as_json() == "{\"password\":\"pass\",\"provider\":\"local-userpass\",\"username\":\"user\"}");
    }
<<<<<<< HEAD
}

TEST_CASE("app: refresh access token unit tests", "[sync][app]") {
    
    SECTION("refresh custom data happy path") {
        
        auto setup_user = []() {
            if (realm::SyncManager::shared().get_current_user()) {
                return;
            }
            
            realm::SyncManager::shared().get_user("a_user_id",
                                                  good_access_token,
                                                  good_access_token,
                                                  "anon-user");
        };
        
        static bool session_route_hit = false;
        
        std::unique_ptr<GenericNetworkTransport> (*generic_factory)() = [] {
            struct transport : GenericNetworkTransport {
                void send_request_to_server(const Request request,
                                            std::function<void (const Response)> completion_block)
                {
                    if (request.url.find("/session") != std::string::npos) {
                        session_route_hit = true;
                        nlohmann::json json {
                            { "access_token", good_access_token }
                        };
                        completion_block({ 200, 0, {}, json.dump() });
                    }
                }
            };
            return std::unique_ptr<GenericNetworkTransport>(new transport);
        };
        
        auto config = App::Config{"translate-utwuv", generic_factory};
        auto app = App(config);
        std::string base_path = tmp_dir() + "/" + config.app_id;
        reset_test_directory(base_path);
        TestSyncManager init_sync_manager(base_path);
        
        setup_user();
        
        bool processed = false;
        
        app.refresh_custom_data(SyncManager::shared().get_current_user(), [&](const Optional<AppError>& error) {
            CHECK(!error);
            CHECK(session_route_hit);
            processed = true;
        });
        
        CHECK(processed);
    }
    
    SECTION("refresh custom data sad path") {
        
        auto setup_user = []() {
            if (realm::SyncManager::shared().get_current_user()) {
                return;
            }
            
            realm::SyncManager::shared().get_user("a_user_id",
                                                  good_access_token,
                                                  good_access_token,
                                                  "anon-user");
        };
        
        static bool session_route_hit = false;
        
        std::unique_ptr<GenericNetworkTransport> (*generic_factory)() = [] {
            struct transport : GenericNetworkTransport {
                void send_request_to_server(const Request request,
                                            std::function<void (const Response)> completion_block)
                {
                    if (request.url.find("/session") != std::string::npos) {
                        session_route_hit = true;
                        nlohmann::json json {
                            { "access_token", bad_access_token }
                        };
                        completion_block({ 200, 0, {}, json.dump() });
                    }
                }
            };
            return std::unique_ptr<GenericNetworkTransport>(new transport);
        };
        
        auto config = App::Config{"translate-utwuv", generic_factory};
        auto app = App(config);
        std::string base_path = tmp_dir() + "/" + config.app_id;
        reset_test_directory(base_path);
        TestSyncManager init_sync_manager(base_path);
        
        setup_user();
        
        bool processed = false;
        
        app.refresh_custom_data(SyncManager::shared().get_current_user(), [&](const Optional<AppError>& error) {
            CHECK(error->message == "jwt missing parts");
            CHECK(error->error_code.value() == 1);
            CHECK(session_route_hit);
            processed = true;
        });
        
        CHECK(processed);
    }
    
    SECTION("refresh token ensure flow is correct") {
        
        auto setup_user = []() {
            if (realm::SyncManager::shared().get_current_user()) {
                return;
            }
            
            realm::SyncManager::shared().get_user("a_user_id",
                                                  good_access_token,
                                                  good_access_token,
                                                  "anon-user");
        };
        
        /*
         Expected flow:
         Login - this gets access and refresh tokens
         Get profile - throw back a 401 error
         Refresh token - get a new token for the user
         Get profile - get the profile with the new token
         */
        
        static bool login_hit = false;
        static bool get_profile_1_hit = false;
        static bool get_profile_2_hit = false;
        static bool refresh_hit = false;
        
        std::unique_ptr<GenericNetworkTransport> (*factory)() = [](){
            struct transport : GenericNetworkTransport {
                
                void send_request_to_server(const Request request,
                                            std::function<void (const Response)> completion_block)
                {
                    if (request.url.find("/login") != std::string::npos) {
                        login_hit = true;
                        completion_block({
                            200, 0, {}, user_json(good_access_token).dump()
                        });
                    } else if (request.url.find("/profile") != std::string::npos) {
                        
                        CHECK(login_hit);
                        
                        auto access_token = request.headers.at("Authorization");
                        // simulated bad token request
                        if (access_token.find(good_access_token2) != std::string::npos) {
                            CHECK(login_hit);
                            CHECK(get_profile_1_hit);
                            CHECK(refresh_hit);
                            
                            get_profile_2_hit = true;
                            
                            completion_block({
                                200, 0, {}, user_profile_json().dump()
                            });
                        } else if (access_token.find(good_access_token) != std::string::npos) {
                            CHECK(!get_profile_2_hit);
                            get_profile_1_hit = true;
                            
                            completion_block({
                                401, 0, {}
                            });
                        }
                        
                    } else if (request.url.find("/session") != std::string::npos &&
                               request.method == HttpMethod::post) {
                        
                        CHECK(login_hit);
                        CHECK(get_profile_1_hit);
                        CHECK(!get_profile_2_hit);
                        refresh_hit = true;
                        
                        nlohmann::json json {
                            { "access_token", good_access_token2 }
                        };
                        completion_block({ 200, 0, {}, json.dump() });
                    }
                }
            };
            return std::unique_ptr<GenericNetworkTransport>(new transport);
        };
        
        auto config = App::Config{"translate-utwuv", factory};
        auto app = App(config);
        std::string base_path = tmp_dir() + "/" + config.app_id;
        reset_test_directory(base_path);
        TestSyncManager init_sync_manager(base_path);
        
        setup_user();
        
        bool processed = false;
        
        app.log_in_with_credentials(AppCredentials::anonymous(),
                                    [&](std::shared_ptr<SyncUser> user, Optional<app::AppError> error) {
                                        CHECK(user);
                                        CHECK(!error);
                                        processed = true;
                                    });
        
        CHECK(processed);
    }
}
=======
    
    SECTION("auth providers function") {
        auto credentials = realm::app::AppCredentials::function(nlohmann::json({{"name", "mongo"}}).dump());
        CHECK(credentials.provider() == AuthProvider::FUNCTION);
        CHECK(credentials.provider_as_string() == IdentityProviderFunction);
        CHECK(credentials.serialize_as_json() == "{\"name\":\"mongo\"}");
    }
    
    SECTION("auth providers user api key") {
        auto credentials = realm::app::AppCredentials::user_api_key("a key");
        CHECK(credentials.provider() == AuthProvider::USER_API_KEY);
        CHECK(credentials.provider_as_string() == IdentityProviderUserAPIKey);
        CHECK(credentials.serialize_as_json() == "{\"key\":\"a key\",\"provider\":\"api-key\"}");
    }
    
    SECTION("auth providers server api key") {
        auto credentials = realm::app::AppCredentials::server_api_key("a key");
        CHECK(credentials.provider() == AuthProvider::SERVER_API_KEY);
        CHECK(credentials.provider_as_string() == IdentityProviderServerAPIKey);
        CHECK(credentials.serialize_as_json() == "{\"key\":\"a key\",\"provider\":\"api-key\"}");
    }
    
}
>>>>>>> 0d681e11
<|MERGE_RESOLUTION|>--- conflicted
+++ resolved
@@ -155,9 +155,7 @@
             response_code = curl_easy_perform(curl);
             int http_code = 0;
             curl_easy_getinfo (curl, CURLINFO_RESPONSE_CODE, &http_code);
-            
-            double cl;
-            curl_easy_getinfo(curl, CURLINFO_CONTENT_LENGTH_DOWNLOAD, &cl);
+
             /* Check for errors */
             if(response_code != CURLE_OK)
                 fprintf(stderr, "curl_easy_perform() failed when sending request to '%s' with body '%s': %s\n",
@@ -732,15 +730,6 @@
 
 }
 
-<<<<<<< HEAD
-TEST_CASE("app: refresh access token integration tests", "[sync][app]") {
-
-    SECTION("refresh custom data integration expect success") {
-        
-        auto email = util::format("realm_tests_do_autoverify%1@%2.com", random_string(10), random_string(10));
-        auto password = util::format("%1", random_string(15));
-        
-=======
 TEST_CASE("app: auth providers function integration", "[sync][app]") {
     
     std::unique_ptr<GenericNetworkTransport> (*factory)() = []{
@@ -783,7 +772,6 @@
 
         auto password = random_string(10);
 
->>>>>>> 0d681e11
         std::unique_ptr<GenericNetworkTransport> (*factory)() = []{
             return std::unique_ptr<GenericNetworkTransport>(new IntTestTransport);
         };
@@ -796,60 +784,6 @@
         std::string base_path = tmp_dir() + "/" + config.app_id;
         reset_test_directory(base_path);
         TestSyncManager init_sync_manager(base_path);
-<<<<<<< HEAD
-        
-        bool processed = false;
-
-        app.provider_client<App::UsernamePasswordProviderClient>().register_email(email,
-                                                                                  password,
-                                                                                  [&] (Optional<AppError> error) {
-            CHECK(!error);
-        });
-
-        app.log_in_with_credentials(AppCredentials::username_password(email, password),
-                               [&](std::shared_ptr<SyncUser> user, Optional<app::AppError> error) {
-            CHECK(user);
-            CHECK(!error);
-        });
-        
-        auto previous_access_token = SyncManager::shared().get_current_user()->access_token();
-        
-        // If we do this call within the same second, the response for the access token will be cached
-        std::this_thread::sleep_for(std::chrono::milliseconds(1000));
-
-        app.refresh_custom_data(SyncManager::shared().get_current_user(), [&, previous_access_token](const Optional<AppError>& error) {
-            CHECK(!error);
-            auto new_access_token = SyncManager::shared().get_current_user()->access_token();
-            CHECK(previous_access_token != new_access_token);
-            processed = true;
-        });
-
-        CHECK(processed);
-    }
-    
-    SECTION("refresh custom data integration expect failure") {
-
-        std::unique_ptr<GenericNetworkTransport> (*factory)() = []{
-            return std::unique_ptr<GenericNetworkTransport>(new IntTestTransport);
-        };
-
-        std::string base_url = get_base_url();
-        std::string config_path = get_config_path();
-        REQUIRE(!base_url.empty());
-        REQUIRE(!config_path.empty());
-        auto config = App::Config{get_runtime_app_id(config_path), factory, base_url};
-        auto app = App(config);
-        std::string base_path = tmp_dir() + "/" + config.app_id;
-        reset_test_directory(base_path);
-        TestSyncManager init_sync_manager(base_path);
-        
-        bool processed = false;
-
-        app.refresh_custom_data(SyncManager::shared().get_current_user(), [&](const Optional<AppError>& error) {
-            REQUIRE(error);
-            CHECK(error->message == "No current user exists");
-            CHECK(error->error_code.value() == 1);
-=======
 
         bool processed = false;
 
@@ -883,18 +817,11 @@
             REQUIRE(user);
             CHECK(user->identity() == sync_user->identity());
             CHECK(user->identities().size() == 2);
->>>>>>> 0d681e11
             processed = true;
         });
 
         CHECK(processed);
     }
-<<<<<<< HEAD
-    
-    // TODO: Add test for `call_function` which uses bad access token,
-    // should expect a flow that trys to get a new access token and then retry the call
-=======
->>>>>>> 0d681e11
 }
 
 #endif // REALM_ENABLE_AUTH_TESTS
@@ -1991,7 +1918,28 @@
         CHECK(credentials.provider_as_string() == IdentityProviderUsernamePassword);
         CHECK(credentials.serialize_as_json() == "{\"password\":\"pass\",\"provider\":\"local-userpass\",\"username\":\"user\"}");
     }
-<<<<<<< HEAD
+    
+    SECTION("auth providers function") {
+        auto credentials = realm::app::AppCredentials::function(nlohmann::json({{"name", "mongo"}}).dump());
+        CHECK(credentials.provider() == AuthProvider::FUNCTION);
+        CHECK(credentials.provider_as_string() == IdentityProviderFunction);
+        CHECK(credentials.serialize_as_json() == "{\"name\":\"mongo\"}");
+    }
+    
+    SECTION("auth providers user api key") {
+        auto credentials = realm::app::AppCredentials::user_api_key("a key");
+        CHECK(credentials.provider() == AuthProvider::USER_API_KEY);
+        CHECK(credentials.provider_as_string() == IdentityProviderUserAPIKey);
+        CHECK(credentials.serialize_as_json() == "{\"key\":\"a key\",\"provider\":\"api-key\"}");
+    }
+    
+    SECTION("auth providers server api key") {
+        auto credentials = realm::app::AppCredentials::server_api_key("a key");
+        CHECK(credentials.provider() == AuthProvider::SERVER_API_KEY);
+        CHECK(credentials.provider_as_string() == IdentityProviderServerAPIKey);
+        CHECK(credentials.serialize_as_json() == "{\"key\":\"a key\",\"provider\":\"api-key\"}");
+    }
+    
 }
 
 TEST_CASE("app: refresh access token unit tests", "[sync][app]") {
@@ -2199,28 +2147,3 @@
         CHECK(processed);
     }
 }
-=======
-    
-    SECTION("auth providers function") {
-        auto credentials = realm::app::AppCredentials::function(nlohmann::json({{"name", "mongo"}}).dump());
-        CHECK(credentials.provider() == AuthProvider::FUNCTION);
-        CHECK(credentials.provider_as_string() == IdentityProviderFunction);
-        CHECK(credentials.serialize_as_json() == "{\"name\":\"mongo\"}");
-    }
-    
-    SECTION("auth providers user api key") {
-        auto credentials = realm::app::AppCredentials::user_api_key("a key");
-        CHECK(credentials.provider() == AuthProvider::USER_API_KEY);
-        CHECK(credentials.provider_as_string() == IdentityProviderUserAPIKey);
-        CHECK(credentials.serialize_as_json() == "{\"key\":\"a key\",\"provider\":\"api-key\"}");
-    }
-    
-    SECTION("auth providers server api key") {
-        auto credentials = realm::app::AppCredentials::server_api_key("a key");
-        CHECK(credentials.provider() == AuthProvider::SERVER_API_KEY);
-        CHECK(credentials.provider_as_string() == IdentityProviderServerAPIKey);
-        CHECK(credentials.serialize_as_json() == "{\"key\":\"a key\",\"provider\":\"api-key\"}");
-    }
-    
-}
->>>>>>> 0d681e11
