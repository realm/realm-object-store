////////////////////////////////////////////////////////////////////////////
//
// Copyright 2016 Realm Inc.
//
// Licensed under the Apache License, Version 2.0 (the "License");
// you may not use this file except in compliance with the License.
// You may obtain a copy of the License at
//
// http://www.apache.org/licenses/LICENSE-2.0
//
// Unless required by applicable law or agreed to in writing, software
// distributed under the License is distributed on an "AS IS" BASIS,
// WITHOUT WARRANTIES OR CONDITIONS OF ANY KIND, either express or implied.
// See the License for the specific language governing permissions and
// limitations under the License.
//
////////////////////////////////////////////////////////////////////////////

#include "catch2/catch.hpp"
#include "impl/object_accessor_impl.hpp"
#include "property.hpp"
#include "sync/app.hpp"
#include "sync/app_credentials.hpp"
#include "sync/async_open_task.hpp"
#include "sync/remote_mongo_client.hpp"
#include "sync/remote_mongo_database.hpp"
#include "sync/sync_session.hpp"

#include "util/event_loop.hpp"
#include "util/test_utils.hpp"
#include "util/test_file.hpp"
#include "util/event_loop.hpp"

#include <curl/curl.h>
#include <json.hpp>
#include <thread>

using namespace realm;
using namespace realm::app;
using util::any_cast;
using util::Optional;

// temporarily disable these tests for now,
// but allow opt-in by building with REALM_ENABLE_AUTH_TESTS=1
#ifndef REALM_ENABLE_AUTH_TESTS
#define REALM_ENABLE_AUTH_TESTS 0
#endif

static std::string random_string(std::string::size_type length)
{
    static auto& chrs = 
        "abcdefghijklmnopqrstuvwxyz"
        "ABCDEFGHIJKLMNOPQRSTUVWXYZ";
    thread_local static std::mt19937 rg{std::random_device{}()};
    thread_local static std::uniform_int_distribution<std::string::size_type> pick(0, sizeof(chrs) - 2);
    std::string s;
    s.reserve(length);
    while(length--)
        s += chrs[pick(rg)];
    return s;
}

#if REALM_ENABLE_AUTH_TESTS

// When a stitch instance starts up and imports the app at this config location,
// it will generate a new app_id and write it back to the config. This is why we
// need to parse it at runtime after spinning up the instance.
static std::string get_runtime_app_id(std::string config_path)
{
    static std::string cached_app_id;
    if (cached_app_id.empty()) {
        util::File config(config_path);
        std::string contents;
        contents.resize(config.get_size());
        config.read(contents.data(), config.get_size());
        nlohmann::json json;
        json = nlohmann::json::parse(contents);
        cached_app_id = json["app_id"].get<std::string>();
        std::cout << "found app_id: " << cached_app_id << " in stitch config" << std::endl;
    }
    return cached_app_id;
}

class IntTestTransport : public GenericNetworkTransport {
public:
    
    IntTestTransport() {
        curl_global_init(CURL_GLOBAL_ALL);
    }
    
    ~IntTestTransport() {
        curl_global_cleanup();
    }
    
    static size_t write(char *ptr, size_t size, size_t nmemb, std::string* data) {
        REALM_ASSERT(data);
        size_t realsize = size * nmemb;
        data->append(ptr, realsize);
        return realsize;
    }
    static size_t header_callback(char *buffer, size_t size, size_t nitems, std::map<std::string, std::string> *headers_storage)
    {
        REALM_ASSERT(headers_storage);
        std::string combined(buffer, size * nitems);
        if (auto pos = combined.find(':'); pos != std::string::npos) {
            std::string key = combined.substr(0, pos);
            std::string value = combined.substr(pos + 1);
            while (value.size() > 0 && value[0] == ' ') {
                value = value.substr(1);
            }
            while (value.size() > 0 && (value[value.size() - 1] == '\r' || value[value.size() - 1] == '\n')) {
                value = value.substr(0, value.size() - 1);
            }
            headers_storage->insert({key, value});
        } else {
            if (combined.size() > 5 && combined.substr(0, 5) != "HTTP/") { // ignore for now HTTP/1.1 ...
                std::cerr << "test transport skipping header: " << combined << std::endl;
            }
        }
        return nitems * size;
    }

    void send_request_to_server(const Request request, std::function<void (const Response)> completion_block) override
    {
        CURL *curl;
        CURLcode response_code;
        std::string response;
        std::map<std::string, std::string> response_headers;
        
        /* get a curl handle */
        curl = curl_easy_init();

        struct curl_slist *list = NULL;

        if (curl) {
            /* First set the URL that is about to receive our POST. This URL can
             just as well be a https:// URL if that is what should receive the
             data. */
            curl_easy_setopt(curl, CURLOPT_URL, request.url.c_str());

            /* Now specify the POST data */
            if (request.method == HttpMethod::post) {
                curl_easy_setopt(curl, CURLOPT_POSTFIELDS, request.body.c_str());
            } else if (request.method == HttpMethod::put) {
                curl_easy_setopt(curl, CURLOPT_CUSTOMREQUEST, "PUT");
                curl_easy_setopt(curl, CURLOPT_POSTFIELDS, request.body.c_str());
            } else if (request.method == HttpMethod::del) {
                curl_easy_setopt(curl, CURLOPT_CUSTOMREQUEST, "DELETE");
                curl_easy_setopt(curl, CURLOPT_POSTFIELDS, request.body.c_str());
            }

            curl_easy_setopt(curl, CURLOPT_TIMEOUT, request.timeout_ms);

            for (auto header : request.headers)
            {
                std::stringstream h;
                h << header.first << ": " << header.second;
                list = curl_slist_append(list, h.str().data());
            }
            
            curl_easy_setopt(curl, CURLOPT_HTTPHEADER, list);
            curl_easy_setopt(curl, CURLOPT_WRITEFUNCTION, write);
            curl_easy_setopt(curl, CURLOPT_WRITEDATA, &response);
            curl_easy_setopt(curl, CURLOPT_HEADERDATA, &response_headers);
            curl_easy_setopt(curl, CURLOPT_HEADERFUNCTION, header_callback);

            /* Perform the request, res will get the return code */
            response_code = curl_easy_perform(curl);
            int http_code = 0;
            curl_easy_getinfo (curl, CURLINFO_RESPONSE_CODE, &http_code);

            /* Check for errors */
            if(response_code != CURLE_OK)
                fprintf(stderr, "curl_easy_perform() failed when sending request to '%s' with body '%s': %s\n",
                        request.url.c_str(), request.body.c_str(), curl_easy_strerror(response_code));

            /* always cleanup */
            curl_easy_cleanup(curl);
            curl_slist_free_all(list); /* free the list again */
            int binding_response_code = 0;
            completion_block(Response{http_code, binding_response_code, response_headers, response});
        }

        curl_global_cleanup();
    }

};

#ifdef REALM_MONGODB_ENDPOINT
static std::string get_base_url() {
    // allows configuration with or without quotes
    std::string base_url = REALM_QUOTE(REALM_MONGODB_ENDPOINT);
    if (base_url.size() > 0 && base_url[0] == '"') {
        base_url.erase(0, 1);
    }
    if (base_url.size() > 0 && base_url[base_url.size() - 1] == '"') {
        base_url.erase(base_url.size() - 1);
    }
    return base_url;
}
#endif
#ifdef REALM_STITCH_CONFIG
static std::string get_config_path() {
    std::string config_path = REALM_QUOTE(REALM_STITCH_CONFIG);
    if (config_path.size() > 0 && config_path[0] == '"') {
        config_path.erase(0, 1);
    }
    if (config_path.size() > 0 && config_path[config_path.size() - 1] == '"') {
        config_path.erase(config_path.size() - 1);
    }
    return config_path;
}
#endif

// MARK: - Login with Credentials Tests

TEST_CASE("app: login_with_credentials integration", "[sync][app]") {

    SECTION("login") {
        std::unique_ptr<GenericNetworkTransport> (*factory)() = []{
            return std::unique_ptr<GenericNetworkTransport>(new IntTestTransport);
        };

        std::string base_url = get_base_url();
        std::string config_path = get_config_path();
        std::cout << "base_url for [app] integration tests is set to: " << base_url << std::endl;
        std::cout << "config_path for [app] integration tests is set to: " << config_path << std::endl;
        REQUIRE(!base_url.empty());
        REQUIRE(!config_path.empty());
        
        // this app id is configured in tests/mongodb/stitch.json
        auto app = App(App::Config{
            get_runtime_app_id(config_path),
            factory,
            base_url,
            util::none,
            Optional<std::string>("A Local App Version"),
            util::none,
            "Object Store Platform Tests",
            "Object Store Platform Version Blah",
            "An sdk version"
        });

        bool processed = false;

        static const std::string base_path = realm::tmp_dir();
        auto tsm = TestSyncManager(base_path);

        app.log_in_with_credentials(AppCredentials::anonymous(),
                                   [&](std::shared_ptr<SyncUser> user, Optional<app::AppError> error) {
            if (error) {
                std::cerr << "login_with_credentials failed: "
                    << error->message << " error_code: "
                    << error->error_code.message() << " (value: "
                    << error->error_code.value() << ")" <<std::endl;
            }
            REQUIRE(user);
            CHECK(!user->device_id().empty());
            CHECK(user->has_device_id());
            CHECK(!error);
        });

        app.log_out([&](auto error) {
            CHECK(!error);
            processed = true;
        });
        CHECK(processed);
    }
}

// MARK: - UsernamePasswordProviderClient Tests

TEST_CASE("app: UsernamePasswordProviderClient integration", "[sync][app]") {
    auto email = util::format("realm_tests_do_autoverify%1@%2.com", random_string(10), random_string(10));

    auto password = random_string(10);

    std::unique_ptr<GenericNetworkTransport> (*factory)() = []{
        return std::unique_ptr<GenericNetworkTransport>(new IntTestTransport);
    };
    std::string base_url = get_base_url();
    std::string config_path = get_config_path();
    REQUIRE(!base_url.empty());
    REQUIRE(!config_path.empty());
    auto config = App::Config {
        get_runtime_app_id(config_path),
        factory,
        base_url,
        util::none,
        Optional<std::string>("A Local App Version"),
        util::none,
        "Object Store Platform Tests",
        "Object Store Platform Version Blah",
        "An sdk version"
    };
    
    auto app = App(config);
    std::string base_path = tmp_dir() + "/" + config.app_id;
    reset_test_directory(base_path);
    TestSyncManager init_sync_manager(base_path);

    bool processed = false;

    app.provider_client<App::UsernamePasswordProviderClient>()
    .register_email(email,
                    password,
                    [&](Optional<app::AppError> error) {
                        CHECK(!error); // first registration success
                        if (error) {
                            std::cout << "register failed for email: " << email << " pw: " << password << " message: " << error->error_code.message() << "+" << error->message << std::endl;
                        }
                    });

    SECTION("double registration should fail") {
        app.provider_client<App::UsernamePasswordProviderClient>()
            .register_email(email,
                            password,
                            [&](Optional<app::AppError> error) {
                // Error returned states the account has already been created
                REQUIRE(error);
                CHECK(error->message == "name already in use");
                CHECK(app::ServiceErrorCode(error->error_code.value()) == app::ServiceErrorCode::account_name_in_use);
                processed = true;
        });
        CHECK(processed);
    }

    SECTION("double registration should fail") {
        // the server registration function will reject emails that do not contain "realm_tests_do_autoverify"
        std::string email_to_reject = util::format("%1@%2.com", random_string(10), random_string(10));
        app.provider_client<App::UsernamePasswordProviderClient>()
            .register_email(email_to_reject,
                password,
                [&](Optional<app::AppError> error) {
                    REQUIRE(error);
                    CHECK(error->message == util::format("failed to confirm user %1", email_to_reject));
                    CHECK(app::ServiceErrorCode(error->error_code.value()) == app::ServiceErrorCode::bad_request);
                    processed = true;
                });
        CHECK(processed);
    }

    SECTION("can login with registered account") {
        app.log_in_with_credentials(realm::app::AppCredentials::username_password(email, password),
            [&](std::shared_ptr<realm::SyncUser> user, Optional<app::AppError> error) {
                REQUIRE(user);
                CHECK(!error);
                processed = true;
            });
        CHECK(processed);
        processed = false;
        auto user = app.current_user();
        REQUIRE(user);
        CHECK(user->user_profile().email == email);
    }

    SECTION("confirm user") {
        app.provider_client<App::UsernamePasswordProviderClient>()
            .confirm_user("a_token",
                          "a_token_id",
                          [&](Optional<app::AppError> error) {
                REQUIRE(error);
                CHECK(error->message == "invalid token data");
                processed = true;
        });
        CHECK(processed);
    }

    SECTION("resend confirmation email") {
        app.provider_client<App::UsernamePasswordProviderClient>()
            .resend_confirmation_email(email,
                                       [&](Optional<app::AppError> error) {
                REQUIRE(error);
                CHECK(error->message == "already confirmed");
                processed = true;
        });
        CHECK(processed);
    }

    SECTION("reset password invalid tokens") {
        app.provider_client<App::UsernamePasswordProviderClient>()
            .reset_password(password,
                            "token_sample",
                            "token_id_sample",
                            [&](Optional<app::AppError> error) {
                REQUIRE(error);
                CHECK(error->message == "invalid token data");
                processed = true;
        });
        CHECK(processed);
    }

    SECTION("reset password function success") {
        // the imported test app will accept password reset if the password contains "realm_tests_do_reset" via a function
        std::string accepted_new_password = util::format("realm_tests_do_reset%1", random_string(10));
        app.provider_client<App::UsernamePasswordProviderClient>()
        .call_reset_password_function(email,
                                      accepted_new_password,
                                      {},
                                      [&](Optional<app::AppError> error) {
            REQUIRE(!error);
            processed = true;
        });
        CHECK(processed);
    }

    SECTION("reset password function failure") {
        std::string rejected_password = util::format("%1", random_string(10));
        app.provider_client<App::UsernamePasswordProviderClient>()
        .call_reset_password_function(email,
                                      rejected_password,
                                      {"foo", "bar"},
                                      [&](Optional<app::AppError> error) {
            REQUIRE(error);
            CHECK(error->message == util::format("failed to reset password for user %1", email));
            CHECK(error->is_service_error());
            processed = true;
        });
        CHECK(processed);
    }

    SECTION("reset password function for invalid user fails") {
        app.provider_client<App::UsernamePasswordProviderClient>()
            .call_reset_password_function(util::format("%1@%2.com", random_string(5), random_string(5)),
                password,
                {"foo", "bar"},
                [&](Optional<app::AppError> error) {
                    REQUIRE(error);
                    CHECK(error->message == "user not found");
                    CHECK(error->is_service_error());
                    CHECK(app::ServiceErrorCode(error->error_code.value()) == app::ServiceErrorCode::user_not_found);
                    processed = true;
                });
        CHECK(processed);
    }
}

// MARK: - UserAPIKeyProviderClient Tests

TEST_CASE("app: UserAPIKeyProviderClient integration", "[sync][app]") {

    std::unique_ptr<GenericNetworkTransport> (*factory)() = []{
        return std::unique_ptr<GenericNetworkTransport>(new IntTestTransport);
    };
    std::string base_url = get_base_url();
    std::string config_path = get_config_path();
    REQUIRE(!base_url.empty());
    REQUIRE(!config_path.empty());
    auto config = App::Config {
        get_runtime_app_id(config_path),
        factory,
        base_url,
        util::none,
        Optional<std::string>("A Local App Version"),
        util::none,
        "Object Store Platform Tests",
        "Object Store Platform Version Blah",
        "An sdk version"
    };
    
    auto app = App(config);
    std::string base_path = tmp_dir() + "/" + config.app_id;
    reset_test_directory(base_path);
    TestSyncManager init_sync_manager(base_path);

    bool processed = false;

    auto register_and_log_in_user = [&]() -> std::shared_ptr<SyncUser> {
        auto email = util::format("realm_tests_do_autoverify%1@%2.com", random_string(10), random_string(10));
        auto password = util::format("%1", random_string(15));
        app.provider_client<App::UsernamePasswordProviderClient>()
            .register_email(email,
                password,
                [&](Optional<app::AppError> error) {
                    CHECK(!error); // first registration should succeed
                    if (error) {
                        std::cout << "register failed for email: " << email << " pw: " << password << " message: " << error->error_code.message() << "+" << error->message << std::endl;
                    }
                });
        std::shared_ptr<SyncUser> logged_in_user;
        app.log_in_with_credentials(realm::app::AppCredentials::username_password(email, password),
            [&](std::shared_ptr<realm::SyncUser> user, Optional<app::AppError> error) {
                REQUIRE(user);
                CHECK(!error);
                logged_in_user = user;
                processed = true;
            });
        CHECK(processed);
        processed = false;
        return logged_in_user;
    };

    App::UserAPIKey api_key;

    SECTION("api-key") {
        std::shared_ptr<SyncUser> logged_in_user = register_and_log_in_user();
        auto api_key_name = util::format("%1", random_string(15));
        app.provider_client<App::UserAPIKeyProviderClient>()
            .create_api_key(api_key_name, logged_in_user,
                            [&](App::UserAPIKey user_api_key, Optional<app::AppError> error) {
                CHECK(!error);
                CHECK(user_api_key.name == api_key_name);
                api_key = user_api_key;
        });

        app.provider_client<App::UserAPIKeyProviderClient>()
            .fetch_api_key(api_key.id, logged_in_user,
                           [&](App::UserAPIKey user_api_key, Optional<app::AppError> error) {
                CHECK(!error);
                CHECK(user_api_key.name == api_key_name);
                CHECK(user_api_key.id == api_key.id);
        });

        app.provider_client<App::UserAPIKeyProviderClient>()
            .fetch_api_keys(logged_in_user,
                            [&](std::vector<App::UserAPIKey> api_keys, Optional<AppError> error) {
                CHECK(api_keys.size() == 1);
                for(auto key : api_keys) {
                    CHECK(key.id.to_string() == api_key.id.to_string());
                    CHECK(api_key.name == api_key_name);
                    CHECK(key.id == api_key.id);
                }
                CHECK(!error);
        });

        app.provider_client<App::UserAPIKeyProviderClient>()
            .enable_api_key(api_key.id, logged_in_user, [&](Optional<AppError> error) {
                CHECK(!error);
        });

        app.provider_client<App::UserAPIKeyProviderClient>()
            .fetch_api_key(api_key.id, logged_in_user,
                           [&](App::UserAPIKey user_api_key, Optional<app::AppError> error) {
                CHECK(!error);
                CHECK(user_api_key.disabled == false);
                CHECK(user_api_key.name == api_key_name);
                CHECK(user_api_key.id == api_key.id);
        });

        app.provider_client<App::UserAPIKeyProviderClient>()
            .disable_api_key(api_key.id, logged_in_user, [&](Optional<AppError> error) {
                CHECK(!error);
        });

        app.provider_client<App::UserAPIKeyProviderClient>()
            .fetch_api_key(api_key.id, logged_in_user, [&](App::UserAPIKey user_api_key, Optional<app::AppError> error) {
                CHECK(!error);
                CHECK(user_api_key.disabled == true);
                CHECK(user_api_key.name == api_key_name);
        });

        app.provider_client<App::UserAPIKeyProviderClient>()
            .delete_api_key(api_key.id, logged_in_user, [&](Optional<AppError> error) {
                CHECK(!error);
        });

        app.provider_client<App::UserAPIKeyProviderClient>()
            .fetch_api_key(api_key.id, logged_in_user, [&](App::UserAPIKey user_api_key, Optional<app::AppError> error) {
                CHECK(user_api_key.name == "");
                CHECK(error);
                processed = true;
        });

        CHECK(processed);
    }

    SECTION("api-key without a user") {
        std::shared_ptr<SyncUser> no_user = nullptr;
        auto api_key_name = util::format("%1", random_string(15));
        app.provider_client<App::UserAPIKeyProviderClient>()
            .create_api_key(api_key_name, no_user,
                            [&](App::UserAPIKey user_api_key, Optional<app::AppError> error) {
                                REQUIRE(error);
                                CHECK(error->is_service_error());
                                CHECK(error->message == "must authenticate first");
                                CHECK(user_api_key.name == "");
                            });

        app.provider_client<App::UserAPIKeyProviderClient>()
            .fetch_api_key(api_key.id, no_user,
                           [&](App::UserAPIKey user_api_key, Optional<app::AppError> error) {
                               REQUIRE(error);
                               CHECK(error->is_service_error());
                               CHECK(error->message == "must authenticate first");
                               CHECK(user_api_key.name == "");
                           });

        app.provider_client<App::UserAPIKeyProviderClient>()
            .fetch_api_keys(no_user,
                            [&](std::vector<App::UserAPIKey> api_keys, Optional<AppError> error) {
                                REQUIRE(error);
                                CHECK(error->is_service_error());
                                CHECK(error->message == "must authenticate first");
                                CHECK(api_keys.size() == 0);
                            });

        app.provider_client<App::UserAPIKeyProviderClient>()
            .enable_api_key(api_key.id, no_user,
                            [&](Optional<AppError> error) {
                                REQUIRE(error);
                                CHECK(error->is_service_error());
                                CHECK(error->message == "must authenticate first");
                            });

        app.provider_client<App::UserAPIKeyProviderClient>()
            .fetch_api_key(api_key.id, no_user,
                           [&](App::UserAPIKey user_api_key, Optional<app::AppError> error) {
                               REQUIRE(error);
                               CHECK(error->is_service_error());
                               CHECK(error->message == "must authenticate first");
                               CHECK(user_api_key.name == "");
                           });

        app.provider_client<App::UserAPIKeyProviderClient>()
            .disable_api_key(api_key.id, no_user,
                             [&](Optional<AppError> error) {
                                 REQUIRE(error);
                                 CHECK(error->is_service_error());
                                 CHECK(error->message == "must authenticate first");
                             });

        app.provider_client<App::UserAPIKeyProviderClient>()
            .fetch_api_key(api_key.id, no_user,
                           [&](App::UserAPIKey user_api_key, Optional<app::AppError> error) {
                               REQUIRE(error);
                               CHECK(error->is_service_error());
                               CHECK(error->message == "must authenticate first");
                               CHECK(user_api_key.name == "");
                           });

        app.provider_client<App::UserAPIKeyProviderClient>()
            .delete_api_key(api_key.id, no_user,
                            [&](Optional<AppError> error) {
                                REQUIRE(error);
                                CHECK(error->is_service_error());
                                CHECK(error->message == "must authenticate first");
                            });

        app.provider_client<App::UserAPIKeyProviderClient>()
            .fetch_api_key(api_key.id, no_user,
                           [&](App::UserAPIKey user_api_key, Optional<app::AppError> error) {
                               CHECK(user_api_key.name == "");
                               REQUIRE(error);
                               CHECK(error->is_service_error());
                               CHECK(error->message == "must authenticate first");
                               processed = true;
                           });
        CHECK(processed);
    }

    SECTION("api-key against the wrong user") {
        std::shared_ptr<SyncUser> first_user = register_and_log_in_user();
        std::shared_ptr<SyncUser> second_user = register_and_log_in_user();
        auto api_key_name = util::format("%1", random_string(15));
        App::UserAPIKey api_key;
        App::UserAPIKeyProviderClient provider = app.provider_client<App::UserAPIKeyProviderClient>();

        provider.create_api_key(api_key_name, first_user,
                        [&](App::UserAPIKey user_api_key, Optional<app::AppError> error) {
                            CHECK(!error);
                            CHECK(user_api_key.name == api_key_name);
                            api_key = user_api_key;
                        });

        provider.fetch_api_key(api_key.id, first_user,
                       [&](App::UserAPIKey user_api_key, Optional<app::AppError> error) {
                           CHECK(!error);
                           CHECK(user_api_key.name == api_key_name);
                           CHECK(user_api_key.id.to_string() == user_api_key.id.to_string());
                       });

        provider.fetch_api_key(api_key.id, second_user,
                       [&](App::UserAPIKey user_api_key, Optional<app::AppError> error) {
                           REQUIRE(error);
                           CHECK(error->message == "API key not found");
                           CHECK(error->is_service_error());
                           CHECK(app::ServiceErrorCode(error->error_code.value()) == app::ServiceErrorCode::api_key_not_found);
                           CHECK(user_api_key.name == "");
                       });

        provider.fetch_api_keys(first_user,
                        [&](std::vector<App::UserAPIKey> api_keys, Optional<AppError> error) {
                            CHECK(api_keys.size() == 1);
                            for(auto api_key : api_keys) {
                                CHECK(api_key.name == api_key_name);
                            }
                            CHECK(!error);
                        });

        provider.fetch_api_keys(second_user,
                                [&](std::vector<App::UserAPIKey> api_keys, Optional<AppError> error) {
                                    CHECK(api_keys.size() == 0);
                                    CHECK(!error);
                                });

        provider.enable_api_key(api_key.id, first_user, [&](Optional<AppError> error) {
            CHECK(!error);
        });

        provider.enable_api_key(api_key.id, second_user, [&](Optional<AppError> error) {
            REQUIRE(error);
            CHECK(error->message == "API key not found");
            CHECK(error->is_service_error());
            CHECK(app::ServiceErrorCode(error->error_code.value()) == app::ServiceErrorCode::api_key_not_found);
        });

        provider.fetch_api_key(api_key.id, first_user,
                       [&](App::UserAPIKey user_api_key, Optional<app::AppError> error) {
                           CHECK(!error);
                           CHECK(user_api_key.disabled == false);
                           CHECK(user_api_key.name == api_key_name);
                       });

        provider.fetch_api_key(api_key.id, second_user,
                               [&](App::UserAPIKey user_api_key, Optional<app::AppError> error) {
                                   REQUIRE(error);
                                   CHECK(user_api_key.name == "");
                                   CHECK(error->message == "API key not found");
                                   CHECK(error->is_service_error());
                                   CHECK(app::ServiceErrorCode(error->error_code.value()) == app::ServiceErrorCode::api_key_not_found);
                               });

        provider.disable_api_key(api_key.id, first_user, [&](Optional<AppError> error) {
            CHECK(!error);
        });

        provider.disable_api_key(api_key.id, second_user, [&](Optional<AppError> error) {
            REQUIRE(error);
            CHECK(error->message == "API key not found");
            CHECK(error->is_service_error());
            CHECK(app::ServiceErrorCode(error->error_code.value()) == app::ServiceErrorCode::api_key_not_found);
        });

        provider.fetch_api_key(api_key.id, first_user, [&](App::UserAPIKey user_api_key, Optional<app::AppError> error) {
            CHECK(!error);
            CHECK(user_api_key.disabled == true);
            CHECK(user_api_key.name == api_key_name);
        });

        provider.fetch_api_key(api_key.id, second_user, [&](App::UserAPIKey user_api_key, Optional<app::AppError> error) {
            REQUIRE(error);
            CHECK(user_api_key.name == "");
            CHECK(error->message == "API key not found");
            CHECK(error->is_service_error());
            CHECK(app::ServiceErrorCode(error->error_code.value()) == app::ServiceErrorCode::api_key_not_found);
        });

        provider.delete_api_key(api_key.id, second_user, [&](Optional<AppError> error) {
            REQUIRE(error);
            CHECK(error->message == "API key not found");
            CHECK(error->is_service_error());
            CHECK(app::ServiceErrorCode(error->error_code.value()) == app::ServiceErrorCode::api_key_not_found);
        });

        provider.delete_api_key(api_key.id, first_user, [&](Optional<AppError> error) {
            CHECK(!error);
        });

        provider.fetch_api_key(api_key.id, first_user, [&](App::UserAPIKey user_api_key, Optional<app::AppError> error) {
            CHECK(user_api_key.name == "");
            REQUIRE(error);
            CHECK(error->message == "API key not found");
            CHECK(error->is_service_error());
            CHECK(app::ServiceErrorCode(error->error_code.value()) == app::ServiceErrorCode::api_key_not_found);
            processed = true;
        });

        provider.fetch_api_key(api_key.id, second_user, [&](App::UserAPIKey user_api_key, Optional<app::AppError> error) {
            CHECK(user_api_key.name == "");
            REQUIRE(error);
            CHECK(error->message == "API key not found");
            CHECK(error->is_service_error());
            CHECK(app::ServiceErrorCode(error->error_code.value()) == app::ServiceErrorCode::api_key_not_found);
            processed = true;
        });

        CHECK(processed);
    }

}

// MARK: - Auth Providers Function Tests

TEST_CASE("app: auth providers function integration", "[sync][app]") {
    
    std::unique_ptr<GenericNetworkTransport> (*factory)() = []{
        return std::unique_ptr<GenericNetworkTransport>(new IntTestTransport);
    };
    std::string base_url = get_base_url();
    std::string config_path = get_config_path();
    REQUIRE(!base_url.empty());
    REQUIRE(!config_path.empty());
    auto config = App::Config {
        get_runtime_app_id(config_path),
        factory,
        base_url,
        util::none,
        Optional<std::string>("A Local App Version"),
        util::none,
        "Object Store Platform Tests",
        "Object Store Platform Version Blah",
        "An sdk version"
    };
    
    auto app = App(config);
    std::string base_path = tmp_dir() + "/" + config.app_id;
    reset_test_directory(base_path);
    TestSyncManager init_sync_manager(base_path);
    
    bool processed = false;
    
    SECTION("auth providers function integration") {
        
        auto credentials = realm::app::AppCredentials::function(nlohmann::json({{"realmCustomAuthFuncUserId", "123456"}}).dump());
        
        app.log_in_with_credentials(credentials,
                                    [&](std::shared_ptr<realm::SyncUser> user, Optional<app::AppError> error) {
                                        REQUIRE(user);
                                        CHECK(user->provider_type() == IdentityProviderFunction);
                                        CHECK(!error);
                                        processed = true;
                                    });
        
        CHECK(processed);
        
    }
    
}

// MARK: - Link User Tests

TEST_CASE("app: link_user integration", "[sync][app]") {
    SECTION("link_user intergration") {
        
        auto email = util::format("realm_tests_do_autoverify%1@%2.com", random_string(10), random_string(10));

        auto password = random_string(10);

        std::unique_ptr<GenericNetworkTransport> (*factory)() = []{
            return std::unique_ptr<GenericNetworkTransport>(new IntTestTransport);
        };
        std::string base_url = get_base_url();
        std::string config_path = get_config_path();
        REQUIRE(!base_url.empty());
        REQUIRE(!config_path.empty());
        auto config = App::Config {
            get_runtime_app_id(config_path),
            factory,
            base_url,
            util::none,
            Optional<std::string>("A Local App Version"),
            util::none,
            "Object Store Platform Tests",
            "Object Store Platform Version Blah",
            "An sdk version"
        };
        
        auto app = App(config);
        std::string base_path = tmp_dir() + "/" + config.app_id;
        reset_test_directory(base_path);
        TestSyncManager init_sync_manager(base_path);

        bool processed = false;

        std::shared_ptr<SyncUser> sync_user;
        
        auto email_pass_credentials = realm::app::AppCredentials::username_password(email, password);
        
        app.provider_client<App::UsernamePasswordProviderClient>()
        .register_email(email,
                        password,
                        [&](Optional<app::AppError> error) {
                            CHECK(!error); // first registration success
                            if (error) {
                                std::cout << "register failed for email: " << email << " pw: " << password << " message: " << error->error_code.message() << "+" << error->message << std::endl;
                            }
                        });

        app.log_in_with_credentials(realm::app::AppCredentials::anonymous(),
                                    [&](std::shared_ptr<realm::SyncUser> user, Optional<app::AppError> error) {
            REQUIRE(user);
            CHECK(!error);
            sync_user = user;
        });
        
        CHECK(sync_user->provider_type() == IdentityProviderAnonymous);

        app.link_user(sync_user,
                      email_pass_credentials,
                      [&](std::shared_ptr<SyncUser> user, Optional<app::AppError> error) {
            CHECK(!error);
            REQUIRE(user);
            CHECK(user->identity() == sync_user->identity());
            CHECK(user->identities().size() == 2);
            processed = true;
        });

        CHECK(processed);
    }
}

// MARK: - Call Function Tests

TEST_CASE("app: call function", "[sync][app]") {
    std::unique_ptr<GenericNetworkTransport> (*factory)() = []{
        return std::unique_ptr<GenericNetworkTransport>(new IntTestTransport);
    };
    std::string base_url = get_base_url();
    std::string config_path = get_config_path();
    REQUIRE(!base_url.empty());
    REQUIRE(!config_path.empty());
    auto config = App::Config {
        get_runtime_app_id(config_path),
        factory,
        base_url,
        util::none,
        Optional<std::string>("A Local App Version"),
        util::none,
        "Object Store Platform Tests",
        "Object Store Platform Version Blah",
        "An sdk version"
    };
    
    auto app = App(config);
    std::string base_path = tmp_dir() + "/" + config.app_id;
    reset_test_directory(base_path);
    TestSyncManager init_sync_manager(base_path);

    auto email = util::format("realm_tests_do_autoverify%1@%2.com", random_string(10), random_string(10));
    auto password = random_string(10);
    
    app.provider_client<App::UsernamePasswordProviderClient>()
    .register_email(email,
                    password,
                    [&](Optional<app::AppError> error) {
        CHECK(!error);
    });

    app.log_in_with_credentials(realm::app::AppCredentials::username_password(email, password),
                                [&](std::shared_ptr<realm::SyncUser> user, Optional<app::AppError> error) {
        REQUIRE(user);
        CHECK(!error);
    });

    app.call_function<int64_t>("sumFunc", {1, 2, 3, 4, 5}, [&](Optional<app::AppError> error, Optional<int64_t> sum) {
        REQUIRE(!error);
        CHECK(*sum == 15);
    });
    
    app.call_function<int64_t>(SyncManager::shared().get_current_user(),
                               "sumFunc", {1, 2, 3, 4, 5}, [&](Optional<app::AppError> error, Optional<int64_t> sum) {
        REQUIRE(!error);
        CHECK(*sum == 15);
    });
}

// MARK: - Remote Mongo Client Tests

TEST_CASE("app: remote mongo client", "[sync][app]") {
    
    std::unique_ptr<GenericNetworkTransport> (*factory)() = []{
        return std::unique_ptr<GenericNetworkTransport>(new IntTestTransport);
    };
    std::string base_url = get_base_url();
    std::string config_path = get_config_path();
    REQUIRE(!base_url.empty());
    REQUIRE(!config_path.empty());
    auto config = App::Config {
        get_runtime_app_id(config_path),
        factory,
        base_url,
        util::none,
        Optional<std::string>("A Local App Version"),
        util::none,
        "Object Store Platform Tests",
        "Object Store Platform Version Blah",
        "An sdk version"
    };
    
    auto app = App::get_shared_app(config);
    std::string base_path = tmp_dir() + "/" + config.app_id;
    reset_test_directory(base_path);
    TestSyncManager init_sync_manager(base_path);
    
    auto remote_client = app->remote_mongo_client("BackingDB");
    auto db = remote_client.db("test_data");
    auto dog_collection = db["Dog"];
    auto person_collection = db["Person"];

    bson::BsonDocument dog_document {
        {"name", "fido"},
        {"breed", "king charles"}
    };

    bson::BsonDocument dog_document2 {
        {"name", "bob"},
        {"breed", "french bulldog"}
    };
    
    bson::BsonDocument person_document {
        {"firstName", "John"},
        {"lastName", "Johnson"},
        {"age", 30},
    };
    
    bson::BsonDocument person_document2 {
        {"firstName", "Bob"},
        {"lastName", "Johnson"},
        {"age", 30},
    };
    
    bson::BsonDocument bad_document {
        {"bad", "value"}
    };

    auto email = util::format("realm_tests_do_autoverify%1@%2.com", random_string(10), random_string(10));
    auto password = random_string(10);
    bool loginOk = false;
    app->provider_client<App::UsernamePasswordProviderClient>()
    .register_email(email,
                    password,
                    [&](Optional<app::AppError> error) {
                        CHECK(!error);
                    });
    
    app->log_in_with_credentials(realm::app::AppCredentials::username_password(email, password),
                                 [&](std::shared_ptr<realm::SyncUser> user, Optional<app::AppError> error) {
        REQUIRE(user);
        CHECK(!error);
        loginOk = true;
    });
    
    dog_collection.delete_many(dog_document, [&](uint64_t, Optional<app::AppError> error) {
        CHECK(!error);
    });
    
    
    dog_collection.delete_many(dog_document2, [&](uint64_t, Optional<app::AppError> error) {
        CHECK(!error);
    });
    
    dog_collection.delete_many({}, [&](uint64_t, Optional<app::AppError> error) {
        CHECK(!error);
    });
    
    dog_collection.delete_many(person_document, [&](uint64_t, Optional<app::AppError> error) {
        CHECK(!error);
    });
    
    dog_collection.delete_many(person_document2, [&](uint64_t, Optional<app::AppError> error) {
        CHECK(!error);
    });
    
    SECTION("insert") {
        
        bool processed = false;
        ObjectId dog_object_id;
        ObjectId dog2_object_id;

// the test is correct, but uncovers a bug upstream so is disabled until we
// can run against a patched stitch image: https://jira.mongodb.org/browse/REALMC-5901
//        dog_collection.insert_one(bad_document,
//                              [&](Optional<ObjectId> object_id, Optional<app::AppError> error) {
//            CHECK(error);
//            CHECK(!object_id);
//        });

        dog_collection.insert_one(dog_document,
                              [&](Optional<ObjectId> object_id, Optional<app::AppError> error) {
            CHECK(!error);
            CHECK((*object_id).to_string() != "");
            dog_object_id = *object_id;
        });

        dog_collection.insert_one(dog_document2,
                              [&](Optional<ObjectId> object_id, Optional<app::AppError> error) {
            CHECK(!error);
            CHECK((*object_id).to_string() != "");
            dog2_object_id = *object_id;
        });
        
        person_document["dogs"] = bson::BsonArray({dog_object_id, dog2_object_id});
        person_collection.insert_one(person_document,
                              [&](Optional<ObjectId> object_id, Optional<app::AppError> error) {
            CHECK(!error);
            CHECK((*object_id).to_string() != "");
        });
        
        bson::BsonArray documents {
            dog_document,
            dog_document2
        };
        
        dog_collection.insert_many(documents,
                               [&](std::vector<ObjectId> inserted_docs,
                                   Optional<app::AppError> error) {
            CHECK(!error);
            CHECK(inserted_docs.size() == 2);
            processed = true;
        });
        
        CHECK(processed);
    }
    
    SECTION("find") {
        bool processed = false;
        
        dog_collection.find(dog_document,
                        [&](Optional<bson::BsonArray> document_array, Optional<app::AppError> error) {
            CHECK(!error);
            CHECK((*document_array).size() == 0);
        });
        
        dog_collection.find_one(dog_document,
                            [&](Optional<bson::BsonDocument> document, Optional<app::AppError> error) {
            CHECK(!error);
            CHECK(!document);
        });
        
        ObjectId dog_object_id;
        ObjectId dog2_object_id;
        
        dog_collection.insert_one(dog_document,
                              [&](Optional<ObjectId> object_id, Optional<app::AppError> error) {
            CHECK(!error);
            CHECK((*object_id).to_string() != "");
            dog_object_id = *object_id;
        });
        
        dog_collection.insert_one(dog_document2,
                              [&](Optional<ObjectId> object_id, Optional<app::AppError> error) {
            CHECK(!error);
            CHECK((*object_id).to_string() != "");
            dog2_object_id = *object_id;
        });
        
        person_document["dogs"] = bson::BsonArray({dog_object_id, dog2_object_id});
        person_collection.insert_one(person_document,
                              [&](Optional<ObjectId> object_id, Optional<app::AppError> error) {
            CHECK(!error);
            CHECK((*object_id).to_string() != "");
        });
        
        dog_collection.find(dog_document,
                        [&](Optional<bson::BsonArray> documents, Optional<app::AppError> error) {
            CHECK(!error);
            CHECK((*documents).size() == 1);
        });
        
        person_collection.find(person_document,
                        [&](Optional<bson::BsonArray> documents, Optional<app::AppError> error) {
            CHECK(!error);
            CHECK((*documents).size() == 1);
        });
        
        realm::app::RemoteMongoCollection::RemoteFindOptions options {
            2, //document limit
            util::Optional<bson::BsonDocument>({{"name", 1}, {"breed", 1}}), //project
            util::Optional<bson::BsonDocument>({{"breed", 1}}) //sort
        };
        
        dog_collection.find(dog_document,
                            options,
                            [&](Optional<bson::BsonArray> document_array, Optional<app::AppError> error) {
            CHECK(!error);
            CHECK((*document_array).size() == 1);
        });
        
        dog_collection.find({{"name", "fido"}},
                            options,
                            [&](Optional<bson::BsonArray> document_array, Optional<app::AppError> error) {
            CHECK(!error);
            CHECK((*document_array).size() == 1);
            auto king_charles = static_cast<bson::BsonDocument>((*document_array)[0]);
            CHECK(king_charles["breed"] == "king charles");
        });
        
        dog_collection.find_one(dog_document,
                            [&](Optional<bson::BsonDocument> document, Optional<app::AppError> error) {
            CHECK(!error);
            auto name = (*document)["name"];
            CHECK(name == "fido");
        });
        
        dog_collection.find_one(dog_document, options,
                            [&](Optional<bson::BsonDocument> document, Optional<app::AppError> error) {
            CHECK(!error);
            auto name = (*document)["name"];
            CHECK(name == "fido");
        });
                
        dog_collection.find(dog_document,
                        [&](Optional<bson::BsonArray> documents, Optional<app::AppError> error) {
            CHECK(!error);
            CHECK((*documents).size() == 1);
        });
        
        dog_collection.find_one_and_delete(dog_document, [&](Optional<bson::BsonDocument> document, Optional<app::AppError> error) {
            CHECK(!error);
            REQUIRE(document);
        });
        
        dog_collection.find_one_and_delete({{}}, [&](Optional<bson::BsonDocument> document, Optional<app::AppError> error) {
            CHECK(!error);
            REQUIRE(document);
        });
        
        dog_collection.find_one_and_delete({{"invalid", "key"}}, [&](Optional<bson::BsonDocument> document, Optional<app::AppError> error) {
            CHECK(!error);
            CHECK(!document);
        });
        
        dog_collection.find(dog_document,
                        [&](Optional<bson::BsonArray> documents, Optional<app::AppError> error) {
            CHECK(!error);
            CHECK((*documents).size() == 0);
            processed = true;
        });
        
        CHECK(processed);
    }
    
    SECTION("count and aggregate") {
        bool processed = false;
        
        ObjectId dog_object_id;
        ObjectId dog2_object_id;
        
        dog_collection.insert_one(dog_document,
                              [&](Optional<ObjectId> object_id, Optional<app::AppError> error) {
            CHECK(!error);
            CHECK((*object_id).to_string() != "");
        });
        
        dog_collection.insert_one(dog_document,
                              [&](Optional<ObjectId> object_id, Optional<app::AppError> error) {
            CHECK(!error);
            CHECK((*object_id).to_string() != "");
            dog_object_id = *object_id;
        });
        
        dog_collection.insert_one(dog_document2,
                              [&](Optional<ObjectId> object_id, Optional<app::AppError> error) {
            CHECK(!error);
            CHECK((*object_id).to_string() != "");
            dog2_object_id = *object_id;
        });
        
        person_document["dogs"] = bson::BsonArray({dog_object_id, dog2_object_id});
        person_collection.insert_one(person_document,
                              [&](Optional<ObjectId> object_id, Optional<app::AppError> error) {
            CHECK(!error);
            CHECK((*object_id).to_string() != "");
        });
        
        bson::BsonDocument match {
            {"$match" , bson::BsonDocument({{"name","fido"}})}
        };
        
        bson::BsonDocument group {
            {"$group", bson::BsonDocument({{"_id", "$name"}})}
        };
        
        bson::BsonArray pipeline {
            match,
            group
        };

        dog_collection.aggregate(pipeline, [&](Optional<bson::BsonArray> documents, Optional<app::AppError> error) {
            CHECK(!error);
            CHECK((*documents).size() == 1);
        });

        dog_collection.count({{"breed", "king charles"}}, [&](uint64_t count, Optional<app::AppError> error) {
            CHECK(!error);
            CHECK(count == 2);
        });
        
        dog_collection.count({{"breed", "french bulldog"}}, [&](uint64_t count, Optional<app::AppError> error) {
            CHECK(!error);
            CHECK(count == 1);
        });

        dog_collection.count({{"breed", "king charles"}}, 1, [&](uint64_t count, Optional<app::AppError> error) {
            CHECK(!error);
            CHECK(count == 1);
        });
        
        person_collection.count({{"firstName", "John"}, {"lastName", "Johnson"}, {"age", bson::BsonDocument({{"$gt", 25}})}}, 1, [&](uint64_t count, Optional<app::AppError> error) {
            CHECK(!error);
            CHECK(count == 1);
            processed = true;
        });
        
        CHECK(processed);
    }
    
    SECTION("find and update") {
        
        bool processed = false;
        
        realm::app::RemoteMongoCollection::RemoteFindOneAndModifyOptions find_and_modify_options {
            util::Optional<bson::BsonDocument>({{"name", 1}, {"breed", 1}}), //project
            util::Optional<bson::BsonDocument>({{"name", 1}}), //sort,
            true, //upsert
            true // return new doc
        };
        
        dog_collection.find_one_and_update(dog_document, dog_document2, [&](Optional<bson::BsonDocument> document, Optional<app::AppError> error) {
            CHECK(!error);
            CHECK(!document);
        });
        
        dog_collection.insert_one(dog_document,
                              [&](Optional<ObjectId> object_id, Optional<app::AppError> error) {
            CHECK(!error);
            CHECK((*object_id).to_string() != "");
        });
        
        dog_collection.find_one_and_update(dog_document, dog_document2, find_and_modify_options, [&](Optional<bson::BsonDocument> document, Optional<app::AppError> error) {
            CHECK(!error);
            auto breed = static_cast<std::string>((*document)["breed"]);
            CHECK(breed == "french bulldog");
        });
        
        dog_collection.find_one_and_update(dog_document2, dog_document, find_and_modify_options, [&](Optional<bson::BsonDocument> document, Optional<app::AppError> error) {
            CHECK(!error);
            auto breed = static_cast<std::string>((*document)["breed"]);
            CHECK(breed == "king charles");
        });
        
        dog_collection.find_one_and_update({{"name", "invalid name"}}, {{"name", "some name"}}, [&](Optional<bson::BsonDocument> document, Optional<app::AppError> error) {
            CHECK(!error);
            CHECK(!document);
            processed = true;
        });
        
        // FIXME: Enable once server bug is fixed
//        dog_collection.find_one_and_update({{"name", "invalid name"}}, {{}}, find_and_modify_options, [&](Optional<bson::BsonDocument> document, Optional<app::AppError> error) {
//            REQUIRE(error);
//            CHECK(error->message == "insert not permitted");
//            CHECK(!document);
//            processed = true;
//        });

        CHECK(processed);
    }
    
    SECTION("update") {
        bool processed = false;
        ObjectId dog_object_id;

        dog_collection.update_one(dog_document,
                              dog_document2,
                              true,
                              [&](realm::app::RemoteMongoCollection::RemoteUpdateResult result, Optional<app::AppError> error) {
            CHECK(!error);
            CHECK((*result.upserted_id).to_string() != "");
        });
        
        dog_collection.update_one(dog_document2,
                              dog_document,
                              [&](realm::app::RemoteMongoCollection::RemoteUpdateResult result, Optional<app::AppError> error) {
            CHECK(!error);
            CHECK(!result.upserted_id);
        });
                
        person_document["dogs"] = bson::BsonArray();
        bson::BsonDocument person_document_copy = bson::BsonDocument(person_document);
        person_document_copy["dogs"] = bson::BsonArray({dog_object_id});
        person_collection.update_one(person_document,
                              person_document,
                              true,
                              [&](realm::app::RemoteMongoCollection::RemoteUpdateResult, Optional<app::AppError> error) {
            CHECK(!error);
            processed = true;
        });
        
        CHECK(processed);
    }
    
    SECTION("update many") {
        bool processed = false;
        
        dog_collection.insert_one(dog_document,
                              [&](Optional<ObjectId> object_id, Optional<app::AppError> error) {
            CHECK(!error);
            CHECK((*object_id).to_string() != "");
        });

        dog_collection.update_many(dog_document2, dog_document, true, [&](realm::app::RemoteMongoCollection::RemoteUpdateResult result, Optional<app::AppError> error) {
            CHECK(!error);
            CHECK((*result.upserted_id).to_string() != "");
        });
        
        dog_collection.update_many(dog_document2, dog_document, [&](realm::app::RemoteMongoCollection::RemoteUpdateResult result, Optional<app::AppError> error) {
            CHECK(!error);
            CHECK(!result.upserted_id);
            processed = true;
        });
        
        CHECK(processed);
    }
    
    SECTION("find and replace") {
        bool processed = false;
        ObjectId dog_object_id;
        ObjectId person_object_id;

        realm::app::RemoteMongoCollection::RemoteFindOneAndModifyOptions find_and_modify_options {
            util::Optional<bson::BsonDocument>({{"name", "fido"}}), //project
            util::Optional<bson::BsonDocument>({{"name", 1}}), //sort,
            true, //upsert
            true // return new doc
        };
        
        dog_collection.find_one_and_replace(dog_document,
                                        dog_document2,
                                        [&](Optional<bson::BsonDocument> document, Optional<app::AppError> error) {
            CHECK(!error);
            CHECK(!document);
        });
        
        dog_collection.insert_one(dog_document,
                              [&](Optional<ObjectId> object_id, Optional<app::AppError> error) {
            CHECK(!error);
            CHECK((*object_id).to_string() != "");
            dog_object_id = *object_id;
        });
        
        dog_collection.find_one_and_replace(dog_document,
                                        dog_document2,
                                        [&](Optional<bson::BsonDocument> document, Optional<app::AppError> error) {
            CHECK(!error);
            auto name = static_cast<std::string>((*document)["name"]);
            CHECK(name == "fido");
        });
        
        dog_collection.find_one_and_replace(dog_document2,
                                        dog_document,
                                        find_and_modify_options,
                                        [&](Optional<bson::BsonDocument> document, Optional<app::AppError> error) {
            CHECK(!error);
            auto name = static_cast<std::string>((*document)["name"]);
            CHECK(static_cast<std::string>(name)  == "fido");
        });
        
        person_document["dogs"] = bson::BsonArray({dog_object_id});
        person_document2["dogs"] = bson::BsonArray({dog_object_id});
        person_collection.insert_one(person_document,
                              [&](Optional<ObjectId> object_id, Optional<app::AppError> error) {
            CHECK(!error);
            CHECK((*object_id).to_string() != "");
            person_object_id = *object_id;
        });
        
        realm::app::RemoteMongoCollection::RemoteFindOneAndModifyOptions person_find_and_modify_options {
            util::Optional<bson::BsonDocument>({{"firstName", 1}}), //project
            util::Optional<bson::BsonDocument>({{"firstName", 1}}), //sort,
            false, //upsert
            true // return new doc
        };

        person_collection.find_one_and_replace(person_document,
                                        person_document2,
                                        [&](Optional<bson::BsonDocument> document, Optional<app::AppError> error) {
            CHECK(!error);
            auto name = static_cast<std::string>((*document)["firstName"]);
            // Should return the old document
            CHECK(name == "John");
            processed = true;
        });
        
        person_collection.find_one_and_replace(person_document2,
                                        person_document,
                                        person_find_and_modify_options,
                                        [&](Optional<bson::BsonDocument> document, Optional<app::AppError> error) {
            CHECK(!error);
            auto name = static_cast<std::string>((*document)["firstName"]);
            // Should return new document, Bob -> John
            CHECK(name == "John");
        });
        
        person_collection.find_one_and_replace({{"invalid", "item"}},
                                        {{}},
                                        [&](Optional<bson::BsonDocument> document, Optional<app::AppError> error) {
            // If a document is not found then null will be returned for the document and no error will be returned
            CHECK(!error);
            CHECK(!document);
        });
        
        person_collection.find_one_and_replace({{"invalid", "item"}},
                                        {{}},
                                        person_find_and_modify_options,
                                        [&](Optional<bson::BsonDocument> document, Optional<app::AppError> error) {
            CHECK(!error);
            CHECK(!document);
            processed = true;
        });
                
        CHECK(processed);
    }
    
    SECTION("delete") {
        
        bool processed = false;
        
        bson::BsonArray documents;
        documents.assign(3, dog_document);
        
        dog_collection.insert_many(documents,
                               [&](std::vector<ObjectId> inserted_docs,
                                   Optional<app::AppError> error) {
                                   CHECK(!error);
                                   CHECK(inserted_docs.size() == 3);
                               });
        
        realm::app::RemoteMongoCollection::RemoteFindOneAndModifyOptions find_and_modify_options {
            util::Optional<bson::BsonDocument>({{"name", "fido"}}), //project
            util::Optional<bson::BsonDocument>({{"name", 1}}), //sort,
            true, //upsert
            true // return new doc
        };
        
        dog_collection.delete_one(dog_document, [&](uint64_t deleted_count,
                                                Optional<app::AppError> error) {
            CHECK(!error);
            CHECK(deleted_count >= 1);
        });
        
        dog_collection.delete_many(dog_document, [&](uint64_t deleted_count,
                                                 Optional<app::AppError> error) {
            CHECK(!error);
            CHECK(deleted_count >= 1);
            processed = true;
        });
        
        person_collection.delete_many(person_document, [&](uint64_t deleted_count,
                                                           Optional<app::AppError> error) {
            CHECK(!error);
            CHECK(deleted_count >= 1);
            processed = true;
        });
        
        CHECK(processed);
    }
}

// MARK: - Push Notifications Tests

TEST_CASE("app: push notifications", "[sync][app]") {
    
    std::unique_ptr<GenericNetworkTransport> (*factory)() = []{
        return std::unique_ptr<GenericNetworkTransport>(new IntTestTransport);
    };
    std::string base_url = get_base_url();
    std::string config_path = get_config_path();
    REQUIRE(!base_url.empty());
    REQUIRE(!config_path.empty());
    auto config = App::Config {
        get_runtime_app_id(config_path),
        factory,
        base_url,
        util::none,
        Optional<std::string>("A Local App Version"),
        util::none,
        "Object Store Platform Tests",
        "Object Store Platform Version Blah",
        "An sdk version"
    };
    
    auto app = App::get_shared_app(config);
    std::string base_path = tmp_dir() + "/" + config.app_id;
    reset_test_directory(base_path);
    TestSyncManager init_sync_manager(base_path);
    
    auto email = util::format("realm_tests_do_autoverify%1@%2.com", random_string(10), random_string(10));
    auto password = random_string(10);
    
    app->provider_client<App::UsernamePasswordProviderClient>()
    .register_email(email,
                    password,
                    [&](Optional<app::AppError> error) {
                        CHECK(!error);
                    });
    
    std::shared_ptr<SyncUser> sync_user;
    
    app->log_in_with_credentials(realm::app::AppCredentials::username_password(email, password),
                                [&](std::shared_ptr<realm::SyncUser> user, Optional<app::AppError> error) {
        REQUIRE(user);
        CHECK(!error);
        sync_user = user;
    });
    
    SECTION("register") {
        bool processed;
        
        app->push_notification_client("gcm").register_device("hello",
                                                                  sync_user,
                                                                  [&](Optional<app::AppError> error) {
            CHECK(!error);
            processed = true;
        });
        
        CHECK(processed);
    }

    SECTION("register twice") {
        // registering the same device twice should not result in an error
        bool processed;
        
        app->push_notification_client("gcm").register_device("hello",
                                                             sync_user,
                                                             [&](Optional<app::AppError> error) {
            CHECK(!error);
        });
        
        app->push_notification_client("gcm").register_device("hello",
                                                             sync_user,
                                                             [&](Optional<app::AppError> error) {
            CHECK(!error);
            processed = true;
        });
                
        CHECK(processed);
    }
    
    SECTION("deregister") {
        bool processed;

        app->push_notification_client("gcm").deregister_device("hello",
                                                                  sync_user,
                                                                  [&](Optional<app::AppError> error) {
            CHECK(!error);
            processed = true;
        });
        CHECK(processed);
    }
    
    SECTION("deregister with an unregistered user") {
        bool processed;

        app->push_notification_client("gcm").deregister_device("helloooo",
                                                                  sync_user,
                                                                  [&](Optional<app::AppError> error) {
            CHECK(!error);
            processed = true;
        });
        CHECK(processed);
    }
    
    SECTION("register with unavailable service") {
        bool processed;

        app->push_notification_client("gcm_blah").deregister_device("hello",
                                                                    sync_user,
                                                                    [&](Optional<app::AppError> error) {
            REQUIRE(error);
            CHECK(error->message == "service not found: 'gcm_blah'");
            processed = true;
        });
        CHECK(processed);
    }
    
    SECTION("register with logged out user") {
        bool processed;
        
        app->log_out([=](util::Optional<AppError> error){
            CHECK(!error);
        });
        
        app->push_notification_client("gcm").register_device("hello",
                                                             sync_user,
                                                             [&](Optional<app::AppError> error) {
            REQUIRE(error);
            processed = true;
        });
        
        app->push_notification_client("gcm").register_device("hello",
                                                             nullptr,
                                                             [&](Optional<app::AppError> error) {
            REQUIRE(error);
            processed = true;
        });
        
        CHECK(processed);
    }
}

// MARK: - Sync Tests

TEST_CASE("app: sync integration", "[sync][app]") {
    std::unique_ptr<GenericNetworkTransport> (*factory)() = []{
        return std::unique_ptr<GenericNetworkTransport>(new IntTestTransport);
    };
    std::string base_url = get_base_url();
    std::string config_path = get_config_path();
    REQUIRE(!base_url.empty());
    REQUIRE(!config_path.empty());
    auto app_config = App::Config {
        get_runtime_app_id(config_path),
        factory,
        base_url,
        util::none,
        Optional<std::string>("A Local App Version"),
        util::none,
        "Object Store Platform Tests",
        "Object Store Platform Version Blah",
        "An sdk version"
    };
    SyncManager::shared().reset_for_testing();
    std::string base_path = tmp_dir() + "/" + app_config.app_id;
    reset_test_directory(base_path);
    TestSyncManager init_sync_manager("", base_path, SyncManager::MetadataMode::NoEncryption);

    auto get_app_and_login = [&app_config, &base_path]() -> std::shared_ptr<App> {
        auto app = App::get_shared_app(app_config);
        SyncManager::shared().configure(SyncClientConfig {base_path}, app_config);
        SyncManager::shared().set_log_level(util::Logger::Level::trace);
        auto email = util::format("realm_tests_do_autoverify%1@%2.com", random_string(10), random_string(10));
        auto password = random_string(10);
        app->provider_client<App::UsernamePasswordProviderClient>()
        .register_email(email,
                        password,
                        [&](Optional<app::AppError> error) {
            CHECK(!error);
        });
        app->log_in_with_credentials(realm::app::AppCredentials::username_password(email, password),
                                    [&](std::shared_ptr<realm::SyncUser> user, Optional<app::AppError> error) {
            REQUIRE(user);
            CHECK(!error);
        });
        return app;
    };
    auto setup_and_get_config = [&base_path](std::shared_ptr<App> app) -> realm::Realm::Config {
        realm::Realm::Config config;
        config.sync_config = std::make_shared<realm::SyncConfig>(app->current_user(), "\"foo\"");
        config.sync_config->client_resync_mode = ClientResyncMode::Manual;
        config.sync_config->error_handler = [](std::shared_ptr<SyncSession>, SyncError error) {
            std::cout<<error.message<<std::endl;
        };
        config.schema_version = 1;
        config.path = base_path + "/default.realm";
        const auto dog_schema = realm::ObjectSchema("Dog", {
            realm::Property("_id", PropertyType::ObjectId | PropertyType::Nullable, true),
            realm::Property("breed", PropertyType::String | PropertyType::Nullable),
            realm::Property("name", PropertyType::String),
            realm::Property("realm_id", PropertyType::String | PropertyType::Nullable)
        });
        const auto person_schema = realm::ObjectSchema("Person", {
            realm::Property("_id", PropertyType::ObjectId | PropertyType::Nullable, true),
            realm::Property("age", PropertyType::Int),
            realm::Property("dogs", PropertyType::Object | PropertyType::Array, "Dog"),
            realm::Property("firstName", PropertyType::String),
            realm::Property("lastName", PropertyType::String),
            realm::Property("realm_id", PropertyType::String | PropertyType::Nullable)
        });
        config.schema = realm::Schema({dog_schema, person_schema});
        return config;
    };
    auto get_dogs = [&](realm::SharedRealm r, std::shared_ptr<SyncSession> session) -> Results {
        std::atomic<bool> called{false};
        session->wait_for_upload_completion([&](std::error_code err) {
            REQUIRE(err == std::error_code{});
            called.store(true);
        });
        util::EventLoop::main().run_until([&]{ return called.load(); });
        REQUIRE(called);
        called.store(false);
        session->wait_for_download_completion([&](std::error_code err) {
            REQUIRE(err == std::error_code{});
            called.store(true);
        });
        util::EventLoop::main().run_until([&]{ return called.load(); });
        return realm::Results(r, r->read_group().get_table("class_Dog"));
    };

    // MARK: Add Objects -
    SECTION("Add Objects") {
        {
            auto app = get_app_and_login();
            auto config = setup_and_get_config(app);
            auto r = realm::Realm::get_shared_realm(config);
            auto session = app->current_user()->session_for_on_disk_path(r->config().path);

            // clear state from previous runs
            {
                Results dogs = get_dogs(r, session);
                r->begin_transaction();
                dogs.clear();
                r->commit_transaction();
            }

            REQUIRE(get_dogs(r, session).size() == 0);
            r->begin_transaction();
            CppContext c;
            Object::create(c, r, "Dog", util::Any(realm::AnyDict {
                { "_id", util::Any(ObjectId::gen()) },
                { "breed", std::string("bulldog") },
                { "name", std::string("fido") },
                { "realm_id", std::string("foo") }
            }), CreatePolicy::ForceCreate);
            r->commit_transaction();

            REQUIRE(get_dogs(r, session).size() == 1);
        }

        SyncManager::shared().reset_for_testing();
        reset_test_directory(base_path);
        base_path = tmp_dir() + "/" + app_config.app_id;
        reset_test_directory(base_path);
        TestSyncManager reinit_sync_manager("", base_path, SyncManager::MetadataMode::NoEncryption);

        {
            auto app = get_app_and_login();
            auto config = setup_and_get_config(app);
            auto r = realm::Realm::get_shared_realm(config);
            auto session = app->current_user()->session_for_on_disk_path(r->config().path);
            Results dogs = get_dogs(r, session);
            REQUIRE(dogs.size() == 1);
            REQUIRE(dogs.get(0).get<String>("breed") == "bulldog");
            REQUIRE(dogs.get(0).get<String>("name") == "fido");
            REQUIRE(dogs.get(0).get<String>("realm_id") == "foo");
        }
    }
    
    // MARK: Expired Session Refresh -
    SECTION("Expired Session Refresh") {
        {
            auto app = get_app_and_login();
            auto config = setup_and_get_config(app);
            auto r = realm::Realm::get_shared_realm(config);
            auto session = app->current_user()->session_for_on_disk_path(r->config().path);

            // clear state from previous runs
            {
                Results dogs = get_dogs(r, session);
                r->begin_transaction();
                dogs.clear();
                r->commit_transaction();
            }

            REQUIRE(get_dogs(r, session).size() == 0);
            r->begin_transaction();
            CppContext c;
            Object::create(c, r, "Dog", util::Any(realm::AnyDict {
                { "_id", util::Any(ObjectId::gen()) },
                { "breed", std::string("bulldog") },
                { "name", std::string("fido") },
                { "realm_id", std::string("foo") }
            }), CreatePolicy::ForceCreate);
            r->commit_transaction();

            REQUIRE(get_dogs(r, session).size() == 1);
        }

        SyncManager::shared().reset_for_testing();
        reset_test_directory(base_path);
        base_path = tmp_dir() + "/" + app_config.app_id;
        reset_test_directory(base_path);
        TestSyncManager reinit_sync_manager("", base_path, SyncManager::MetadataMode::NoEncryption);
        {
            auto app = get_app_and_login();
            // set a bad access token. this will trigger a refresh when the sync session opens
            app->current_user()->update_access_token(ENCODE_FAKE_JWT("fake_access_token"));
            
            auto config = setup_and_get_config(app);
            auto r = realm::Realm::get_shared_realm(config);
            auto session = app->current_user()->session_for_on_disk_path(r->config().path);
            Results dogs = get_dogs(r, session);
            REQUIRE(dogs.size() == 1);
            REQUIRE(dogs.get(0).get<String>("breed") == "bulldog");
            REQUIRE(dogs.get(0).get<String>("name") == "fido");
            REQUIRE(dogs.get(0).get<String>("realm_id") == "foo");
        }
    }
}

#endif // REALM_ENABLE_AUTH_TESTS

class CustomErrorTransport : public GenericNetworkTransport {
public:
    CustomErrorTransport(int code, const std::string& message) : m_code(code), m_message(message) { }

    void send_request_to_server(const Request, std::function<void (const Response)> completion_block) override
    {
        completion_block(Response{0, m_code, std::map<std::string, std::string>(), m_message});
    }

private:
    int m_code;
    std::string m_message;
};

TEST_CASE("app: custom error handling", "[sync][app][custom_errors]") {
    SECTION("custom code and message is sent back") {
        std::unique_ptr<GenericNetworkTransport> (*factory)() = []{
            return std::unique_ptr<GenericNetworkTransport>(new CustomErrorTransport(1001, "Boom!"));
        };
        
        auto config = App::Config {
            "anything",
            factory,
            util::none,
            util::none,
            util::Optional<std::string>("A Local App Version"),
            util::none,
            "Object Store Platform Tests",
            "Object Store Platform Version Blah",
            "An sdk version"
        };

        auto app = App(config);
        bool processed = false;
        app.log_in_with_credentials(AppCredentials::anonymous(),
            [&](std::shared_ptr<SyncUser> user, util::Optional<app::AppError> error) {
                CHECK(!user);
                CHECK(error);
                CHECK(error->is_custom_error());
                CHECK(error->error_code.value() == 1001);
                CHECK(error->message == "Boom!");
                processed = true;
            });
        CHECK(processed);
    }
}


static const std::string profile_0_name = "Ursus americanus Ursus boeckhi";
static const std::string profile_0_first_name = "Ursus americanus";
static const std::string profile_0_last_name = "Ursus boeckhi";
static const std::string profile_0_email = "Ursus ursinus";
static const std::string profile_0_picture_url = "Ursus malayanus";
static const std::string profile_0_gender = "Ursus thibetanus";
static const std::string profile_0_birthday = "Ursus americanus";
static const std::string profile_0_min_age = "Ursus maritimus";
static const std::string profile_0_max_age = "Ursus arctos";
static const std::string app_name = "django";

static const nlohmann::json profile_0 = {
    {"name", profile_0_name},
    {"first_name", profile_0_first_name},
    {"last_name", profile_0_last_name},
    {"email", profile_0_email},
    {"picture_url", profile_0_picture_url},
    {"gender", profile_0_gender},
    {"birthday", profile_0_birthday},
    {"min_age", profile_0_min_age},
    {"max_age", profile_0_max_age}
};

static nlohmann::json user_json(std::string access_token, std::string user_id = random_string(15)) {
    return {
        {"access_token", access_token},
        {"refresh_token", access_token},
        {"user_id", user_id},
        {"device_id", "Panda Bear"}
    };
}

static nlohmann::json user_profile_json(std::string user_id = random_string(15),
                                        std::string identity_0_id = "Ursus arctos isabellinus",
                                        std::string identity_1_id = "Ursus arctos horribilis",
                                        std::string provider_type = "anon-user") {
    return {
        {"user_id", user_id},
        {"identities", {
            {
                {"id", identity_0_id},
                {"provider_type", provider_type},
                {"provider_id", "lol"}
            },
            {
                {"id", identity_1_id},
                {"provider_type", "lol_wut"},
                {"provider_id", "nah_dawg"}
            }
        }},
        {"data", profile_0}
    };
}

// MARK: - Unit Tests

class UnitTestTransport : public GenericNetworkTransport {
    std::string m_provider_type;

public:
    UnitTestTransport(const std::string& provider_type = "anon-user")
    : m_provider_type(provider_type)
    {
    }

    static std::string access_token;

    static const std::string api_key;
    static const std::string api_key_id;
    static const std::string api_key_name;
    static const std::string auth_route;
    static const std::string user_id;
    static const std::string identity_0_id;
    static const std::string identity_1_id;

    void set_provider_type(const std::string& provider_type)
    {
        m_provider_type = provider_type;
    }
private:
    void handle_profile(const Request request,
                        std::function<void (Response)> completion_block)
    {
        CHECK(request.method == HttpMethod::get);
        CHECK(request.headers.at("Content-Type") == "application/json;charset=utf-8");
        CHECK(request.headers.at("Authorization") == "Bearer " + access_token);
        CHECK(request.body.empty());
        CHECK(request.timeout_ms == 60000);

        std::string response = nlohmann::json({
            {"user_id", user_id},
            {"identities", {
                {
                    {"id", identity_0_id},
                    {"provider_type", m_provider_type},
                    {"provider_id", "lol"}
                },
                {
                    {"id", identity_1_id},
                    {"provider_type", "lol_wut"},
                    {"provider_id", "nah_dawg"}
                }
            }},
            {"data", profile_0}
        }).dump();

        completion_block(Response{.http_status_code = 200, .custom_status_code = 0, .headers = {}, .body = response});
    }

    void handle_login(const Request request,
                      std::function<void (Response)> completion_block)
    {
        CHECK(request.method == HttpMethod::post);
        CHECK(request.headers.at("Content-Type") == "application/json;charset=utf-8");

<<<<<<< HEAD
        if (m_provider_type == "local-userpass") {
            auto body = nlohmann::json::parse(request.body);
            CHECK(body.contains("provider"));
            CHECK(body["provider"].get<std::string>() == m_provider_type);
        } else if (m_provider_type == "anon-user") {
            CHECK(nlohmann::json::parse(request.body) == nlohmann::json({{"provider", m_provider_type}}));
        }
=======
        CHECK(nlohmann::json::parse(request.body) == nlohmann::json({
            {"provider", provider_type},
            {"options", {
                {"device", {
                    {"appId", app_name},
                    {"appVersion", "A Local App Version"},
                    {"platform", "Object Store Platform Tests"},
                    {"platformVersion", "Object Store Platform Version Blah"},
                    {"sdkVersion", "An sdk version"}
                }}
            }}
        }));
>>>>>>> 2bc2517d
        CHECK(request.timeout_ms == 60000);

        std::string response = nlohmann::json({
            {"access_token", access_token},
            {"refresh_token", access_token},
            {"user_id", random_string(15)},
            {"device_id", "Panda Bear"}}).dump();
        
        completion_block(Response { .http_status_code = 200,
                                    .custom_status_code = 0,
                                    .headers = {},
                                    .body = response });
    }

    void handle_location(const Request request,
                         std::function<void (Response)> completion_block)
    {
        CHECK(request.method == HttpMethod::get);
        CHECK(request.timeout_ms == 60000);

        std::string response = nlohmann::json({
            {"deployment_model", "this"},
            {"hostname", "field"},
            {"ws_hostname", "shouldn't"},
            {"location", "matter"}}).dump();

        completion_block(Response { .http_status_code = 200,
                                    .custom_status_code = 0,
                                    .headers = {},
                                    .body = response });
    }

    void handle_create_api_key(const Request request,
                      std::function<void (Response)> completion_block)
    {
        CHECK(request.method == HttpMethod::post);
        CHECK(request.headers.at("Content-Type") == "application/json;charset=utf-8");
        CHECK(nlohmann::json::parse(request.body) == nlohmann::json({{"name", api_key_name}}));
        CHECK(request.timeout_ms == 60000);

        std::string response = nlohmann::json({
            {"_id", api_key_id},
            {"key", api_key},
            {"name", api_key_name},
            {"disabled", false}}).dump();

        completion_block(Response { .http_status_code = 200,
                                    .custom_status_code = 0,
                                    .headers = {},
                                    .body = response });
    }
    
    void handle_fetch_api_key(const Request request,
                      std::function<void (Response)> completion_block)
    {
        CHECK(request.method == HttpMethod::get);
        CHECK(request.headers.at("Content-Type") == "application/json;charset=utf-8");

        CHECK(request.body == "");
        CHECK(request.timeout_ms == 60000);
        
        std::string response = nlohmann::json({
            {"_id", api_key_id},
            {"name", api_key_name},
            {"disabled", false}}).dump();
        
        completion_block(Response { .http_status_code = 200,
                                    .custom_status_code = 0,
                                    .headers = {},
                                    .body = response });
    }
    
    void handle_fetch_api_keys(const Request request,
                      std::function<void (Response)> completion_block)
    {
        CHECK(request.method == HttpMethod::get);
        CHECK(request.headers.at("Content-Type") == "application/json;charset=utf-8");

        CHECK(request.body == "");
        CHECK(request.timeout_ms == 60000);
        
        auto elements = std::vector<nlohmann::json>();
        for (int i = 0; i < 2; i++) {
            elements.push_back({
                {"_id", api_key_id},
                {"name", api_key_name},
                {"disabled", false}});
        }
        
        completion_block(Response { .http_status_code = 200,
                                    .custom_status_code = 0,
                                    .headers = {},
                                    .body = nlohmann::json(elements).dump() });
    }
    
    void handle_token_refresh(const Request request,
                              std::function<void (Response)> completion_block) {
        CHECK(request.method == HttpMethod::post);
        CHECK(request.headers.at("Content-Type") == "application/json;charset=utf-8");

        CHECK(request.body == "");
        CHECK(request.timeout_ms == 60000);
        
        auto elements = std::vector<nlohmann::json>();
        nlohmann::json json {
            {"access_token", access_token }
        };
        
        completion_block(Response { .http_status_code = 200,
                                    .custom_status_code = 0,
                                    .headers = {},
                                    .body = json.dump() });
        
    }

public:
    void send_request_to_server(const Request request, std::function<void (const Response)> completion_block) override
    {
        if (request.url.find("/login") != std::string::npos) {
            handle_login(request, completion_block);
        } else if (request.url.find("/profile") != std::string::npos) {
            handle_profile(request, completion_block);
        } else if (request.url.find("/session") != std::string::npos && request.method != HttpMethod::post) {
            completion_block(Response { .http_status_code = 200, .custom_status_code = 0, .headers = {}, .body = "" });
        } else if (request.url.find("/api_keys") != std::string::npos && request.method == HttpMethod::post) {
            handle_create_api_key(request, completion_block);
        } else if (request.url.find(util::format("/api_keys/%1", api_key_id)) != std::string::npos && request.method == HttpMethod::get) {
            handle_fetch_api_key(request, completion_block);
        } else if (request.url.find("/api_keys") != std::string::npos && request.method == HttpMethod::get) {
            handle_fetch_api_keys(request, completion_block);
        } else if (request.url.find("/session") != std::string::npos && request.method == HttpMethod::post) {
            handle_token_refresh(request, completion_block);
        } else if (request.url.find("/location") != std::string::npos && request.method == HttpMethod::get) {
            handle_location(request, completion_block);
        } else {
            completion_block(Response { .http_status_code = 200, .custom_status_code = 0, .headers = {}, .body = "something arbitrary" });
        }
    }
};

static const std::string good_access_token =  "eyJhbGciOiJIUzI1NiIsInR5cCI6IkpXVCJ9.eyJleHAiOjE1ODE1MDc3OTYsImlhdCI6MTU4MTUwNTk5NiwiaXNzIjoiNWU0M2RkY2M2MzZlZTEwNmVhYTEyYmRjIiwic3RpdGNoX2RldklkIjoiMDAwMDAwMDAwMDAwMDAwMDAwMDAwMDAwIiwic3RpdGNoX2RvbWFpbklkIjoiNWUxNDk5MTNjOTBiNGFmMGViZTkzNTI3Iiwic3ViIjoiNWU0M2RkY2M2MzZlZTEwNmVhYTEyYmRhIiwidHlwIjoiYWNjZXNzIn0.0q3y9KpFxEnbmRwahvjWU1v9y1T1s3r2eozu93vMc3s";

static const std::string good_access_token2 =  "eyJhbGciOiJIUzI1NiIsInR5cCI6IkpXVCJ9.eyJleHAiOjE1ODkzMDE3MjAsImlhdCI6MTU4NDExODcyMCwiaXNzIjoiNWU2YmJiYzBhNmI3ZGZkM2UyNTA0OGI3Iiwic3RpdGNoX2RldklkIjoiMDAwMDAwMDAwMDAwMDAwMDAwMDAwMDAwIiwic3RpdGNoX2RvbWFpbklkIjoiNWUxNDk5MTNjOTBiNGFmMGViZTkzNTI3Iiwic3ViIjoiNWU2YmJiYzBhNmI3ZGZkM2UyNTA0OGIzIiwidHlwIjoiYWNjZXNzIn0.eSX4QMjIOLbdOYOPzQrD_racwLUk1HGFgxtx2a34k80";

std::string UnitTestTransport::access_token = good_access_token;

static const std::string bad_access_token = "lolwut";
static const std::string dummy_device_id = "123400000000000000000000";

const std::string UnitTestTransport::api_key = "lVRPQVYBJSIbGos2ZZn0mGaIq1SIOsGaZ5lrcp8bxlR5jg4OGuGwQq1GkektNQ3i";
const std::string UnitTestTransport::api_key_id = "5e5e6f0abe4ae2a2c2c2d329";
const std::string UnitTestTransport::api_key_name = "some_api_key_name";
const std::string UnitTestTransport::auth_route = "https://mongodb.com/unittests";
const std::string UnitTestTransport::user_id = "Ailuropoda melanoleuca";
const std::string UnitTestTransport::identity_0_id = "Ursus arctos isabellinus";
const std::string UnitTestTransport::identity_1_id = "Ursus arctos horribilis";

TEST_CASE("app: login_with_credentials unit_tests", "[sync][app]") {
    static const std::string base_path = realm::tmp_dir();
    auto tsm = TestSyncManager(base_path);
    
    std::unique_ptr<GenericNetworkTransport> (*factory)() = []{
        return std::unique_ptr<GenericNetworkTransport>(new UnitTestTransport);
    };

    auto config = App::Config {
        app_name,
        factory,
        util::none,
        util::none,
        util::Optional<std::string>("A Local App Version"),
        util::none,
        "Object Store Platform Tests",
        "Object Store Platform Version Blah",
        "An sdk version"
    };

    auto app = App(config);

    SECTION("login_anonymous good") {
        UnitTestTransport::access_token = good_access_token;

        bool processed = false;

        app.log_in_with_credentials(realm::app::AppCredentials::anonymous(),
                                    [&](std::shared_ptr<realm::SyncUser> user, util::Optional<app::AppError> error) {
            CHECK(user);
            CHECK(!error);

            CHECK(user->identities().size() == 2);
            CHECK(user->identities()[0].id == UnitTestTransport::identity_0_id);
            CHECK(user->identities()[1].id == UnitTestTransport::identity_1_id);
            SyncUserProfile user_profile = user->user_profile();

            CHECK(user_profile.name == profile_0_name);
            CHECK(user_profile.first_name == profile_0_first_name);
            CHECK(user_profile.last_name == profile_0_last_name);
            CHECK(user_profile.email == profile_0_email);
            CHECK(user_profile.picture_url == profile_0_picture_url);
            CHECK(user_profile.gender == profile_0_gender);
            CHECK(user_profile.birthday == profile_0_birthday);
            CHECK(user_profile.min_age == profile_0_min_age);
            CHECK(user_profile.max_age == profile_0_max_age);

            processed = true;
        });

        CHECK(processed);
    }

    SECTION("login_anonymous bad") {
        std::unique_ptr<GenericNetworkTransport> (*factory)() = []{
            struct transport : GenericNetworkTransport {
                void send_request_to_server(const Request request,
                                            std::function<void (const Response)> completion_block)
                {
                    if (request.url.find("/login") != std::string::npos) {
                        completion_block({
                            200, 0, {}, user_json(bad_access_token).dump()
                        });
                    } else if (request.url.find("/profile") != std::string::npos) {
                        completion_block({
                            200, 0, {}, user_profile_json().dump()
                        });
                    } else {
                        completion_block({
                            200, 0, {}, nlohmann::json({
                            {"deployment_model", "this"},
                            {"hostname", "field"},
                            {"ws_hostname", "shouldn't"},
                            {"location", "matter"}}).dump()
                        });
                    }
                }
            };
            return std::unique_ptr<GenericNetworkTransport>(new transport);
        };
        
        auto config = App::Config {
            app_name,
            factory,
            util::none,
            util::none,
            util::Optional<std::string>("A Local App Version"),
            util::none,
            "Object Store Platform Tests",
            "Object Store Platform Version Blah",
            "An sdk version"
        };

        app = App(config);

        bool processed = false;

        app.log_in_with_credentials(AppCredentials::anonymous(),
                                    [&](std::shared_ptr<realm::SyncUser> user, Optional<app::AppError> error) {
            CHECK(!user);
            CHECK(error);
            CHECK(error->message == std::string("jwt missing parts"));
            CHECK(error->error_code.message() == "bad token");
            CHECK(error->error_code.category() == app::json_error_category());
            CHECK(error->is_json_error());
            CHECK(app::JSONErrorCode(error->error_code.value()) == app::JSONErrorCode::bad_token);
            processed = true;
        });

        CHECK(processed);
    }
}

TEST_CASE("app: UserAPIKeyProviderClient unit_tests", "[sync][app]") {
    std::unique_ptr<GenericNetworkTransport> (*factory)() = []{
        return std::unique_ptr<GenericNetworkTransport>(new UnitTestTransport);
    };
    
    auto config = App::Config {
        app_name,
        factory,
        util::none,
        util::none,
        util::Optional<std::string>("A Local App Version"),
        util::none,
        "Object Store Platform Tests",
        "Object Store Platform Version Blah",
        "An sdk version"
    };

    auto app = App(config);
    std::string base_path = tmp_dir() + "/" + config.app_id;
    reset_test_directory(base_path);
    TestSyncManager init_sync_manager(base_path);
    std::shared_ptr<SyncUser> logged_in_user = realm::SyncManager::shared().get_user(UnitTestTransport::user_id,
                                                                                     good_access_token,
                                                                                     good_access_token,
                                                                                     "anon-user",
                                                                                     dummy_device_id);
    bool processed = false;
    ObjectId obj_id(UnitTestTransport::api_key_id.c_str());

    SECTION("create api key") {
        app.provider_client<App::UserAPIKeyProviderClient>().create_api_key(UnitTestTransport::api_key_name, logged_in_user,
                                                                            [&](App::UserAPIKey user_api_key, util::Optional<AppError> error) {
            CHECK(!error);
            CHECK(user_api_key.disabled == false);
            CHECK(user_api_key.id.to_string() == UnitTestTransport::api_key_id);
            CHECK(user_api_key.key == UnitTestTransport::api_key);
            CHECK(user_api_key.name == UnitTestTransport::api_key_name);
        });        
    }
    
    SECTION("fetch api key") {
        app.provider_client<App::UserAPIKeyProviderClient>().fetch_api_key(obj_id, logged_in_user,
                                                                           [&](App::UserAPIKey user_api_key, util::Optional<AppError> error) {
            CHECK(!error);
            CHECK(user_api_key.disabled == false);
            CHECK(user_api_key.id.to_string() == UnitTestTransport::api_key_id);
            CHECK(user_api_key.name == UnitTestTransport::api_key_name);
        });
    }
    
    SECTION("fetch api keys") {
        app.provider_client<App::UserAPIKeyProviderClient>().fetch_api_keys(logged_in_user,
                                                                            [&](std::vector<App::UserAPIKey> user_api_keys, util::Optional<AppError> error) {
            CHECK(!error);
            CHECK(user_api_keys.size() == 2);
            for(auto user_api_key : user_api_keys) {
                CHECK(user_api_key.disabled == false);
                CHECK(user_api_key.id.to_string() == UnitTestTransport::api_key_id);
                CHECK(user_api_key.name == UnitTestTransport::api_key_name);
            }
            processed = true;
        });
        CHECK(processed);
    }
}


TEST_CASE("app: user_semantics", "[app]") {
    static const std::string base_path = realm::tmp_dir();
    auto tsm = TestSyncManager(base_path);

    std::unique_ptr<GenericNetworkTransport> (*factory)() = []{
        struct transport : GenericNetworkTransport {
            void send_request_to_server(const Request request,
                                        std::function<void (const Response)> completion_block)
            {
                if (request.url.find("/login") != std::string::npos) {
                    completion_block({
                        200, 0, {}, user_json(good_access_token).dump()
                    });
                } else if (request.url.find("/profile") != std::string::npos) {
                    completion_block({
                        200, 0, {}, user_profile_json().dump()
                    });
                } else if (request.url.find("/session") != std::string::npos) {
                    CHECK(request.method == HttpMethod::del);
                    completion_block({ 200, 0, {}, "" });
                } else if (request.url.find("/location") != std::string::npos) {
                    CHECK(request.method == HttpMethod::get);
                    completion_block({ 200, 0, {},  "{\"deployment_model\":\"GLOBAL\",\"location\":\"US-VA\",\"hostname\":\"http://localhost:9090\",\"ws_hostname\":\"ws://localhost:9090\"}"});
                }
            }
        };
        return std::unique_ptr<GenericNetworkTransport>(new transport);
    };

    const auto app_id = random_string(36);
    
    auto config = App::Config {
        app_id,
        factory,
        util::none,
        util::none,
        Optional<std::string>("A Local App Version"),
        util::none,
        "Object Store Platform Tests",
        "Object Store Platform Version Blah",
        "An sdk version"
    };

    auto app = App(config);
    
    const std::function<std::shared_ptr<SyncUser>(app::AppCredentials)> login_user = [&app](app::AppCredentials creds) {
        std::shared_ptr<SyncUser> test_user;
        app.log_in_with_credentials(creds,
                                    [&](std::shared_ptr<realm::SyncUser> user, Optional<app::AppError> error) {
            CHECK(!error);
            test_user = user;
        });
        return test_user;
    };

    const std::function<std::shared_ptr<SyncUser>(void)> login_user_email_pass = [login_user] {
        return login_user(realm::app::AppCredentials::username_password("bob", "thompson"));
    };

    const std::function<std::shared_ptr<SyncUser>(void)> login_user_anonymous = [login_user] {
        return login_user(realm::app::AppCredentials::anonymous());
    };

    CHECK(!app.current_user());

    SECTION("current user is populated") {
        const auto user1 = login_user_anonymous();
        CHECK(app.current_user()->identity() == user1->identity());
    }

    SECTION("current user is updated on login") {
        const auto user1 = login_user_anonymous();
        CHECK(app.current_user()->identity() == user1->identity());
        const auto user2 = login_user_email_pass();
        CHECK(app.current_user()->identity() == user2->identity());
        CHECK(user1->identity() != user2->identity());
    }

    SECTION("current user is updated to last used user on logout") {
        const auto user1 = login_user_anonymous();
        CHECK(app.current_user()->identity() == user1->identity());
        CHECK(app.all_users()[0]->state() == SyncUser::State::LoggedIn);

        const auto user2 = login_user_email_pass();
        CHECK(app.all_users()[0]->state() == SyncUser::State::LoggedIn);
        CHECK(app.all_users()[1]->state() == SyncUser::State::LoggedIn);
        CHECK(app.current_user()->identity() == user2->identity());
        CHECK(user1->identity() != user2->identity());

        // shuold reuse existing session
        const auto user3 = login_user_anonymous();
        CHECK(user3->identity() == user1->identity());

        app.log_out([&](auto){});
        
        CHECK(app.current_user()->identity() == user2->identity());

        CHECK(app.all_users().size() == 1);
        CHECK(app.all_users()[0]->state() == SyncUser::State::LoggedIn);
    }

    SECTION("anon users are removed on logout") {
        const auto user1 = login_user_anonymous();
        CHECK(app.current_user()->identity() == user1->identity());
        CHECK(app.all_users()[0]->state() == SyncUser::State::LoggedIn);

        const auto user2 = login_user_anonymous();
        CHECK(app.all_users()[0]->state() == SyncUser::State::LoggedIn);
        CHECK(app.all_users().size() == 1);
        CHECK(app.current_user()->identity() == user2->identity());
        CHECK(user1->identity() == user2->identity());

        app.log_out([&](auto){});
        CHECK(app.all_users().size() == 0);
    }

    SECTION("logout user") {
        auto user1 = login_user_email_pass();
        auto user2 = login_user_anonymous();

        // Anonymous users are special
        app.log_out(user2, [](Optional<AppError> error) {
            CHECK(!error);
        });
        CHECK(user2->state() == SyncUser::State::Removed);

        // Other users can be LoggedOut
        app.log_out(user1, [](Optional<AppError> error) {
            CHECK(!error);
        });
        CHECK(user1->state() == SyncUser::State::LoggedOut);

        // Logging out already logged out users, does nothing
        app.log_out(user1, [](Optional<AppError> error) {
            CHECK(!error);
        });
        CHECK(user1->state() == SyncUser::State::LoggedOut);

        app.log_out(user2, [](Optional<AppError> error) {
            CHECK(!error);
        });
        CHECK(user2->state() == SyncUser::State::Removed);
    }
}

struct ErrorCheckingTransport : public GenericNetworkTransport {
    ErrorCheckingTransport(Response r)
    : m_response(r)
    {
    }
    void send_request_to_server(const Request, std::function<void (const Response)> completion_block) override
    {
        completion_block(m_response);
    }
private:
    Response m_response;
};

TEST_CASE("app: response error handling", "[sync][app]") {
    static const std::string base_path = realm::tmp_dir();
    auto tsm = TestSyncManager(base_path);

    std::string response_body = nlohmann::json({
        {"access_token", good_access_token},
        {"refresh_token", good_access_token},
        {"user_id", "Brown Bear"},
        {"device_id", "Panda Bear"}}).dump();

    Response response{.http_status_code = 200, .headers = {{"Content-Type", "application/json"}}, .body = response_body};

    std::function<std::unique_ptr<GenericNetworkTransport>()> transport_generator = [&response] {
        return std::unique_ptr<GenericNetworkTransport>(new ErrorCheckingTransport(response));
    };
    
    auto config = App::Config {
        "my-app-id",
        transport_generator,
        util::none,
        util::none,
        Optional<std::string>("A Local App Version"),
        util::none,
        "Object Store Platform Tests",
        "Object Store Platform Version Blah",
        "An sdk version"
    };
    auto app = App(config);
    
    bool processed = false;

    SECTION("http 404") {
        response.http_status_code = 404;
        app.log_in_with_credentials(realm::app::AppCredentials::anonymous(),
                                    [&](std::shared_ptr<realm::SyncUser> user, Optional<app::AppError> error) {
            CHECK(!user);
            CHECK(error);
            CHECK(!error->is_json_error());
            CHECK(!error->is_custom_error());
            CHECK(!error->is_service_error());
            CHECK(error->is_http_error());
            CHECK(error->error_code.value() == 404);
            CHECK(error->message == std::string("http error code considered fatal"));
            CHECK(error->error_code.message() == "Client Error: 404");
            processed = true;
        });
        CHECK(processed);
    }
    SECTION("http 500") {
        response.http_status_code = 500;
        app.log_in_with_credentials(realm::app::AppCredentials::anonymous(),
                                    [&](std::shared_ptr<realm::SyncUser> user, Optional<app::AppError> error) {
            CHECK(!user);
            CHECK(error);
            CHECK(!error->is_json_error());
            CHECK(!error->is_custom_error());
            CHECK(!error->is_service_error());
            CHECK(error->is_http_error());
            CHECK(error->error_code.value() == 500);
            CHECK(error->message == std::string("http error code considered fatal"));
            CHECK(error->error_code.message() == "Server Error: 500");
            processed = true;
        });
        CHECK(processed);
    }
    SECTION("custom error code") {
        response.custom_status_code = 42;
        response.body = "Custom error message";
        app.log_in_with_credentials(realm::app::AppCredentials::anonymous(),
                                    [&](std::shared_ptr<realm::SyncUser> user, Optional<app::AppError> error) {
            CHECK(!user);
            CHECK(error);
            CHECK(!error->is_http_error());
            CHECK(!error->is_json_error());
            CHECK(!error->is_service_error());
            CHECK(error->is_custom_error());
            CHECK(error->error_code.value() == 42);
            CHECK(error->message == std::string("Custom error message"));
            CHECK(error->error_code.message() == "code 42");
            processed = true;
        });
        CHECK(processed);
    }

    SECTION("session error code") {
        response.http_status_code = 400;
        response.body = nlohmann::json({
            {"error_code", "MongoDBError"},
            {"error", "a fake MongoDB error message!"},
            {"access_token", good_access_token},
            {"refresh_token", good_access_token},
            {"user_id", "Brown Bear"},
            {"device_id", "Panda Bear"}}).dump();
        app.log_in_with_credentials(realm::app::AppCredentials::anonymous(),
                                    [&](std::shared_ptr<realm::SyncUser> user, Optional<app::AppError> error) {
            CHECK(!user);
            CHECK(error);
            CHECK(!error->is_http_error());
            CHECK(!error->is_json_error());
            CHECK(!error->is_custom_error());
            CHECK(error->is_service_error());
            CHECK(app::ServiceErrorCode(error->error_code.value()) == app::ServiceErrorCode::mongodb_error);
            CHECK(error->message == std::string("a fake MongoDB error message!"));
            CHECK(error->error_code.message() == "MongoDBError");
            processed = true;
        });
        CHECK(processed);
    }

    SECTION("json error code") {
        response.body = "this: is not{} a valid json body!";
        app.log_in_with_credentials(realm::app::AppCredentials::anonymous(),
                                    [&](std::shared_ptr<realm::SyncUser> user, Optional<app::AppError> error) {
            CHECK(!user);
            CHECK(error);
            CHECK(!error->is_http_error());
            CHECK(error->is_json_error());
            CHECK(!error->is_custom_error());
            CHECK(!error->is_service_error());
            CHECK(app::JSONErrorCode(error->error_code.value()) == app::JSONErrorCode::malformed_json);
            CHECK(error->message == std::string("[json.exception.parse_error.101] parse error at line 1, column 2: syntax error while parsing value - invalid literal; last read: 'th'"));
            CHECK(error->error_code.message() == "malformed json");
            processed = true;
        });
        CHECK(processed);
    }
}

TEST_CASE("app: switch user", "[sync][app]") {
    std::function<std::unique_ptr<GenericNetworkTransport>()> transport_generator = [&] {
        return std::unique_ptr<GenericNetworkTransport>(new UnitTestTransport("local-userpass"));
    };

    auto config = App::Config {
        app_name,
        transport_generator,
        util::none,
        util::none,
        Optional<std::string>("A Local App Version"),
        util::none,
        "Object Store Platform Tests",
        "Object Store Platform Version Blah",
        "An sdk version"
    };
    auto app = App(config);
    
    std::string base_path = tmp_dir() + "/" + config.app_id;
    reset_test_directory(base_path);

    auto tsm = TestSyncManager(base_path);
    
    bool processed = false;
    
    std::shared_ptr<SyncUser> user_a;
    std::shared_ptr<SyncUser> user_b;

    SECTION("switch user expect success") {
        
        CHECK(SyncManager::shared().all_users().size() == 0);

        // Log in user 1
        app.log_in_with_credentials(realm::app::AppCredentials::username_password("test@10gen.com", "password"),
                                    [&](std::shared_ptr<realm::SyncUser> user, Optional<app::AppError> error) {
            CHECK(!error);
            CHECK(SyncManager::shared().get_current_user() == user);
            user_a = user;
        });
        
        // Log in user 2
        app.log_in_with_credentials(realm::app::AppCredentials::username_password("test2@10gen.com", "password"),
                                    [&](std::shared_ptr<realm::SyncUser> user, Optional<app::AppError> error) {
            CHECK(!error);
            CHECK(SyncManager::shared().get_current_user() == user);
            user_b = user;
        });
        
        CHECK(SyncManager::shared().all_users().size() == 2);

        auto user1 = app.switch_user(user_a);
        CHECK(user1 == user_a);
        
        CHECK(SyncManager::shared().get_current_user() == user_a);

        auto user2 = app.switch_user(user_b);
        CHECK(user2 == user_b);

        CHECK(SyncManager::shared().get_current_user() == user_b);
        processed = true;
        CHECK(processed);
    }
        
    SECTION("switch user expect fail") {
        CHECK(SyncManager::shared().all_users().size() == 0);

        // Log in user 1
        app.log_in_with_credentials(realm::app::AppCredentials::username_password("test@10gen.com", "password"),
                                    [&](std::shared_ptr<realm::SyncUser> user, Optional<app::AppError> error) {
            user_a = user;
            CHECK(!error);
        });
        
        CHECK(SyncManager::shared().get_current_user() == user_a);
        
        app.log_out([&](Optional<app::AppError> error) {
            CHECK(!error);
        });

        CHECK(SyncManager::shared().get_current_user() == nullptr);
        CHECK(user_a->state() == SyncUser::State::LoggedOut);

        // Log in user 2
        app.log_in_with_credentials(realm::app::AppCredentials::username_password("test2@10gen.com", "password"),
                                    [&](std::shared_ptr<realm::SyncUser> user, Optional<app::AppError> error) {
            user_b = user;
            CHECK(!error);
        });
        
        CHECK(SyncManager::shared().get_current_user() == user_b);
        CHECK(SyncManager::shared().all_users().size() == 2);

        try {
            auto user = app.switch_user(user_a);
            CHECK(!user);
        } catch (AppError error) {
            CHECK(error.error_code.value() > 0);
        }
        
        CHECK(SyncManager::shared().get_current_user() == user_b);
        
        processed = true;
        CHECK(processed);
    }
    
}

TEST_CASE("app: remove anonymous user", "[sync][app]") {
    
    std::function<std::unique_ptr<GenericNetworkTransport>()> transport_generator = [&] {
        return std::unique_ptr<GenericNetworkTransport>(new UnitTestTransport());
    };

    auto config = App::Config {
        app_name,
        transport_generator,
        util::none,
        util::none,
        Optional<std::string>("A Local App Version"),
        util::none,
        "Object Store Platform Tests",
        "Object Store Platform Version Blah",
        "An sdk version"
    };
    auto app = App(config);
    
    std::string base_path = tmp_dir() + "/" + config.app_id;
    reset_test_directory(base_path);

    auto tsm = TestSyncManager(base_path);
    
    bool processed = false;
    std::shared_ptr<SyncUser> user_a;
    std::shared_ptr<SyncUser> user_b;

    SECTION("remove user expect success") {
        CHECK(SyncManager::shared().all_users().size() == 0);

        // Log in user 1
        app.log_in_with_credentials(realm::app::AppCredentials::anonymous(),
                                    [&](std::shared_ptr<realm::SyncUser> user, Optional<app::AppError> error) {
            CHECK(!error);
            CHECK(SyncManager::shared().get_current_user() == user);
            user_a = user;
        });
        
        CHECK(user_a->state() == SyncUser::State::LoggedIn);
        
        app.log_out(user_a, [&](Optional<app::AppError> error) {
            CHECK(!error);
            // a logged out anon user will be marked as Removed, not LoggedOut
            CHECK(user_a->state() == SyncUser::State::Removed);
        });
        
        app.remove_user(user_a, [&](Optional<app::AppError> error) {
            CHECK(error->message == "User has already been removed");
            CHECK(SyncManager::shared().all_users().size() == 0);
        });
                
        // Log in user 2
        app.log_in_with_credentials(realm::app::AppCredentials::anonymous(),
                                    [&](std::shared_ptr<realm::SyncUser> user, Optional<app::AppError> error) {
            CHECK(!error);
            CHECK(SyncManager::shared().get_current_user() == user);
            user_b = user;
        });
        
        CHECK(user_b->state() == SyncUser::State::LoggedIn);
        CHECK(SyncManager::shared().all_users().size() == 1);

        app.remove_user(user_b, [&](Optional<app::AppError> error) {
            CHECK(!error);
            CHECK(SyncManager::shared().all_users().size() == 0);
        });
        
        CHECK(SyncManager::shared().get_current_user() == nullptr);
        
        //check both handles are no longer valid
        CHECK(user_a->state() == SyncUser::State::Removed);
        CHECK(user_b->state() == SyncUser::State::Removed);

        processed = true;
        CHECK(processed);
    }
    
}

TEST_CASE("app: remove user with credentials", "[sync][app]") {
        
    std::unique_ptr<GenericNetworkTransport> (*transport_generator)() = []{
        struct transport : GenericNetworkTransport {
            void send_request_to_server(const Request request,
                                        std::function<void (const Response)> completion_block)
            {
                if (request.url.find("/login") != std::string::npos) {
                    completion_block({
                        200, 0, {}, user_json(good_access_token).dump()
                    });
                } else if (request.url.find("/profile") != std::string::npos) {
                    completion_block({
                        200, 0, {}, user_profile_json().dump()
                    });
                } else if (request.url.find("/session") != std::string::npos) {
                    CHECK(request.method == HttpMethod::del);
                    completion_block({ 200, 0, {}, "" });
                } else if (request.url.find("/location") != std::string::npos) {
                    CHECK(request.method == HttpMethod::get);
                    completion_block({ 200, 0, {},  "{\"deployment_model\":\"GLOBAL\",\"location\":\"US-VA\",\"hostname\":\"http://localhost:9090\",\"ws_hostname\":\"ws://localhost:9090\"}"});
                }
            }
        };
        return std::unique_ptr<GenericNetworkTransport>(new transport);
    };
    
   auto config = App::Config {
       app_name,
       transport_generator,
       util::none,
       util::none,
       Optional<std::string>("A Local App Version"),
       util::none,
       "Object Store Platform Tests",
       "Object Store Platform Version Blah",
       "An sdk version"
   };
    
    std::string base_path = tmp_dir() + "/" + config.app_id;
    reset_test_directory(base_path);
    auto tsm = TestSyncManager(base_path);
    
    auto app = App(config);

    CHECK(!app.current_user());
    bool processed = false;
    std::shared_ptr<SyncUser> test_user;

    SECTION("log in, log out and remove") {
        
        CHECK(SyncManager::shared().all_users().size() == 0);
        CHECK(SyncManager::shared().get_current_user() == nullptr);
        
        app.log_in_with_credentials(realm::app::AppCredentials::username_password("email", "pass"),
                                    [&](std::shared_ptr<realm::SyncUser> user, Optional<app::AppError> error) {
            CHECK(!error);
            test_user = user;
        });
        
        CHECK(test_user->state() == SyncUser::State::LoggedIn);
        
        app.log_out(test_user, [&](Optional<app::AppError> error) {
            CHECK(!error);
        });
        
        CHECK(test_user->state() == SyncUser::State::LoggedOut);
        
        app.remove_user(test_user, [&](Optional<app::AppError> error) {
            CHECK(!error);
            CHECK(SyncManager::shared().all_users().size() == 0);
        });
        
        app.remove_user(test_user, [&](Optional<app::AppError> error) {
            CHECK(error->error_code.value() > 0);
            CHECK(SyncManager::shared().all_users().size() == 0);
            processed = true;
        });
        
        CHECK(test_user->state() == SyncUser::State::Removed);
        CHECK(processed);
    }
    
}

TEST_CASE("app: link_user", "[sync][app]") {

    SECTION("link_user") {
        std::unique_ptr<GenericNetworkTransport> (*transport_generator)() = []{
            struct transport : GenericNetworkTransport {
                void send_request_to_server(const Request request,
                                            std::function<void (const Response)> completion_block)
                {
                    if (request.url.find("/login?link=true") != std::string::npos) {
                        completion_block({
                            200, 0, {}, user_json(good_access_token).dump()
                        });
                    }else if (request.url.find("/login") != std::string::npos) {
                        completion_block({
                            200, 0, {}, user_json(good_access_token).dump()
                        });
                    } else if (request.url.find("/profile") != std::string::npos) {
                        completion_block({
                            200, 0, {}, user_profile_json().dump()
                        });
                    } else if (request.url.find("/session") != std::string::npos) {
                        CHECK(request.method == HttpMethod::del);
                        completion_block({ 200, 0, {}, "" });
                    } else if (request.url.find("/location") != std::string::npos) {
                        CHECK(request.method == HttpMethod::get);
                        completion_block({ 200, 0, {},  "{\"deployment_model\":\"GLOBAL\",\"location\":\"US-VA\",\"hostname\":\"http://localhost:9090\",\"ws_hostname\":\"ws://localhost:9090\"}"});
                    }
                }
            };
            return std::unique_ptr<GenericNetworkTransport>(new transport);
        };
        
        auto config = App::Config {
            app_name,
            transport_generator,
            util::none,
            util::none,
            Optional<std::string>("A Local App Version"),
            util::none,
            "Object Store Platform Tests",
            "Object Store Platform Version Blah",
            "An sdk version"
        };
        
        std::string base_path = tmp_dir() + "/" + config.app_id;
        reset_test_directory(base_path);
        auto tsm = TestSyncManager(base_path);
        
        auto app = App(config);

        bool processed = false;

        std::shared_ptr<SyncUser> sync_user;
        
        auto email = util::format("realm_tests_do_autoverify%1@%2.com", random_string(10), random_string(10));
        auto password = random_string(10);
        
        auto custom_credentials = realm::app::AppCredentials::facebook("a_token");
        auto email_pass_credentials = realm::app::AppCredentials::username_password(email, password);

        app.log_in_with_credentials(email_pass_credentials,
                                    [&](std::shared_ptr<realm::SyncUser> user, Optional<app::AppError> error) {
            REQUIRE(user);
            CHECK(!error);
            sync_user = user;
        });
        
        CHECK(sync_user->provider_type() == IdentityProviderUsernamePassword);

        app.link_user(sync_user,
                      custom_credentials,
                      [&](std::shared_ptr<SyncUser> user, Optional<app::AppError> error) {
            CHECK(!error);
            REQUIRE(user);
            CHECK(user->identity() == sync_user->identity());
            processed = true;
        });

        CHECK(processed);
    }
    
    SECTION("link_user should fail") {
        std::unique_ptr<GenericNetworkTransport> (*transport_generator)() = []{
            struct transport : GenericNetworkTransport {
                void send_request_to_server(const Request request,
                                            std::function<void (const Response)> completion_block)
                {
                    if (request.url.find("/login") != std::string::npos) {
                        completion_block({
                            200, 0, {}, user_json(good_access_token).dump()
                        });
                    } else if (request.url.find("/profile") != std::string::npos) {
                        completion_block({
                            200, 0, {}, user_profile_json().dump()
                        });
                    } else if (request.url.find("/session") != std::string::npos) {
                        CHECK(request.method == HttpMethod::del);
                        completion_block({ 200, 0, {}, "" });
                    } else if (request.url.find("/location") != std::string::npos) {
                        CHECK(request.method == HttpMethod::get);
                        completion_block({ 200, 0, {},  "{\"deployment_model\":\"GLOBAL\",\"location\":\"US-VA\",\"hostname\":\"http://localhost:9090\",\"ws_hostname\":\"ws://localhost:9090\"}"});
                    }
                }
            };
            return std::unique_ptr<GenericNetworkTransport>(new transport);
        };
        
        auto config = App::Config {
            app_name,
            transport_generator,
            util::none,
            util::none,
            Optional<std::string>("A Local App Version"),
            util::none,
            "Object Store Platform Tests",
            "Object Store Platform Version Blah",
            "An sdk version"
        };
        
        std::string base_path = tmp_dir() + "/" + config.app_id;
        reset_test_directory(base_path);
        auto tsm = TestSyncManager(base_path);
        
        auto app = App(config);

        bool processed = false;

        std::shared_ptr<SyncUser> sync_user;
        
        auto email = util::format("realm_tests_do_autoverify%1@%2.com", random_string(10), random_string(10));
        auto password = random_string(10);
        
        auto custom_credentials = realm::app::AppCredentials::facebook("a_token");
        auto email_pass_credentials = realm::app::AppCredentials::username_password(email, password);

        app.log_in_with_credentials(email_pass_credentials,
                                    [&](std::shared_ptr<realm::SyncUser> user, Optional<app::AppError> error) {
            REQUIRE(user);
            CHECK(!error);
            sync_user = user;
        });
        
        app.log_out([&](Optional<app::AppError> error) {
            CHECK(!error);
        });
        
        CHECK(sync_user->provider_type() == IdentityProviderUsernamePassword);

        app.link_user(sync_user,
                      custom_credentials,
                      [&](std::shared_ptr<SyncUser> user, Optional<app::AppError> error) {
            CHECK(error->message == "The specified user is not logged in");
            CHECK(!user);
            processed = true;
        });

        CHECK(processed);
    }
}

TEST_CASE("app: auth providers", "[sync][app]") {
    
    SECTION("auth providers facebook") {
        auto credentials = realm::app::AppCredentials::facebook("a_token");
        CHECK(credentials.provider() == AuthProvider::FACEBOOK);
        CHECK(credentials.provider_as_string() == IdentityProviderFacebook);
        CHECK(credentials.serialize_as_json() == "{\"access_token\":\"a_token\",\"provider\":\"oauth2-facebook\"}");
    }
    
    SECTION("auth providers anonymous") {
        auto credentials = realm::app::AppCredentials::anonymous();
        CHECK(credentials.provider() == AuthProvider::ANONYMOUS);
        CHECK(credentials.provider_as_string() == IdentityProviderAnonymous);
        CHECK(credentials.serialize_as_json() == "{\"provider\":\"anon-user\"}");
    }
    
    SECTION("auth providers google") {
        auto credentials = realm::app::AppCredentials::google("a_token");
        CHECK(credentials.provider() == AuthProvider::GOOGLE);
        CHECK(credentials.provider_as_string() == IdentityProviderGoogle);
        CHECK(credentials.serialize_as_json() == "{\"authCode\":\"a_token\",\"provider\":\"oauth2-google\"}");
    }
    
    SECTION("auth providers apple") {
        auto credentials = realm::app::AppCredentials::apple("a_token");
        CHECK(credentials.provider() == AuthProvider::APPLE);
        CHECK(credentials.provider_as_string() == IdentityProviderApple);
        CHECK(credentials.serialize_as_json() == "{\"id_token\":\"a_token\",\"provider\":\"oauth2-apple\"}");
    }
    
    SECTION("auth providers custom") {
        auto credentials = realm::app::AppCredentials::custom("a_token");
        CHECK(credentials.provider() == AuthProvider::CUSTOM);
        CHECK(credentials.provider_as_string() == IdentityProviderCustom);
        CHECK(credentials.serialize_as_json() == "{\"provider\":\"custom-token\",\"token\":\"a_token\"}");
    }
    
    SECTION("auth providers username password") {
        auto credentials = realm::app::AppCredentials::username_password("user", "pass");
        CHECK(credentials.provider() == AuthProvider::USERNAME_PASSWORD);
        CHECK(credentials.provider_as_string() == IdentityProviderUsernamePassword);
        CHECK(credentials.serialize_as_json() == "{\"password\":\"pass\",\"provider\":\"local-userpass\",\"username\":\"user\"}");
    }
    
    SECTION("auth providers function") {
        auto credentials = realm::app::AppCredentials::function(nlohmann::json({{"name", "mongo"}}).dump());
        CHECK(credentials.provider() == AuthProvider::FUNCTION);
        CHECK(credentials.provider_as_string() == IdentityProviderFunction);
        CHECK(credentials.serialize_as_json() == "{\"name\":\"mongo\"}");
    }
    
    SECTION("auth providers user api key") {
        auto credentials = realm::app::AppCredentials::user_api_key("a key");
        CHECK(credentials.provider() == AuthProvider::USER_API_KEY);
        CHECK(credentials.provider_as_string() == IdentityProviderUserAPIKey);
        CHECK(credentials.serialize_as_json() == "{\"key\":\"a key\",\"provider\":\"api-key\"}");
    }
    
    SECTION("auth providers server api key") {
        auto credentials = realm::app::AppCredentials::server_api_key("a key");
        CHECK(credentials.provider() == AuthProvider::SERVER_API_KEY);
        CHECK(credentials.provider_as_string() == IdentityProviderServerAPIKey);
        CHECK(credentials.serialize_as_json() == "{\"key\":\"a key\",\"provider\":\"api-key\"}");
    }
    
}

TEST_CASE("app: refresh access token unit tests", "[sync][app]") {
    
    SECTION("refresh custom data happy path") {
        
        auto setup_user = []() {
            if (realm::SyncManager::shared().get_current_user()) {
                return;
            }
            
            realm::SyncManager::shared().get_user("a_user_id",
                                                  good_access_token,
                                                  good_access_token,
                                                  "anon-user",
                                                  dummy_device_id);
        };
        
        static bool session_route_hit = false;
        
        std::unique_ptr<GenericNetworkTransport> (*generic_factory)() = [] {
            struct transport : GenericNetworkTransport {
                void send_request_to_server(const Request request,
                                            std::function<void (const Response)> completion_block)
                {
                    if (request.url.find("/session") != std::string::npos) {
                        session_route_hit = true;
                        nlohmann::json json {
                            { "access_token", good_access_token }
                        };
                        completion_block({ 200, 0, {}, json.dump() });
                    } else if (request.url.find("/location") != std::string::npos) {
                        CHECK(request.method == HttpMethod::get);
                        completion_block({ 200, 0, {},  "{\"deployment_model\":\"GLOBAL\",\"location\":\"US-VA\",\"hostname\":\"http://localhost:9090\",\"ws_hostname\":\"ws://localhost:9090\"}"});
                    }
                }
            };
            return std::unique_ptr<GenericNetworkTransport>(new transport);
        };
        
        auto config = App::Config {
            app_name,
            generic_factory,
            util::none,
            util::none,
            Optional<std::string>("A Local App Version"),
            util::none,
            "Object Store Platform Tests",
            "Object Store Platform Version Blah",
            "An sdk version"
        };
        
        auto app = App(config);
        std::string base_path = tmp_dir() + "/" + config.app_id;
        reset_test_directory(base_path);
        TestSyncManager init_sync_manager(base_path);
        
        setup_user();
        
        bool processed = false;
        
        app.refresh_custom_data(SyncManager::shared().get_current_user(), [&](const Optional<AppError>& error) {
            CHECK(!error);
            CHECK(session_route_hit);
            processed = true;
        });
        
        CHECK(processed);
    }
    
    SECTION("refresh custom data sad path") {
        
        auto setup_user = []() {
            if (realm::SyncManager::shared().get_current_user()) {
                return;
            }
            
            realm::SyncManager::shared().get_user("a_user_id",
                                                  good_access_token,
                                                  good_access_token,
                                                  "anon-user",
                                                  dummy_device_id);
        };
        
        static bool session_route_hit = false;
        
        std::unique_ptr<GenericNetworkTransport> (*generic_factory)() = [] {
            struct transport : GenericNetworkTransport {
                void send_request_to_server(const Request request,
                                            std::function<void (const Response)> completion_block)
                {
                    if (request.url.find("/session") != std::string::npos) {
                        session_route_hit = true;
                        nlohmann::json json {
                            { "access_token", bad_access_token }
                        };
                        completion_block({ 200, 0, {}, json.dump() });
                    }  else if (request.url.find("/location") != std::string::npos) {
                        CHECK(request.method == HttpMethod::get);
                        completion_block({ 200, 0, {},  "{\"deployment_model\":\"GLOBAL\",\"location\":\"US-VA\",\"hostname\":\"http://localhost:9090\",\"ws_hostname\":\"ws://localhost:9090\"}"});
                    }
                }
            };
            return std::unique_ptr<GenericNetworkTransport>(new transport);
        };
        
        auto config = App::Config {
            app_name,
            generic_factory,
            util::none,
            util::none,
            Optional<std::string>("A Local App Version"),
            util::none,
            "Object Store Platform Tests",
            "Object Store Platform Version Blah",
            "An sdk version"
        };
        
        auto app = App(config);
        std::string base_path = tmp_dir() + "/" + config.app_id;
        reset_test_directory(base_path);
        TestSyncManager init_sync_manager(base_path);
        
        setup_user();
        
        bool processed = false;
        
        app.refresh_custom_data(SyncManager::shared().get_current_user(), [&](const Optional<AppError>& error) {
            CHECK(error->message == "jwt missing parts");
            CHECK(error->error_code.value() == 1);
            CHECK(session_route_hit);
            processed = true;
        });
        
        CHECK(processed);
    }
    
    SECTION("refresh token ensure flow is correct") {
        
        auto setup_user = []() {
            if (realm::SyncManager::shared().get_current_user()) {
                return;
            }
            
            realm::SyncManager::shared().get_user("a_user_id",
                                                  good_access_token,
                                                  good_access_token,
                                                  "anon-user",
                                                  dummy_device_id);
        };
        
        /*
         Expected flow:
         Login - this gets access and refresh tokens
         Get profile - throw back a 401 error
         Refresh token - get a new token for the user
         Get profile - get the profile with the new token
         */
        
        static bool login_hit = false;
        static bool get_profile_1_hit = false;
        static bool get_profile_2_hit = false;
        static bool refresh_hit = false;
        
        std::unique_ptr<GenericNetworkTransport> (*factory)() = [](){
            struct transport : GenericNetworkTransport {
                
                void send_request_to_server(const Request request,
                                            std::function<void (const Response)> completion_block)
                {
                    if (request.url.find("/login") != std::string::npos) {
                        login_hit = true;
                        completion_block({
                            200, 0, {}, user_json(good_access_token).dump()
                        });
                    } else if (request.url.find("/profile") != std::string::npos) {
                        
                        CHECK(login_hit);
                        
                        auto access_token = request.headers.at("Authorization");
                        // simulated bad token request
                        if (access_token.find(good_access_token2) != std::string::npos) {
                            CHECK(login_hit);
                            CHECK(get_profile_1_hit);
                            CHECK(refresh_hit);
                            
                            get_profile_2_hit = true;
                            
                            completion_block({
                                200, 0, {}, user_profile_json().dump()
                            });
                        } else if (access_token.find(good_access_token) != std::string::npos) {
                            CHECK(!get_profile_2_hit);
                            get_profile_1_hit = true;
                            
                            completion_block({
                                401, 0, {}
                            });
                        }
                        
                    } else if (request.url.find("/session") != std::string::npos &&
                               request.method == HttpMethod::post) {
                        
                        CHECK(login_hit);
                        CHECK(get_profile_1_hit);
                        CHECK(!get_profile_2_hit);
                        refresh_hit = true;
                        
                        nlohmann::json json {
                            { "access_token", good_access_token2 }
                        };
                        completion_block({ 200, 0, {}, json.dump() });
                    }  else if (request.url.find("/location") != std::string::npos) {
                        CHECK(request.method == HttpMethod::get);
                        completion_block({ 200, 0, {},  "{\"deployment_model\":\"GLOBAL\",\"location\":\"US-VA\",\"hostname\":\"http://localhost:9090\",\"ws_hostname\":\"ws://localhost:9090\"}"});
                    }
                }
            };
            return std::unique_ptr<GenericNetworkTransport>(new transport);
        };
        
        auto config = App::Config {
            app_name,
            factory,
            util::none,
            util::none,
            Optional<std::string>("A Local App Version"),
            util::none,
            "Object Store Platform Tests",
            "Object Store Platform Version Blah",
            "An sdk version"
        };
        
        auto app = App(config);
        std::string base_path = tmp_dir() + "/" + config.app_id;
        reset_test_directory(base_path);
        TestSyncManager init_sync_manager(base_path);
        
        setup_user();
        
        bool processed = false;
        
        app.log_in_with_credentials(AppCredentials::anonymous(),
                                    [&](std::shared_ptr<SyncUser> user, Optional<app::AppError> error) {
                                        CHECK(user);
                                        CHECK(!error);
                                        processed = true;
                                    });
        
        CHECK(processed);
    }
}<|MERGE_RESOLUTION|>--- conflicted
+++ resolved
@@ -2041,29 +2041,16 @@
     {
         CHECK(request.method == HttpMethod::post);
         CHECK(request.headers.at("Content-Type") == "application/json;charset=utf-8");
-
-<<<<<<< HEAD
-        if (m_provider_type == "local-userpass") {
-            auto body = nlohmann::json::parse(request.body);
-            CHECK(body.contains("provider"));
-            CHECK(body["provider"].get<std::string>() == m_provider_type);
-        } else if (m_provider_type == "anon-user") {
-            CHECK(nlohmann::json::parse(request.body) == nlohmann::json({{"provider", m_provider_type}}));
-        }
-=======
-        CHECK(nlohmann::json::parse(request.body) == nlohmann::json({
-            {"provider", provider_type},
-            {"options", {
-                {"device", {
-                    {"appId", app_name},
-                    {"appVersion", "A Local App Version"},
-                    {"platform", "Object Store Platform Tests"},
-                    {"platformVersion", "Object Store Platform Version Blah"},
-                    {"sdkVersion", "An sdk version"}
-                }}
+        CHECK(nlohmann::json::parse(request.body)["options"] == nlohmann::json({
+            {"device", {
+                {"appId", app_name},
+                {"appVersion", "A Local App Version"},
+                {"platform", "Object Store Platform Tests"},
+                {"platformVersion", "Object Store Platform Version Blah"},
+                {"sdkVersion", "An sdk version"}
             }}
         }));
->>>>>>> 2bc2517d
+
         CHECK(request.timeout_ms == 60000);
 
         std::string response = nlohmann::json({
