////////////////////////////////////////////////////////////////////////////
//
// Copyright 2016 Realm Inc.
//
// Licensed under the Apache License, Version 2.0 (the "License");
// you may not use this file except in compliance with the License.
// You may obtain a copy of the License at
//
// http://www.apache.org/licenses/LICENSE-2.0
//
// Unless required by applicable law or agreed to in writing, software
// distributed under the License is distributed on an "AS IS" BASIS,
// WITHOUT WARRANTIES OR CONDITIONS OF ANY KIND, either express or implied.
// See the License for the specific language governing permissions and
// limitations under the License.
//
////////////////////////////////////////////////////////////////////////////

#include "catch2/catch.hpp"
<<<<<<< HEAD

#include "shared_realm.hpp"
#include "object.hpp"
#include "property.hpp"
#include "results.hpp"
#include "thread_safe_reference.hpp"

#include "impl/object_accessor_impl.hpp"

=======
#include "impl/object_accessor_impl.hpp"
#include "property.hpp"
>>>>>>> 60d8b62e
#include "sync/app.hpp"
#include "sync/app_credentials.hpp"
#include "sync/async_open_task.hpp"
#include "sync/remote_mongo_client.hpp"
#include "sync/remote_mongo_database.hpp"
#include "sync/sync_session.hpp"

#include "util/event_loop.hpp"
#include "util/test_utils.hpp"
#include "util/test_file.hpp"
#include "util/event_loop.hpp"

#include <curl/curl.h>
#include <json.hpp>
#include <thread>

using namespace realm;
using namespace realm::app;
using util::any_cast;
using util::Optional;

// temporarily disable these tests for now,
// but allow opt-in by building with REALM_ENABLE_AUTH_TESTS=1
#ifndef REALM_ENABLE_AUTH_TESTS
#define REALM_ENABLE_AUTH_TESTS 0
#endif

static std::string random_string(std::string::size_type length)
{
    static auto& chrs = 
        "abcdefghijklmnopqrstuvwxyz"
        "ABCDEFGHIJKLMNOPQRSTUVWXYZ";
    thread_local static std::mt19937 rg{std::random_device{}()};
    thread_local static std::uniform_int_distribution<std::string::size_type> pick(0, sizeof(chrs) - 2);
    std::string s;
    s.reserve(length);
    while(length--)
        s += chrs[pick(rg)];
    return s;
}

#if REALM_ENABLE_AUTH_TESTS

// When a stitch instance starts up and imports the app at this config location,
// it will generate a new app_id and write it back to the config. This is why we
// need to parse it at runtime after spinning up the instance.
static std::string get_runtime_app_id(std::string config_path)
{
    static std::string cached_app_id;
    if (cached_app_id.empty()) {
        util::File config(config_path);
        std::string contents;
        contents.resize(config.get_size());
        config.read(contents.data(), config.get_size());
        nlohmann::json json;
        json = nlohmann::json::parse(contents);
        cached_app_id = json["app_id"].get<std::string>();
        std::cout << "found app_id: " << cached_app_id << " in stitch config" << std::endl;
    }
    return cached_app_id;
}

class IntTestTransport : public GenericNetworkTransport {
public:
    
    IntTestTransport() {
        curl_global_init(CURL_GLOBAL_ALL);
    }
    
    ~IntTestTransport() {
        curl_global_cleanup();
    }
    
    static size_t write(char *ptr, size_t size, size_t nmemb, std::string* data) {
        REALM_ASSERT(data);
        size_t realsize = size * nmemb;
        data->append(ptr, realsize);
        return realsize;
    }
    static size_t header_callback(char *buffer, size_t size, size_t nitems, std::map<std::string, std::string> *headers_storage)
    {
        REALM_ASSERT(headers_storage);
        std::string combined(buffer, size * nitems);
        if (auto pos = combined.find(':'); pos != std::string::npos) {
            std::string key = combined.substr(0, pos);
            std::string value = combined.substr(pos + 1);
            while (value.size() > 0 && value[0] == ' ') {
                value = value.substr(1);
            }
            while (value.size() > 0 && (value[value.size() - 1] == '\r' || value[value.size() - 1] == '\n')) {
                value = value.substr(0, value.size() - 1);
            }
            headers_storage->insert({key, value});
        } else {
            if (combined.size() > 5 && combined.substr(0, 5) != "HTTP/") { // ignore for now HTTP/1.1 ...
                std::cerr << "test transport skipping header: " << combined << std::endl;
            }
        }
        return nitems * size;
    }

    void send_request_to_server(const Request request, std::function<void (const Response)> completion_block) override
    {
        CURL *curl;
        CURLcode response_code;
        std::string response;
        std::map<std::string, std::string> response_headers;
        
        /* get a curl handle */
        curl = curl_easy_init();

        struct curl_slist *list = NULL;

        if (curl) {
            /* First set the URL that is about to receive our POST. This URL can
             just as well be a https:// URL if that is what should receive the
             data. */
            curl_easy_setopt(curl, CURLOPT_URL, request.url.c_str());

            /* Now specify the POST data */
            if (request.method == HttpMethod::post) {
                curl_easy_setopt(curl, CURLOPT_POSTFIELDS, request.body.c_str());
            } else if (request.method == HttpMethod::put) {
                curl_easy_setopt(curl, CURLOPT_CUSTOMREQUEST, "PUT");
                curl_easy_setopt(curl, CURLOPT_POSTFIELDS, request.body.c_str());
            } else if (request.method == HttpMethod::del) {
                curl_easy_setopt(curl, CURLOPT_CUSTOMREQUEST, "DELETE");
                curl_easy_setopt(curl, CURLOPT_POSTFIELDS, request.body.c_str());
            }

            curl_easy_setopt(curl, CURLOPT_TIMEOUT, request.timeout_ms);

            for (auto header : request.headers)
            {
                std::stringstream h;
                h << header.first << ": " << header.second;
                list = curl_slist_append(list, h.str().data());
            }
            
            curl_easy_setopt(curl, CURLOPT_HTTPHEADER, list);
            curl_easy_setopt(curl, CURLOPT_WRITEFUNCTION, write);
            curl_easy_setopt(curl, CURLOPT_WRITEDATA, &response);
            curl_easy_setopt(curl, CURLOPT_HEADERDATA, &response_headers);
            curl_easy_setopt(curl, CURLOPT_HEADERFUNCTION, header_callback);

            /* Perform the request, res will get the return code */
            response_code = curl_easy_perform(curl);
            int http_code = 0;
            curl_easy_getinfo (curl, CURLINFO_RESPONSE_CODE, &http_code);

            /* Check for errors */
            if(response_code != CURLE_OK)
                fprintf(stderr, "curl_easy_perform() failed when sending request to '%s' with body '%s': %s\n",
                        request.url.c_str(), request.body.c_str(), curl_easy_strerror(response_code));

            /* always cleanup */
            curl_easy_cleanup(curl);
            curl_slist_free_all(list); /* free the list again */
            int binding_response_code = 0;
            completion_block(Response{http_code, binding_response_code, response_headers, response});
        }

        curl_global_cleanup();
    }

};

#ifdef REALM_MONGODB_ENDPOINT
static std::string get_base_url() {
    // allows configuration with or without quotes
    std::string base_url = REALM_QUOTE(REALM_MONGODB_ENDPOINT);
    if (base_url.size() > 0 && base_url[0] == '"') {
        base_url.erase(0, 1);
    }
    if (base_url.size() > 0 && base_url[base_url.size() - 1] == '"') {
        base_url.erase(base_url.size() - 1);
    }
    return base_url;
}
#endif
#ifdef REALM_STITCH_CONFIG
static std::string get_config_path() {
    std::string config_path = REALM_QUOTE(REALM_STITCH_CONFIG);
    if (config_path.size() > 0 && config_path[0] == '"') {
        config_path.erase(0, 1);
    }
    if (config_path.size() > 0 && config_path[config_path.size() - 1] == '"') {
        config_path.erase(config_path.size() - 1);
    }
    return config_path;
}
#endif

// MARK: - Login with Credentials Tests

TEST_CASE("app: login_with_credentials integration", "[sync][app]") {

    SECTION("login") {
        std::unique_ptr<GenericNetworkTransport> (*factory)() = []{
            return std::unique_ptr<GenericNetworkTransport>(new IntTestTransport);
        };

        std::string base_url = get_base_url();
        std::string config_path = get_config_path();
        std::cout << "base_url for [app] integration tests is set to: " << base_url << std::endl;
        std::cout << "config_path for [app] integration tests is set to: " << config_path << std::endl;
        REQUIRE(!base_url.empty());
        REQUIRE(!config_path.empty());
        
        // this app id is configured in tests/mongodb/stitch.json
        auto app = App(App::Config{
            get_runtime_app_id(config_path),
            factory,
            base_url,
            util::none,
            Optional<std::string>("A Local App Version"),
            util::none,
            "Object Store Platform Tests",
            "Object Store Platform Version Blah",
            "An sdk version"
        });

        bool processed = false;

        static const std::string base_path = realm::tmp_dir();
        auto tsm = TestSyncManager(base_path);

        app.log_in_with_credentials(AppCredentials::anonymous(),
                                   [&](std::shared_ptr<SyncUser> user, Optional<app::AppError> error) {
            if (error) {
                std::cerr << "login_with_credentials failed: "
                    << error->message << " error_code: "
                    << error->error_code.message() << " (value: "
                    << error->error_code.value() << ")" <<std::endl;
            }
            REQUIRE(user);
            CHECK(!user->device_id().empty());
            CHECK(user->has_device_id());
            CHECK(!error);
        });

        app.log_out([&](auto error) {
            CHECK(!error);
            processed = true;
        });
        CHECK(processed);
    }
}

// MARK: - UsernamePasswordProviderClient Tests

TEST_CASE("app: UsernamePasswordProviderClient integration", "[sync][app]") {
    auto email = util::format("realm_tests_do_autoverify%1@%2.com", random_string(10), random_string(10));

    auto password = random_string(10);

    std::unique_ptr<GenericNetworkTransport> (*factory)() = []{
        return std::unique_ptr<GenericNetworkTransport>(new IntTestTransport);
    };
    std::string base_url = get_base_url();
    std::string config_path = get_config_path();
    REQUIRE(!base_url.empty());
    REQUIRE(!config_path.empty());
    auto config = App::Config {
        get_runtime_app_id(config_path),
        factory,
        base_url,
        util::none,
        Optional<std::string>("A Local App Version"),
        util::none,
        "Object Store Platform Tests",
        "Object Store Platform Version Blah",
        "An sdk version"
    };
    
    auto app = App(config);
    std::string base_path = tmp_dir() + "/" + config.app_id;
    reset_test_directory(base_path);
    TestSyncManager init_sync_manager(base_path);

    bool processed = false;

    app.provider_client<App::UsernamePasswordProviderClient>()
    .register_email(email,
                    password,
                    [&](Optional<app::AppError> error) {
                        CHECK(!error); // first registration success
                        if (error) {
                            std::cout << "register failed for email: " << email << " pw: " << password << " message: " << error->error_code.message() << "+" << error->message << std::endl;
                        }
                    });

    SECTION("double registration should fail") {
        app.provider_client<App::UsernamePasswordProviderClient>()
            .register_email(email,
                            password,
                            [&](Optional<app::AppError> error) {
                // Error returned states the account has already been created
                REQUIRE(error);
                CHECK(error->message == "name already in use");
                CHECK(app::ServiceErrorCode(error->error_code.value()) == app::ServiceErrorCode::account_name_in_use);
                processed = true;
        });
        CHECK(processed);
    }

    SECTION("double registration should fail") {
        // the server registration function will reject emails that do not contain "realm_tests_do_autoverify"
        std::string email_to_reject = util::format("%1@%2.com", random_string(10), random_string(10));
        app.provider_client<App::UsernamePasswordProviderClient>()
            .register_email(email_to_reject,
                password,
                [&](Optional<app::AppError> error) {
                    REQUIRE(error);
                    CHECK(error->message == util::format("failed to confirm user %1", email_to_reject));
                    CHECK(app::ServiceErrorCode(error->error_code.value()) == app::ServiceErrorCode::bad_request);
                    processed = true;
                });
        CHECK(processed);
    }

    SECTION("can login with registered account") {
        app.log_in_with_credentials(realm::app::AppCredentials::username_password(email, password),
            [&](std::shared_ptr<realm::SyncUser> user, Optional<app::AppError> error) {
                REQUIRE(user);
                CHECK(!error);
                processed = true;
            });
        CHECK(processed);
        processed = false;
        auto user = app.current_user();
        REQUIRE(user);
        CHECK(user->user_profile().email == email);
    }

    SECTION("confirm user") {
        app.provider_client<App::UsernamePasswordProviderClient>()
            .confirm_user("a_token",
                          "a_token_id",
                          [&](Optional<app::AppError> error) {
                REQUIRE(error);
                CHECK(error->message == "invalid token data");
                processed = true;
        });
        CHECK(processed);
    }

    SECTION("resend confirmation email") {
        app.provider_client<App::UsernamePasswordProviderClient>()
            .resend_confirmation_email(email,
                                       [&](Optional<app::AppError> error) {
                REQUIRE(error);
                CHECK(error->message == "already confirmed");
                processed = true;
        });
        CHECK(processed);
    }

    SECTION("reset password invalid tokens") {
        app.provider_client<App::UsernamePasswordProviderClient>()
            .reset_password(password,
                            "token_sample",
                            "token_id_sample",
                            [&](Optional<app::AppError> error) {
                REQUIRE(error);
                CHECK(error->message == "invalid token data");
                processed = true;
        });
        CHECK(processed);
    }

    SECTION("reset password function success") {
        // the imported test app will accept password reset if the password contains "realm_tests_do_reset" via a function
        std::string accepted_new_password = util::format("realm_tests_do_reset%1", random_string(10));
        app.provider_client<App::UsernamePasswordProviderClient>()
        .call_reset_password_function(email,
                                      accepted_new_password,
                                      {},
                                      [&](Optional<app::AppError> error) {
            REQUIRE(!error);
            processed = true;
        });
        CHECK(processed);
    }

    SECTION("reset password function failure") {
        std::string rejected_password = util::format("%1", random_string(10));
        app.provider_client<App::UsernamePasswordProviderClient>()
        .call_reset_password_function(email,
                                      rejected_password,
                                      {"foo", "bar"},
                                      [&](Optional<app::AppError> error) {
            REQUIRE(error);
            CHECK(error->message == util::format("failed to reset password for user %1", email));
            CHECK(error->is_service_error());
            processed = true;
        });
        CHECK(processed);
    }

    SECTION("reset password function for invalid user fails") {
        app.provider_client<App::UsernamePasswordProviderClient>()
            .call_reset_password_function(util::format("%1@%2.com", random_string(5), random_string(5)),
                password,
                {"foo", "bar"},
                [&](Optional<app::AppError> error) {
                    REQUIRE(error);
                    CHECK(error->message == "user not found");
                    CHECK(error->is_service_error());
                    CHECK(app::ServiceErrorCode(error->error_code.value()) == app::ServiceErrorCode::user_not_found);
                    processed = true;
                });
        CHECK(processed);
    }
}

// MARK: - UserAPIKeyProviderClient Tests

TEST_CASE("app: UserAPIKeyProviderClient integration", "[sync][app]") {

    std::unique_ptr<GenericNetworkTransport> (*factory)() = []{
        return std::unique_ptr<GenericNetworkTransport>(new IntTestTransport);
    };
    std::string base_url = get_base_url();
    std::string config_path = get_config_path();
    REQUIRE(!base_url.empty());
    REQUIRE(!config_path.empty());
    auto config = App::Config {
        get_runtime_app_id(config_path),
        factory,
        base_url,
        util::none,
        Optional<std::string>("A Local App Version"),
        util::none,
        "Object Store Platform Tests",
        "Object Store Platform Version Blah",
        "An sdk version"
    };
    
    auto app = App(config);
    std::string base_path = tmp_dir() + "/" + config.app_id;
    reset_test_directory(base_path);
    TestSyncManager init_sync_manager(base_path);

    bool processed = false;

    auto register_and_log_in_user = [&]() -> std::shared_ptr<SyncUser> {
        auto email = util::format("realm_tests_do_autoverify%1@%2.com", random_string(10), random_string(10));
        auto password = util::format("%1", random_string(15));
        app.provider_client<App::UsernamePasswordProviderClient>()
            .register_email(email,
                password,
                [&](Optional<app::AppError> error) {
                    CHECK(!error); // first registration should succeed
                    if (error) {
                        std::cout << "register failed for email: " << email << " pw: " << password << " message: " << error->error_code.message() << "+" << error->message << std::endl;
                    }
                });
        std::shared_ptr<SyncUser> logged_in_user;
        app.log_in_with_credentials(realm::app::AppCredentials::username_password(email, password),
            [&](std::shared_ptr<realm::SyncUser> user, Optional<app::AppError> error) {
                REQUIRE(user);
                CHECK(!error);
                logged_in_user = user;
                processed = true;
            });
        CHECK(processed);
        processed = false;
        return logged_in_user;
    };

    App::UserAPIKey api_key;

    SECTION("api-key") {
        std::shared_ptr<SyncUser> logged_in_user = register_and_log_in_user();
        auto api_key_name = util::format("%1", random_string(15));
        app.provider_client<App::UserAPIKeyProviderClient>()
            .create_api_key(api_key_name, logged_in_user,
                            [&](App::UserAPIKey user_api_key, Optional<app::AppError> error) {
                CHECK(!error);
                CHECK(user_api_key.name == api_key_name);
                api_key = user_api_key;
        });

        app.provider_client<App::UserAPIKeyProviderClient>()
            .fetch_api_key(api_key.id, logged_in_user,
                           [&](App::UserAPIKey user_api_key, Optional<app::AppError> error) {
                CHECK(!error);
                CHECK(user_api_key.name == api_key_name);
                CHECK(user_api_key.id == api_key.id);
        });

        app.provider_client<App::UserAPIKeyProviderClient>()
            .fetch_api_keys(logged_in_user,
                            [&](std::vector<App::UserAPIKey> api_keys, Optional<AppError> error) {
                CHECK(api_keys.size() == 1);
                for(auto key : api_keys) {
                    CHECK(key.id.to_string() == api_key.id.to_string());
                    CHECK(api_key.name == api_key_name);
                    CHECK(key.id == api_key.id);
                }
                CHECK(!error);
        });

        app.provider_client<App::UserAPIKeyProviderClient>()
            .enable_api_key(api_key.id, logged_in_user, [&](Optional<AppError> error) {
                CHECK(!error);
        });

        app.provider_client<App::UserAPIKeyProviderClient>()
            .fetch_api_key(api_key.id, logged_in_user,
                           [&](App::UserAPIKey user_api_key, Optional<app::AppError> error) {
                CHECK(!error);
                CHECK(user_api_key.disabled == false);
                CHECK(user_api_key.name == api_key_name);
                CHECK(user_api_key.id == api_key.id);
        });

        app.provider_client<App::UserAPIKeyProviderClient>()
            .disable_api_key(api_key.id, logged_in_user, [&](Optional<AppError> error) {
                CHECK(!error);
        });

        app.provider_client<App::UserAPIKeyProviderClient>()
            .fetch_api_key(api_key.id, logged_in_user, [&](App::UserAPIKey user_api_key, Optional<app::AppError> error) {
                CHECK(!error);
                CHECK(user_api_key.disabled == true);
                CHECK(user_api_key.name == api_key_name);
        });

        app.provider_client<App::UserAPIKeyProviderClient>()
            .delete_api_key(api_key.id, logged_in_user, [&](Optional<AppError> error) {
                CHECK(!error);
        });

        app.provider_client<App::UserAPIKeyProviderClient>()
            .fetch_api_key(api_key.id, logged_in_user, [&](App::UserAPIKey user_api_key, Optional<app::AppError> error) {
                CHECK(user_api_key.name == "");
                CHECK(error);
                processed = true;
        });

        CHECK(processed);
    }

    SECTION("api-key without a user") {
        std::shared_ptr<SyncUser> no_user = nullptr;
        auto api_key_name = util::format("%1", random_string(15));
        app.provider_client<App::UserAPIKeyProviderClient>()
            .create_api_key(api_key_name, no_user,
                            [&](App::UserAPIKey user_api_key, Optional<app::AppError> error) {
                                REQUIRE(error);
                                CHECK(error->is_service_error());
                                CHECK(error->message == "must authenticate first");
                                CHECK(user_api_key.name == "");
                            });

        app.provider_client<App::UserAPIKeyProviderClient>()
            .fetch_api_key(api_key.id, no_user,
                           [&](App::UserAPIKey user_api_key, Optional<app::AppError> error) {
                               REQUIRE(error);
                               CHECK(error->is_service_error());
                               CHECK(error->message == "must authenticate first");
                               CHECK(user_api_key.name == "");
                           });

        app.provider_client<App::UserAPIKeyProviderClient>()
            .fetch_api_keys(no_user,
                            [&](std::vector<App::UserAPIKey> api_keys, Optional<AppError> error) {
                                REQUIRE(error);
                                CHECK(error->is_service_error());
                                CHECK(error->message == "must authenticate first");
                                CHECK(api_keys.size() == 0);
                            });

        app.provider_client<App::UserAPIKeyProviderClient>()
            .enable_api_key(api_key.id, no_user,
                            [&](Optional<AppError> error) {
                                REQUIRE(error);
                                CHECK(error->is_service_error());
                                CHECK(error->message == "must authenticate first");
                            });

        app.provider_client<App::UserAPIKeyProviderClient>()
            .fetch_api_key(api_key.id, no_user,
                           [&](App::UserAPIKey user_api_key, Optional<app::AppError> error) {
                               REQUIRE(error);
                               CHECK(error->is_service_error());
                               CHECK(error->message == "must authenticate first");
                               CHECK(user_api_key.name == "");
                           });

        app.provider_client<App::UserAPIKeyProviderClient>()
            .disable_api_key(api_key.id, no_user,
                             [&](Optional<AppError> error) {
                                 REQUIRE(error);
                                 CHECK(error->is_service_error());
                                 CHECK(error->message == "must authenticate first");
                             });

        app.provider_client<App::UserAPIKeyProviderClient>()
            .fetch_api_key(api_key.id, no_user,
                           [&](App::UserAPIKey user_api_key, Optional<app::AppError> error) {
                               REQUIRE(error);
                               CHECK(error->is_service_error());
                               CHECK(error->message == "must authenticate first");
                               CHECK(user_api_key.name == "");
                           });

        app.provider_client<App::UserAPIKeyProviderClient>()
            .delete_api_key(api_key.id, no_user,
                            [&](Optional<AppError> error) {
                                REQUIRE(error);
                                CHECK(error->is_service_error());
                                CHECK(error->message == "must authenticate first");
                            });

        app.provider_client<App::UserAPIKeyProviderClient>()
            .fetch_api_key(api_key.id, no_user,
                           [&](App::UserAPIKey user_api_key, Optional<app::AppError> error) {
                               CHECK(user_api_key.name == "");
                               REQUIRE(error);
                               CHECK(error->is_service_error());
                               CHECK(error->message == "must authenticate first");
                               processed = true;
                           });
        CHECK(processed);
    }

    SECTION("api-key against the wrong user") {
        std::shared_ptr<SyncUser> first_user = register_and_log_in_user();
        std::shared_ptr<SyncUser> second_user = register_and_log_in_user();
        auto api_key_name = util::format("%1", random_string(15));
        App::UserAPIKey api_key;
        App::UserAPIKeyProviderClient provider = app.provider_client<App::UserAPIKeyProviderClient>();

        provider.create_api_key(api_key_name, first_user,
                        [&](App::UserAPIKey user_api_key, Optional<app::AppError> error) {
                            CHECK(!error);
                            CHECK(user_api_key.name == api_key_name);
                            api_key = user_api_key;
                        });

        provider.fetch_api_key(api_key.id, first_user,
                       [&](App::UserAPIKey user_api_key, Optional<app::AppError> error) {
                           CHECK(!error);
                           CHECK(user_api_key.name == api_key_name);
                           CHECK(user_api_key.id.to_string() == user_api_key.id.to_string());
                       });

        provider.fetch_api_key(api_key.id, second_user,
                       [&](App::UserAPIKey user_api_key, Optional<app::AppError> error) {
                           REQUIRE(error);
                           CHECK(error->message == "API key not found");
                           CHECK(error->is_service_error());
                           CHECK(app::ServiceErrorCode(error->error_code.value()) == app::ServiceErrorCode::api_key_not_found);
                           CHECK(user_api_key.name == "");
                       });

        provider.fetch_api_keys(first_user,
                        [&](std::vector<App::UserAPIKey> api_keys, Optional<AppError> error) {
                            CHECK(api_keys.size() == 1);
                            for(auto api_key : api_keys) {
                                CHECK(api_key.name == api_key_name);
                            }
                            CHECK(!error);
                        });

        provider.fetch_api_keys(second_user,
                                [&](std::vector<App::UserAPIKey> api_keys, Optional<AppError> error) {
                                    CHECK(api_keys.size() == 0);
                                    CHECK(!error);
                                });

        provider.enable_api_key(api_key.id, first_user, [&](Optional<AppError> error) {
            CHECK(!error);
        });

        provider.enable_api_key(api_key.id, second_user, [&](Optional<AppError> error) {
            REQUIRE(error);
            CHECK(error->message == "API key not found");
            CHECK(error->is_service_error());
            CHECK(app::ServiceErrorCode(error->error_code.value()) == app::ServiceErrorCode::api_key_not_found);
        });

        provider.fetch_api_key(api_key.id, first_user,
                       [&](App::UserAPIKey user_api_key, Optional<app::AppError> error) {
                           CHECK(!error);
                           CHECK(user_api_key.disabled == false);
                           CHECK(user_api_key.name == api_key_name);
                       });

        provider.fetch_api_key(api_key.id, second_user,
                               [&](App::UserAPIKey user_api_key, Optional<app::AppError> error) {
                                   REQUIRE(error);
                                   CHECK(user_api_key.name == "");
                                   CHECK(error->message == "API key not found");
                                   CHECK(error->is_service_error());
                                   CHECK(app::ServiceErrorCode(error->error_code.value()) == app::ServiceErrorCode::api_key_not_found);
                               });

        provider.disable_api_key(api_key.id, first_user, [&](Optional<AppError> error) {
            CHECK(!error);
        });

        provider.disable_api_key(api_key.id, second_user, [&](Optional<AppError> error) {
            REQUIRE(error);
            CHECK(error->message == "API key not found");
            CHECK(error->is_service_error());
            CHECK(app::ServiceErrorCode(error->error_code.value()) == app::ServiceErrorCode::api_key_not_found);
        });

        provider.fetch_api_key(api_key.id, first_user, [&](App::UserAPIKey user_api_key, Optional<app::AppError> error) {
            CHECK(!error);
            CHECK(user_api_key.disabled == true);
            CHECK(user_api_key.name == api_key_name);
        });

        provider.fetch_api_key(api_key.id, second_user, [&](App::UserAPIKey user_api_key, Optional<app::AppError> error) {
            REQUIRE(error);
            CHECK(user_api_key.name == "");
            CHECK(error->message == "API key not found");
            CHECK(error->is_service_error());
            CHECK(app::ServiceErrorCode(error->error_code.value()) == app::ServiceErrorCode::api_key_not_found);
        });

        provider.delete_api_key(api_key.id, second_user, [&](Optional<AppError> error) {
            REQUIRE(error);
            CHECK(error->message == "API key not found");
            CHECK(error->is_service_error());
            CHECK(app::ServiceErrorCode(error->error_code.value()) == app::ServiceErrorCode::api_key_not_found);
        });

        provider.delete_api_key(api_key.id, first_user, [&](Optional<AppError> error) {
            CHECK(!error);
        });

        provider.fetch_api_key(api_key.id, first_user, [&](App::UserAPIKey user_api_key, Optional<app::AppError> error) {
            CHECK(user_api_key.name == "");
            REQUIRE(error);
            CHECK(error->message == "API key not found");
            CHECK(error->is_service_error());
            CHECK(app::ServiceErrorCode(error->error_code.value()) == app::ServiceErrorCode::api_key_not_found);
            processed = true;
        });

        provider.fetch_api_key(api_key.id, second_user, [&](App::UserAPIKey user_api_key, Optional<app::AppError> error) {
            CHECK(user_api_key.name == "");
            REQUIRE(error);
            CHECK(error->message == "API key not found");
            CHECK(error->is_service_error());
            CHECK(app::ServiceErrorCode(error->error_code.value()) == app::ServiceErrorCode::api_key_not_found);
            processed = true;
        });

        CHECK(processed);
    }

}

// MARK: - Auth Providers Function Tests

TEST_CASE("app: auth providers function integration", "[sync][app]") {
    
    std::unique_ptr<GenericNetworkTransport> (*factory)() = []{
        return std::unique_ptr<GenericNetworkTransport>(new IntTestTransport);
    };
    std::string base_url = get_base_url();
    std::string config_path = get_config_path();
    REQUIRE(!base_url.empty());
    REQUIRE(!config_path.empty());
    auto config = App::Config {
        get_runtime_app_id(config_path),
        factory,
        base_url,
        util::none,
        Optional<std::string>("A Local App Version"),
        util::none,
        "Object Store Platform Tests",
        "Object Store Platform Version Blah",
        "An sdk version"
    };
    
    auto app = App(config);
    std::string base_path = tmp_dir() + "/" + config.app_id;
    reset_test_directory(base_path);
    TestSyncManager init_sync_manager(base_path);
    
    bool processed = false;
    
    SECTION("auth providers function integration") {
        
        auto credentials = realm::app::AppCredentials::function(nlohmann::json({{"realmCustomAuthFuncUserId", "123456"}}).dump());
        
        app.log_in_with_credentials(credentials,
                                    [&](std::shared_ptr<realm::SyncUser> user, Optional<app::AppError> error) {
                                        REQUIRE(user);
                                        CHECK(user->provider_type() == IdentityProviderFunction);
                                        CHECK(!error);
                                        processed = true;
                                    });
        
        CHECK(processed);
        
    }
    
}

// MARK: - Link User Tests

TEST_CASE("app: link_user integration", "[sync][app]") {
    SECTION("link_user intergration") {
        
        auto email = util::format("realm_tests_do_autoverify%1@%2.com", random_string(10), random_string(10));

        auto password = random_string(10);

        std::unique_ptr<GenericNetworkTransport> (*factory)() = []{
            return std::unique_ptr<GenericNetworkTransport>(new IntTestTransport);
        };
        std::string base_url = get_base_url();
        std::string config_path = get_config_path();
        REQUIRE(!base_url.empty());
        REQUIRE(!config_path.empty());
        auto config = App::Config {
            get_runtime_app_id(config_path),
            factory,
            base_url,
            util::none,
            Optional<std::string>("A Local App Version"),
            util::none,
            "Object Store Platform Tests",
            "Object Store Platform Version Blah",
            "An sdk version"
        };
        
        auto app = App(config);
        std::string base_path = tmp_dir() + "/" + config.app_id;
        reset_test_directory(base_path);
        TestSyncManager init_sync_manager(base_path);

        bool processed = false;

        std::shared_ptr<SyncUser> sync_user;
        
        auto email_pass_credentials = realm::app::AppCredentials::username_password(email, password);
        
        app.provider_client<App::UsernamePasswordProviderClient>()
        .register_email(email,
                        password,
                        [&](Optional<app::AppError> error) {
                            CHECK(!error); // first registration success
                            if (error) {
                                std::cout << "register failed for email: " << email << " pw: " << password << " message: " << error->error_code.message() << "+" << error->message << std::endl;
                            }
                        });

        app.log_in_with_credentials(realm::app::AppCredentials::anonymous(),
                                    [&](std::shared_ptr<realm::SyncUser> user, Optional<app::AppError> error) {
            REQUIRE(user);
            CHECK(!error);
            sync_user = user;
        });
        
        CHECK(sync_user->provider_type() == IdentityProviderAnonymous);

        app.link_user(sync_user,
                      email_pass_credentials,
                      [&](std::shared_ptr<SyncUser> user, Optional<app::AppError> error) {
            CHECK(!error);
            REQUIRE(user);
            CHECK(user->identity() == sync_user->identity());
            CHECK(user->identities().size() == 2);
            processed = true;
        });

        CHECK(processed);
    }
}

// MARK: - Call Function Tests

TEST_CASE("app: call function", "[sync][app]") {
    std::unique_ptr<GenericNetworkTransport> (*factory)() = []{
        return std::unique_ptr<GenericNetworkTransport>(new IntTestTransport);
    };
    std::string base_url = get_base_url();
    std::string config_path = get_config_path();
    REQUIRE(!base_url.empty());
    REQUIRE(!config_path.empty());
    auto config = App::Config {
        get_runtime_app_id(config_path),
        factory,
        base_url,
        util::none,
        Optional<std::string>("A Local App Version"),
        util::none,
        "Object Store Platform Tests",
        "Object Store Platform Version Blah",
        "An sdk version"
    };
    
    auto app = App(config);
    std::string base_path = tmp_dir() + "/" + config.app_id;
    reset_test_directory(base_path);
    TestSyncManager init_sync_manager(base_path);

    auto email = util::format("realm_tests_do_autoverify%1@%2.com", random_string(10), random_string(10));
    auto password = random_string(10);
    
    app.provider_client<App::UsernamePasswordProviderClient>()
    .register_email(email,
                    password,
                    [&](Optional<app::AppError> error) {
        CHECK(!error);
    });

    app.log_in_with_credentials(realm::app::AppCredentials::username_password(email, password),
                                [&](std::shared_ptr<realm::SyncUser> user, Optional<app::AppError> error) {
        REQUIRE(user);
        CHECK(!error);
    });

    app.call_function<int64_t>("sumFunc", {1, 2, 3, 4, 5}, [&](Optional<app::AppError> error, Optional<int64_t> sum) {
        REQUIRE(!error);
        CHECK(*sum == 15);
    });
    
    app.call_function<int64_t>(SyncManager::shared().get_current_user(),
                               "sumFunc", {1, 2, 3, 4, 5}, [&](Optional<app::AppError> error, Optional<int64_t> sum) {
        REQUIRE(!error);
        CHECK(*sum == 15);
    });
}

// MARK: - Remote Mongo Client Tests

TEST_CASE("app: remote mongo client", "[sync][app]") {
    
    std::unique_ptr<GenericNetworkTransport> (*factory)() = []{
        return std::unique_ptr<GenericNetworkTransport>(new IntTestTransport);
    };
    std::string base_url = get_base_url();
    std::string config_path = get_config_path();
    REQUIRE(!base_url.empty());
    REQUIRE(!config_path.empty());
    auto config = App::Config {
        get_runtime_app_id(config_path),
        factory,
        base_url,
        util::none,
        Optional<std::string>("A Local App Version"),
        util::none,
        "Object Store Platform Tests",
        "Object Store Platform Version Blah",
        "An sdk version"
    };
    
    auto app = App::get_shared_app(config);
    std::string base_path = tmp_dir() + "/" + config.app_id;
    reset_test_directory(base_path);
    TestSyncManager init_sync_manager(base_path);
    
    auto remote_client = app->remote_mongo_client("BackingDB");
    auto db = remote_client.db("test_data");
    auto dog_collection = db["Dog"];
    auto person_collection = db["Person"];

    bson::BsonDocument dog_document {
        {"name", "fido"},
        {"breed", "king charles"}
    };

    bson::BsonDocument dog_document2 {
        {"name", "bob"},
        {"breed", "french bulldog"}
    };
    
    bson::BsonDocument person_document {
        {"firstName", "John"},
        {"lastName", "Johnson"},
        {"age", 30},
    };
    
    bson::BsonDocument person_document2 {
        {"firstName", "Bob"},
        {"lastName", "Johnson"},
        {"age", 30},
    };
    
    bson::BsonDocument bad_document {
        {"bad", "value"}
    };

    auto email = util::format("realm_tests_do_autoverify%1@%2.com", random_string(10), random_string(10));
    auto password = random_string(10);
    bool loginOk = false;
    app->provider_client<App::UsernamePasswordProviderClient>()
    .register_email(email,
                    password,
                    [&](Optional<app::AppError> error) {
                        CHECK(!error);
                    });
    
    app->log_in_with_credentials(realm::app::AppCredentials::username_password(email, password),
                                 [&](std::shared_ptr<realm::SyncUser> user, Optional<app::AppError> error) {
        REQUIRE(user);
        CHECK(!error);
        loginOk = true;
    });
    
    dog_collection.delete_many(dog_document, [&](uint64_t, Optional<app::AppError> error) {
        CHECK(!error);
    });
    
    
    dog_collection.delete_many(dog_document2, [&](uint64_t, Optional<app::AppError> error) {
        CHECK(!error);
    });
    
    dog_collection.delete_many(person_document, [&](uint64_t, Optional<app::AppError> error) {
        CHECK(!error);
    });
    
    dog_collection.delete_many(person_document2, [&](uint64_t, Optional<app::AppError> error) {
        CHECK(!error);
    });
    
    SECTION("insert") {
        
        bool processed = false;
        ObjectId dog_object_id;
        ObjectId dog2_object_id;

// the test is correct, but uncovers a bug upstream so is disabled until we
// can run against a patched stitch image: https://jira.mongodb.org/browse/REALMC-5901
//        dog_collection.insert_one(bad_document,
//                              [&](Optional<ObjectId> object_id, Optional<app::AppError> error) {
//            CHECK(error);
//            CHECK(!object_id);
//        });

        dog_collection.insert_one(dog_document,
                              [&](Optional<ObjectId> object_id, Optional<app::AppError> error) {
            CHECK(!error);
            CHECK((*object_id).to_string() != "");
            dog_object_id = *object_id;
        });

        dog_collection.insert_one(dog_document2,
                              [&](Optional<ObjectId> object_id, Optional<app::AppError> error) {
            CHECK(!error);
            CHECK((*object_id).to_string() != "");
            dog2_object_id = *object_id;
        });
        
        person_document["dogs"] = bson::BsonArray({dog_object_id, dog2_object_id});
        person_collection.insert_one(person_document,
                              [&](Optional<ObjectId> object_id, Optional<app::AppError> error) {
            CHECK(!error);
            CHECK((*object_id).to_string() != "");
        });
        
        bson::BsonArray documents {
            dog_document,
            dog_document2
        };
        
        dog_collection.insert_many(documents,
                               [&](std::vector<ObjectId> inserted_docs,
                                   Optional<app::AppError> error) {
            CHECK(!error);
            CHECK(inserted_docs.size() == 2);
            processed = true;
        });
        
        CHECK(processed);
    }
    
    SECTION("find") {
        bool processed = false;
        
        dog_collection.find(dog_document,
                        [&](Optional<bson::BsonArray> document_array, Optional<app::AppError> error) {
            CHECK(!error);
            CHECK((*document_array).size() == 0);
        });
        
        dog_collection.find_one(dog_document,
                            [&](Optional<bson::BsonDocument> document, Optional<app::AppError> error) {
            CHECK(!error);
            CHECK(!document);
        });
        
        ObjectId dog_object_id;
        ObjectId dog2_object_id;
        
        dog_collection.insert_one(dog_document,
                              [&](Optional<ObjectId> object_id, Optional<app::AppError> error) {
            CHECK(!error);
            CHECK((*object_id).to_string() != "");
            dog_object_id = *object_id;
        });
        
        dog_collection.insert_one(dog_document2,
                              [&](Optional<ObjectId> object_id, Optional<app::AppError> error) {
            CHECK(!error);
            CHECK((*object_id).to_string() != "");
            dog2_object_id = *object_id;
        });
        
        person_document["dogs"] = bson::BsonArray({dog_object_id, dog2_object_id});
        person_collection.insert_one(person_document,
                              [&](Optional<ObjectId> object_id, Optional<app::AppError> error) {
            CHECK(!error);
            CHECK((*object_id).to_string() != "");
        });
        
        dog_collection.find(dog_document,
                        [&](Optional<bson::BsonArray> documents, Optional<app::AppError> error) {
            CHECK(!error);
            CHECK((*documents).size() == 1);
        });
        
        person_collection.find(person_document,
                        [&](Optional<bson::BsonArray> documents, Optional<app::AppError> error) {
            CHECK(!error);
            CHECK((*documents).size() == 1);
        });
        
        realm::app::RemoteMongoCollection::RemoteFindOptions options {
            2, //document limit
            util::Optional<bson::BsonDocument>({{"name", 1}, {"breed", 1}}), //project
            util::Optional<bson::BsonDocument>({{"breed", 1}}) //sort
        };
        
        dog_collection.find(dog_document,
                        options,
                        [&](Optional<bson::BsonArray> document_array, Optional<app::AppError> error) {
            CHECK(!error);
            CHECK((*document_array).size() == 1);
        });
        
        dog_collection.find({{"name", "fido"}},
                        options,
                        [&](Optional<bson::BsonArray> document_array, Optional<app::AppError> error) {
            CHECK(!error);
            CHECK((*document_array).size() == 1);
            auto king_charles = static_cast<bson::BsonDocument>((*document_array)[0]);
            CHECK(king_charles["breed"] == "king charles");
        });
        
        dog_collection.find_one(dog_document,
                            [&](Optional<bson::BsonDocument> document, Optional<app::AppError> error) {
            CHECK(!error);
            auto name = (*document)["name"];
            CHECK(name == "fido");
        });
        
        dog_collection.find_one(dog_document, options,
                            [&](Optional<bson::BsonDocument> document, Optional<app::AppError> error) {
            CHECK(!error);
            auto name = (*document)["name"];
            CHECK(name == "fido");
        });
                
        dog_collection.find(dog_document,
                        [&](Optional<bson::BsonArray> documents, Optional<app::AppError> error) {
            CHECK(!error);
            CHECK((*documents).size() == 1);
        });
        
        dog_collection.find_one_and_delete(dog_document, [&](Optional<bson::BsonDocument> document, Optional<app::AppError> error) {
            CHECK(!error);
            REQUIRE(document);
        });
        
        dog_collection.find_one_and_delete({{}}, [&](Optional<bson::BsonDocument> document, Optional<app::AppError> error) {
            CHECK(!error);
            REQUIRE(document);
        });
        
        dog_collection.find_one_and_delete({{"invalid", "key"}}, [&](Optional<bson::BsonDocument> document, Optional<app::AppError> error) {
            CHECK(!error);
            CHECK(!document);
        });
        
        dog_collection.find(dog_document,
                        [&](Optional<bson::BsonArray> documents, Optional<app::AppError> error) {
            CHECK(!error);
            CHECK((*documents).size() == 0);
            processed = true;
        });
        
        CHECK(processed);
    }
    
    SECTION("count and aggregate") {
        bool processed = false;
        
        ObjectId dog_object_id;
        ObjectId dog2_object_id;
        
        dog_collection.insert_one(dog_document,
                              [&](Optional<ObjectId> object_id, Optional<app::AppError> error) {
            CHECK(!error);
            CHECK((*object_id).to_string() != "");
        });
        
        dog_collection.insert_one(dog_document,
                              [&](Optional<ObjectId> object_id, Optional<app::AppError> error) {
            CHECK(!error);
            CHECK((*object_id).to_string() != "");
            dog_object_id = *object_id;
        });
        
        dog_collection.insert_one(dog_document2,
                              [&](Optional<ObjectId> object_id, Optional<app::AppError> error) {
            CHECK(!error);
            CHECK((*object_id).to_string() != "");
            dog2_object_id = *object_id;
        });
        
        person_document["dogs"] = bson::BsonArray({dog_object_id, dog2_object_id});
        person_collection.insert_one(person_document,
                              [&](Optional<ObjectId> object_id, Optional<app::AppError> error) {
            CHECK(!error);
            CHECK((*object_id).to_string() != "");
        });
        
        bson::BsonDocument match {
            {"$match" , bson::BsonDocument({{"name","fido"}})}
        };
        
        bson::BsonDocument group {
            {"$group", bson::BsonDocument({{"_id", "$name"}})}
        };
        
        bson::BsonArray pipeline {
            match,
            group
        };

        dog_collection.aggregate(pipeline, [&](Optional<bson::BsonArray> documents, Optional<app::AppError> error) {
            CHECK(!error);
            CHECK((*documents).size() == 1);
        });

        dog_collection.count({{"breed", "king charles"}}, [&](uint64_t count, Optional<app::AppError> error) {
            CHECK(!error);
            CHECK(count == 2);
        });
        
        dog_collection.count({{"breed", "french bulldog"}}, [&](uint64_t count, Optional<app::AppError> error) {
            CHECK(!error);
            CHECK(count == 1);
        });

        dog_collection.count({{"breed", "king charles"}}, 1, [&](uint64_t count, Optional<app::AppError> error) {
            CHECK(!error);
            CHECK(count == 1);
        });
        
        person_collection.count({{"firstName", "John"}, {"lastName", "Johnson"}, {"age", bson::BsonDocument({{"$gt", 25}})}}, 1, [&](uint64_t count, Optional<app::AppError> error) {
            CHECK(!error);
            CHECK(count == 1);
            processed = true;
        });
        
        CHECK(processed);
    }
    
    SECTION("find and update") {
        
        bool processed = false;
        
        realm::app::RemoteMongoCollection::RemoteFindOneAndModifyOptions find_and_modify_options {
            util::Optional<bson::BsonDocument>({{"name", 1}, {"breed", 1}}), //project
            util::Optional<bson::BsonDocument>({{"name", 1}}), //sort,
            true, //upsert
            true // return new doc
        };
        
        dog_collection.find_one_and_update(dog_document, dog_document2, [&](Optional<bson::BsonDocument> document, Optional<app::AppError> error) {
            CHECK(!error);
            CHECK(!document);
        });
        
        dog_collection.insert_one(dog_document,
                              [&](Optional<ObjectId> object_id, Optional<app::AppError> error) {
            CHECK(!error);
            CHECK((*object_id).to_string() != "");
        });
        
        dog_collection.find_one_and_update(dog_document, dog_document2, find_and_modify_options, [&](Optional<bson::BsonDocument> document, Optional<app::AppError> error) {
            CHECK(!error);
            auto breed = static_cast<std::string>((*document)["breed"]);
            CHECK(breed == "french bulldog");
        });
        
        dog_collection.find_one_and_update(dog_document2, dog_document, find_and_modify_options, [&](Optional<bson::BsonDocument> document, Optional<app::AppError> error) {
            CHECK(!error);
            auto breed = static_cast<std::string>((*document)["breed"]);
            CHECK(breed == "king charles");
        });
        
        dog_collection.find_one_and_update({{"name", "invalid name"}}, {{"name", "some name"}}, [&](Optional<bson::BsonDocument> document, Optional<app::AppError> error) {
            CHECK(!error);
            CHECK(!document);
        });
        
        dog_collection.find_one_and_update({{"name", "invalid name"}}, {{}}, find_and_modify_options, [&](Optional<bson::BsonDocument> document, Optional<app::AppError> error) {
            REQUIRE(error);
            CHECK(error->message == "insert not permitted");
            CHECK(!document);
            processed = true;
        });
        
        CHECK(processed);
    }
    
    SECTION("update") {
        bool processed = false;
        ObjectId dog_object_id;

        dog_collection.update_one(dog_document,
                              dog_document2,
                              true,
                              [&](realm::app::RemoteMongoCollection::RemoteUpdateResult result, Optional<app::AppError> error) {
            CHECK(!error);
            CHECK((*result.upserted_id).to_string() != "");
        });
        
        dog_collection.update_one(dog_document2,
                              dog_document,
                              [&](realm::app::RemoteMongoCollection::RemoteUpdateResult result, Optional<app::AppError> error) {
            CHECK(!error);
            CHECK(!result.upserted_id);
        });
                
        person_document["dogs"] = bson::BsonArray();
        bson::BsonDocument person_document_copy = bson::BsonDocument(person_document);
        person_document_copy["dogs"] = bson::BsonArray({dog_object_id});
        person_collection.update_one(person_document,
                              person_document,
                              true,
                              [&](realm::app::RemoteMongoCollection::RemoteUpdateResult, Optional<app::AppError> error) {
            CHECK(!error);
            processed = true;
        });
        
        CHECK(processed);
    }
    
    SECTION("update many") {
        bool processed = false;
        
        dog_collection.insert_one(dog_document,
                              [&](Optional<ObjectId> object_id, Optional<app::AppError> error) {
            CHECK(!error);
            CHECK((*object_id).to_string() != "");
        });

        dog_collection.update_many(dog_document2, dog_document, true, [&](realm::app::RemoteMongoCollection::RemoteUpdateResult result, Optional<app::AppError> error) {
            CHECK(!error);
            CHECK((*result.upserted_id).to_string() != "");
        });
        
        dog_collection.update_many(dog_document2, dog_document, [&](realm::app::RemoteMongoCollection::RemoteUpdateResult result, Optional<app::AppError> error) {
            CHECK(!error);
            CHECK(!result.upserted_id);
            processed = true;
        });
        
        CHECK(processed);
    }
    
    SECTION("find and replace") {
        bool processed = false;
        ObjectId dog_object_id;
        ObjectId person_object_id;

        realm::app::RemoteMongoCollection::RemoteFindOneAndModifyOptions find_and_modify_options {
            util::Optional<bson::BsonDocument>({{"name", "fido"}}), //project
            util::Optional<bson::BsonDocument>({{"name", 1}}), //sort,
            true, //upsert
            true // return new doc
        };
        
        dog_collection.find_one_and_replace(dog_document,
                                        dog_document2,
                                        [&](Optional<bson::BsonDocument> document, Optional<app::AppError> error) {
            CHECK(!error);
            CHECK(!document);
        });
        
        dog_collection.insert_one(dog_document,
                              [&](Optional<ObjectId> object_id, Optional<app::AppError> error) {
            CHECK(!error);
            CHECK((*object_id).to_string() != "");
            dog_object_id = *object_id;
        });
        
        dog_collection.find_one_and_replace(dog_document,
                                        dog_document2,
                                        [&](Optional<bson::BsonDocument> document, Optional<app::AppError> error) {
            CHECK(!error);
            auto name = static_cast<std::string>((*document)["name"]);
            CHECK(name == "fido");
        });
        
        dog_collection.find_one_and_replace(dog_document2,
                                        dog_document,
                                        find_and_modify_options,
                                        [&](Optional<bson::BsonDocument> document, Optional<app::AppError> error) {
            CHECK(!error);
            auto name = static_cast<std::string>((*document)["name"]);
            CHECK(static_cast<std::string>(name)  == "fido");
        });
        
        person_document["dogs"] = bson::BsonArray({dog_object_id});
        person_document2["dogs"] = bson::BsonArray({dog_object_id});
        person_collection.insert_one(person_document,
                              [&](Optional<ObjectId> object_id, Optional<app::AppError> error) {
            CHECK(!error);
            CHECK((*object_id).to_string() != "");
            person_object_id = *object_id;
        });
        
        realm::app::RemoteMongoCollection::RemoteFindOneAndModifyOptions person_find_and_modify_options {
            util::Optional<bson::BsonDocument>({{"firstName", 1}}), //project
            util::Optional<bson::BsonDocument>({{"firstName", 1}}), //sort,
            false, //upsert
            true // return new doc
        };

        person_collection.find_one_and_replace(person_document,
                                        person_document2,
                                        [&](Optional<bson::BsonDocument> document, Optional<app::AppError> error) {
            CHECK(!error);
            auto name = static_cast<std::string>((*document)["firstName"]);
            // Should return the old document
            CHECK(name == "John");
            processed = true;
        });
        
        person_collection.find_one_and_replace(person_document2,
                                        person_document,
                                        person_find_and_modify_options,
                                        [&](Optional<bson::BsonDocument> document, Optional<app::AppError> error) {
            CHECK(!error);
            auto name = static_cast<std::string>((*document)["firstName"]);
            // Should return new document, Bob -> John
            CHECK(name == "John");
        });
        
        person_collection.find_one_and_replace({{"invalid", "item"}},
                                        {{}},
                                        [&](Optional<bson::BsonDocument> document, Optional<app::AppError> error) {
            // If a document is not found then null will be returned for the document and no error will be returned
            CHECK(!error);
            CHECK(!document);
        });
        
        person_collection.find_one_and_replace({{"invalid", "item"}},
                                        {{}},
                                        person_find_and_modify_options,
                                        [&](Optional<bson::BsonDocument> document, Optional<app::AppError> error) {
            CHECK(!error);
            CHECK(!document);
            processed = true;
        });
                
        CHECK(processed);
    }
    
    SECTION("delete") {
        
        bool processed = false;
        
        bson::BsonArray documents;
        documents.assign(3, dog_document);
        
        dog_collection.insert_many(documents,
                               [&](std::vector<ObjectId> inserted_docs,
                                   Optional<app::AppError> error) {
                                   CHECK(!error);
                                   CHECK(inserted_docs.size() == 3);
                               });
        
        realm::app::RemoteMongoCollection::RemoteFindOneAndModifyOptions find_and_modify_options {
            util::Optional<bson::BsonDocument>({{"name", "fido"}}), //project
            util::Optional<bson::BsonDocument>({{"name", 1}}), //sort,
            true, //upsert
            true // return new doc
        };
        
        dog_collection.delete_one(dog_document, [&](uint64_t deleted_count,
                                                Optional<app::AppError> error) {
            CHECK(!error);
            CHECK(deleted_count >= 1);
        });
        
        dog_collection.delete_many(dog_document, [&](uint64_t deleted_count,
                                                 Optional<app::AppError> error) {
            CHECK(!error);
            CHECK(deleted_count >= 1);
            processed = true;
        });
        
        person_collection.delete_many(person_document, [&](uint64_t deleted_count,
                                                           Optional<app::AppError> error) {
            CHECK(!error);
            CHECK(deleted_count >= 1);
            processed = true;
        });
        
        CHECK(processed);
    }
}

// MARK: - Push Notifications Tests

TEST_CASE("app: push notifications", "[sync][app]") {
    
    std::unique_ptr<GenericNetworkTransport> (*factory)() = []{
        return std::unique_ptr<GenericNetworkTransport>(new IntTestTransport);
    };
    std::string base_url = get_base_url();
    std::string config_path = get_config_path();
    REQUIRE(!base_url.empty());
    REQUIRE(!config_path.empty());
    auto config = App::Config {
        get_runtime_app_id(config_path),
        factory,
        base_url,
        util::none,
        Optional<std::string>("A Local App Version"),
        util::none,
        "Object Store Platform Tests",
        "Object Store Platform Version Blah",
        "An sdk version"
    };
    
    auto app = App::get_shared_app(config);
    std::string base_path = tmp_dir() + "/" + config.app_id;
    reset_test_directory(base_path);
    TestSyncManager init_sync_manager(base_path);
    
    auto email = util::format("realm_tests_do_autoverify%1@%2.com", random_string(10), random_string(10));
    auto password = random_string(10);
    
    app->provider_client<App::UsernamePasswordProviderClient>()
    .register_email(email,
                    password,
                    [&](Optional<app::AppError> error) {
                        CHECK(!error);
                    });
    
    std::shared_ptr<SyncUser> sync_user;
    
    app->log_in_with_credentials(realm::app::AppCredentials::username_password(email, password),
                                [&](std::shared_ptr<realm::SyncUser> user, Optional<app::AppError> error) {
        REQUIRE(user);
        CHECK(!error);
        sync_user = user;
    });
    
    SECTION("register") {
        bool processed;
        
        app->push_notification_client("gcm").register_device("hello",
                                                                  sync_user,
                                                                  [&](Optional<app::AppError> error) {
            CHECK(!error);
            processed = true;
        });
        
        CHECK(processed);
    }

    SECTION("register twice") {
        // registering the same device twice should not result in an error
        bool processed;
        
        app->push_notification_client("gcm").register_device("hello",
                                                             sync_user,
                                                             [&](Optional<app::AppError> error) {
            CHECK(!error);
        });
        
        app->push_notification_client("gcm").register_device("hello",
                                                             sync_user,
                                                             [&](Optional<app::AppError> error) {
            CHECK(!error);
            processed = true;
        });
                
        CHECK(processed);
    }
    
    SECTION("deregister") {
        bool processed;

        app->push_notification_client("gcm").deregister_device("hello",
                                                                  sync_user,
                                                                  [&](Optional<app::AppError> error) {
            CHECK(!error);
            processed = true;
        });
        CHECK(processed);
    }
    
    SECTION("deregister with an unregistered user") {
        bool processed;

        app->push_notification_client("gcm").deregister_device("helloooo",
                                                                  sync_user,
                                                                  [&](Optional<app::AppError> error) {
            CHECK(!error);
            processed = true;
        });
        CHECK(processed);
    }
    
    SECTION("register with unavailable service") {
        bool processed;

        app->push_notification_client("gcm_blah").deregister_device("hello",
                                                                    sync_user,
                                                                    [&](Optional<app::AppError> error) {
            REQUIRE(error);
            CHECK(error->message == "service not found: 'gcm_blah'");
            processed = true;
        });
        CHECK(processed);
    }
    
    SECTION("register with logged out user") {
        bool processed;
        
        app->log_out([=](util::Optional<AppError> error){
            CHECK(!error);
        });
        
        app->push_notification_client("gcm").register_device("hello",
                                                             sync_user,
                                                             [&](Optional<app::AppError> error) {
            REQUIRE(error);
            processed = true;
        });
        
        app->push_notification_client("gcm").register_device("hello",
                                                             nullptr,
                                                             [&](Optional<app::AppError> error) {
            REQUIRE(error);
            processed = true;
        });
        
        CHECK(processed);
    }
}

<<<<<<< HEAD
// MARK: - Sync Tests

TEST_CASE("app: sync", "[sync][app]") {
    if (!util::EventLoop::has_implementation())
        return;
    
    // MARK: Add Objects -
    SECTION("add objects") {
        
        std::unique_ptr<GenericNetworkTransport> (*factory)() = []{
            return std::unique_ptr<GenericNetworkTransport>(new IntTestTransport);
        };
        std::string base_url = get_base_url();
        std::string config_path = get_config_path();
        REQUIRE(!base_url.empty());
        REQUIRE(!config_path.empty());

        auto app_config = App::Config {
            get_runtime_app_id(config_path),
            factory,
            base_url,
            util::none,
            Optional<std::string>("A Local App Version"),
            util::none,
            "Object Store Platform Tests",
            "Object Store Platform Version Blah",
            "An sdk version"
        };
        
        auto app = App::get_shared_app(app_config);
        std::string base_path = tmp_dir() + "/" + app_config.app_id;
        reset_test_directory(base_path);
        SyncClientConfig sync_client_config;
        sync_client_config.base_file_path = base_path;
        sync_client_config.user_agent_binding_info = "RealmOS";
        sync_client_config.user_agent_application_info = app_config.app_id;
        
        SyncManager::shared().configure(sync_client_config, app_config);
        SyncManager::shared().set_log_level(util::Logger::Level::trace);
        
        auto email = util::format("realm_tests_do_autoverify%1@%2.com", random_string(10), random_string(10));
        auto password = random_string(10);
        
=======
TEST_CASE("app: sync integration", "[sync][app]") {
    std::unique_ptr<GenericNetworkTransport> (*factory)() = []{
        return std::unique_ptr<GenericNetworkTransport>(new IntTestTransport);
    };
    std::string base_url = get_base_url();
    std::string config_path = get_config_path();
    REQUIRE(!base_url.empty());
    REQUIRE(!config_path.empty());
    auto app_config = App::Config {
        get_runtime_app_id(config_path),
        factory,
        base_url,
        util::none,
        Optional<std::string>("A Local App Version"),
        util::none,
        "Object Store Platform Tests",
        "Object Store Platform Version Blah",
        "An sdk version"
    };
    SyncManager::shared().reset_for_testing();
    std::string base_path = tmp_dir() + "/" + app_config.app_id;
    reset_test_directory(base_path);
    TestSyncManager init_sync_manager("", base_path, SyncManager::MetadataMode::NoEncryption);

    auto get_app_and_login = [&app_config, &base_path]() -> std::shared_ptr<App> {
        auto app = App::get_shared_app(app_config);
        SyncManager::shared().configure(SyncClientConfig {base_path}, app_config);
        SyncManager::shared().set_log_level(util::Logger::Level::trace);
        auto email = util::format("realm_tests_do_autoverify%1@%2.com", random_string(10), random_string(10));
        auto password = random_string(10);
>>>>>>> 60d8b62e
        app->provider_client<App::UsernamePasswordProviderClient>()
        .register_email(email,
                        password,
                        [&](Optional<app::AppError> error) {
            CHECK(!error);
        });
<<<<<<< HEAD

=======
>>>>>>> 60d8b62e
        app->log_in_with_credentials(realm::app::AppCredentials::username_password(email, password),
                                    [&](std::shared_ptr<realm::SyncUser> user, Optional<app::AppError> error) {
            REQUIRE(user);
            CHECK(!error);
        });
<<<<<<< HEAD

        auto partition_value = ObjectId::gen().to_string();
        realm::Realm::Config config;
        config.sync_config = std::make_shared<realm::SyncConfig>(app->current_user(),
                                                                 util::format("\"$0\"", partition_value));
=======
        return app;
    };
    auto setup_and_get_config = [&base_path](std::shared_ptr<App> app) -> realm::Realm::Config {
        realm::Realm::Config config;
        config.sync_config = std::make_shared<realm::SyncConfig>(app->current_user(), "\"foo\"");
>>>>>>> 60d8b62e
        config.sync_config->client_resync_mode = ClientResyncMode::Manual;
        config.sync_config->error_handler = [](std::shared_ptr<SyncSession>, SyncError error) {
            std::cout<<error.message<<std::endl;
        };
<<<<<<< HEAD
        config.sync_config->stop_policy = SyncSessionStopPolicy::AfterChangesUploaded;
        config.schema_version = 1;
        config.path = base_path + util::format("/$0.realm", partition_value);
        
=======
        config.schema_version = 1;
        config.path = base_path + "/default.realm";
>>>>>>> 60d8b62e
        const auto dog_schema = realm::ObjectSchema("Dog", {
            realm::Property("_id", PropertyType::ObjectId | PropertyType::Nullable, true),
            realm::Property("breed", PropertyType::String | PropertyType::Nullable),
            realm::Property("name", PropertyType::String),
            realm::Property("realm_id", PropertyType::String | PropertyType::Nullable)
        });
<<<<<<< HEAD
        
=======
>>>>>>> 60d8b62e
        const auto person_schema = realm::ObjectSchema("Person", {
            realm::Property("_id", PropertyType::ObjectId | PropertyType::Nullable, true),
            realm::Property("age", PropertyType::Int),
            realm::Property("dogs", PropertyType::Object | PropertyType::Array, "Dog"),
            realm::Property("firstName", PropertyType::String),
            realm::Property("lastName", PropertyType::String),
            realm::Property("realm_id", PropertyType::String | PropertyType::Nullable)
        });
<<<<<<< HEAD
        
        config.schema = realm::Schema({dog_schema, person_schema});

        auto r = realm::Realm::get_shared_realm(config);
        r->invalidate();
        r->begin_transaction();
        CppContext c(r);
        Object::create(c, r, "Person", util::Any(realm::AnyDict {
            { "_id", ObjectId::gen() },
            { "age", int64_t(12) },
            { "dogs", AnyVector{} },
            { "firstName", std::string("joban") },
            { "lastName", std::string("von tuft") },
            { "realm_id", std::string(partition_value) }
        }), CreatePolicy::ForceCreate);
        r->commit_transaction();
        
        std::atomic<bool> called{false};
        auto sesh = app->current_user()->session_for_on_disk_path(r->config().path);
        sesh->wait_for_upload_completion([&](std::error_code err) {
=======
        config.schema = realm::Schema({dog_schema, person_schema});
        return config;
    };
    auto get_dogs = [&](realm::SharedRealm r, std::shared_ptr<SyncSession> session) -> Results {
        std::atomic<bool> called{false};
        session->wait_for_upload_completion([&](std::error_code err) {
>>>>>>> 60d8b62e
            REQUIRE(err == std::error_code{});
            called.store(true);
        });
        util::EventLoop::main().run_until([&]{ return called.load(); });
        REQUIRE(called);
<<<<<<< HEAD
        
        auto results = realm::Results(r, r->read_group().get_table("class_Person"));
        REQUIRE(results.size() == 1);
=======
        called.store(false);
        session->wait_for_download_completion([&](std::error_code err) {
            REQUIRE(err == std::error_code{});
            called.store(true);
        });
        util::EventLoop::main().run_until([&]{ return called.load(); });
        return realm::Results(r, r->read_group().get_table("class_Dog"));
    };

    {
        auto app = get_app_and_login();
        auto config = setup_and_get_config(app);
        auto r = realm::Realm::get_shared_realm(config);
        auto session = app->current_user()->session_for_on_disk_path(r->config().path);

        // clear state from previous runs
        {
            Results dogs = get_dogs(r, session);
            r->begin_transaction();
            dogs.clear();
            r->commit_transaction();
        }

        REQUIRE(get_dogs(r, session).size() == 0);
        r->begin_transaction();
        CppContext c;
        Object::create(c, r, "Dog", util::Any(realm::AnyDict {
            { "_id", util::Any(ObjectId::gen()) },
            { "breed", std::string("bulldog") },
            { "name", std::string("fido") },
            { "realm_id", std::string("foo") }
        }), CreatePolicy::ForceCreate);
        r->commit_transaction();

        REQUIRE(get_dogs(r, session).size() == 1);
    }

    SyncManager::shared().reset_for_testing();
    reset_test_directory(base_path);
    base_path = tmp_dir() + "/" + app_config.app_id;
    reset_test_directory(base_path);
    TestSyncManager reinit_sync_manager("", base_path, SyncManager::MetadataMode::NoEncryption);

    {
        auto app = get_app_and_login();
        auto config = setup_and_get_config(app);
        auto r = realm::Realm::get_shared_realm(config);
        auto session = app->current_user()->session_for_on_disk_path(r->config().path);
        Results dogs = get_dogs(r, session);
        REQUIRE(dogs.size() == 1);
        REQUIRE(dogs.get(0).get<String>("breed") == "bulldog");
        REQUIRE(dogs.get(0).get<String>("name") == "fido");
        REQUIRE(dogs.get(0).get<String>("realm_id") == "foo");
>>>>>>> 60d8b62e
    }
}

#endif // REALM_ENABLE_AUTH_TESTS

class CustomErrorTransport : public GenericNetworkTransport {
public:
    CustomErrorTransport(int code, const std::string& message) : m_code(code), m_message(message) { }

    void send_request_to_server(const Request, std::function<void (const Response)> completion_block) override
    {
        completion_block(Response{0, m_code, std::map<std::string, std::string>(), m_message});
    }

private:
    int m_code;
    std::string m_message;
};

TEST_CASE("app: custom error handling", "[sync][app][custom_errors]") {
    SECTION("custom code and message is sent back") {
        std::unique_ptr<GenericNetworkTransport> (*factory)() = []{
            return std::unique_ptr<GenericNetworkTransport>(new CustomErrorTransport(1001, "Boom!"));
        };
        
        auto config = App::Config {
            "anything",
            factory,
            util::none,
            util::none,
            util::Optional<std::string>("A Local App Version"),
            util::none,
            "Object Store Platform Tests",
            "Object Store Platform Version Blah",
            "An sdk version"
        };

        auto app = App(config);
        bool processed = false;
        app.log_in_with_credentials(AppCredentials::anonymous(),
            [&](std::shared_ptr<SyncUser> user, util::Optional<app::AppError> error) {
                CHECK(!user);
                CHECK(error);
                CHECK(error->is_custom_error());
                CHECK(error->error_code.value() == 1001);
                CHECK(error->message == "Boom!");
                processed = true;
            });
        CHECK(processed);
    }
}


static const std::string profile_0_name = "Ursus americanus Ursus boeckhi";
static const std::string profile_0_first_name = "Ursus americanus";
static const std::string profile_0_last_name = "Ursus boeckhi";
static const std::string profile_0_email = "Ursus ursinus";
static const std::string profile_0_picture_url = "Ursus malayanus";
static const std::string profile_0_gender = "Ursus thibetanus";
static const std::string profile_0_birthday = "Ursus americanus";
static const std::string profile_0_min_age = "Ursus maritimus";
static const std::string profile_0_max_age = "Ursus arctos";
static const std::string app_name = "django";

static const nlohmann::json profile_0 = {
    {"name", profile_0_name},
    {"first_name", profile_0_first_name},
    {"last_name", profile_0_last_name},
    {"email", profile_0_email},
    {"picture_url", profile_0_picture_url},
    {"gender", profile_0_gender},
    {"birthday", profile_0_birthday},
    {"min_age", profile_0_min_age},
    {"max_age", profile_0_max_age}
};

static nlohmann::json user_json(std::string access_token, std::string user_id = random_string(15)) {
    return {
        {"access_token", access_token},
        {"refresh_token", access_token},
        {"user_id", user_id},
        {"device_id", "Panda Bear"}
    };
}

static nlohmann::json user_profile_json(std::string user_id = random_string(15),
                                        std::string identity_0_id = "Ursus arctos isabellinus",
                                        std::string identity_1_id = "Ursus arctos horribilis",
                                        std::string provider_type = "anon-user") {
    return {
        {"user_id", user_id},
        {"identities", {
            {
                {"id", identity_0_id},
                {"provider_type", provider_type},
                {"provider_id", "lol"}
            },
            {
                {"id", identity_1_id},
                {"provider_type", "lol_wut"},
                {"provider_id", "nah_dawg"}
            }
        }},
        {"data", profile_0}
    };
}

// MARK: - Unit Tests

class UnitTestTransport : public GenericNetworkTransport {

public:
    static std::string access_token;
    static std::string provider_type;
    static const std::string api_key;
    static const std::string api_key_id;
    static const std::string api_key_name;
    static const std::string auth_route;
    static const std::string user_id;
    static const std::string identity_0_id;
    static const std::string identity_1_id;

private:
    void handle_profile(const Request request,
                        std::function<void (Response)> completion_block)
    {
        CHECK(request.method == HttpMethod::get);
        CHECK(request.headers.at("Content-Type") == "application/json;charset=utf-8");
        CHECK(request.headers.at("Authorization") == "Bearer " + access_token);
        CHECK(request.body.empty());
        CHECK(request.timeout_ms == 60000);

        std::string response = nlohmann::json({
            {"user_id", user_id},
            {"identities", {
                {
                    {"id", identity_0_id},
                    {"provider_type", provider_type},
                    {"provider_id", "lol"}
                },
                {
                    {"id", identity_1_id},
                    {"provider_type", "lol_wut"},
                    {"provider_id", "nah_dawg"}
                }
            }},
            {"data", profile_0}
        }).dump();

        completion_block(Response{.http_status_code = 200, .custom_status_code = 0, .headers = {}, .body = response});
    }

    void handle_login(const Request request,
                      std::function<void (Response)> completion_block)
    {
        CHECK(request.method == HttpMethod::post);
        CHECK(request.headers.at("Content-Type") == "application/json;charset=utf-8");

        CHECK(nlohmann::json::parse(request.body) == nlohmann::json({
            {"provider", provider_type},
            {"options", {
                {"device", {
                    {"appId", app_name},
                    {"appVersion", "A Local App Version"},
                    {"platform", "Object Store Platform Tests"},
                    {"platformVersion", "Object Store Platform Version Blah"},
                    {"sdkVersion", "An sdk version"}
                }}
            }}
        }));
        CHECK(request.timeout_ms == 60000);

        std::string response = nlohmann::json({
            {"access_token", access_token},
            {"refresh_token", access_token},
            {"user_id", random_string(15)},
            {"device_id", "Panda Bear"}}).dump();
        
        completion_block(Response { .http_status_code = 200,
                                    .custom_status_code = 0,
                                    .headers = {},
                                    .body = response });
    }

    void handle_location(const Request request,
                         std::function<void (Response)> completion_block)
    {
        CHECK(request.method == HttpMethod::get);
        CHECK(request.timeout_ms == 60000);

        std::string response = nlohmann::json({
            {"deployment_model", "this"},
            {"hostname", "field"},
            {"ws_hostname", "shouldn't"},
            {"location", "matter"}}).dump();

        completion_block(Response { .http_status_code = 200,
                                    .custom_status_code = 0,
                                    .headers = {},
                                    .body = response });
    }

    void handle_create_api_key(const Request request,
                      std::function<void (Response)> completion_block)
    {
        CHECK(request.method == HttpMethod::post);
        CHECK(request.headers.at("Content-Type") == "application/json;charset=utf-8");
        CHECK(nlohmann::json::parse(request.body) == nlohmann::json({{"name", api_key_name}}));
        CHECK(request.timeout_ms == 60000);

        std::string response = nlohmann::json({
            {"_id", api_key_id},
            {"key", api_key},
            {"name", api_key_name},
            {"disabled", false}}).dump();

        completion_block(Response { .http_status_code = 200,
                                    .custom_status_code = 0,
                                    .headers = {},
                                    .body = response });
    }
    
    void handle_fetch_api_key(const Request request,
                      std::function<void (Response)> completion_block)
    {
        CHECK(request.method == HttpMethod::get);
        CHECK(request.headers.at("Content-Type") == "application/json;charset=utf-8");

        CHECK(request.body == "");
        CHECK(request.timeout_ms == 60000);
        
        std::string response = nlohmann::json({
            {"_id", api_key_id},
            {"name", api_key_name},
            {"disabled", false}}).dump();
        
        completion_block(Response { .http_status_code = 200,
                                    .custom_status_code = 0,
                                    .headers = {},
                                    .body = response });
    }
    
    void handle_fetch_api_keys(const Request request,
                      std::function<void (Response)> completion_block)
    {
        CHECK(request.method == HttpMethod::get);
        CHECK(request.headers.at("Content-Type") == "application/json;charset=utf-8");

        CHECK(request.body == "");
        CHECK(request.timeout_ms == 60000);
        
        auto elements = std::vector<nlohmann::json>();
        for (int i = 0; i < 2; i++) {
            elements.push_back({
                {"_id", api_key_id},
                {"name", api_key_name},
                {"disabled", false}});
        }
        
        completion_block(Response { .http_status_code = 200,
                                    .custom_status_code = 0,
                                    .headers = {},
                                    .body = nlohmann::json(elements).dump() });
    }
    
    void handle_token_refresh(const Request request,
                              std::function<void (Response)> completion_block) {
        CHECK(request.method == HttpMethod::post);
        CHECK(request.headers.at("Content-Type") == "application/json;charset=utf-8");

        CHECK(request.body == "");
        CHECK(request.timeout_ms == 60000);
        
        auto elements = std::vector<nlohmann::json>();
        nlohmann::json json {
            {"access_token", access_token }
        };
        
        completion_block(Response { .http_status_code = 200,
                                    .custom_status_code = 0,
                                    .headers = {},
                                    .body = json.dump() });
        
    }

public:
    void send_request_to_server(const Request request, std::function<void (const Response)> completion_block) override
    {
        if (request.url.find("/login") != std::string::npos) {
            handle_login(request, completion_block);
        } else if (request.url.find("/profile") != std::string::npos) {
            handle_profile(request, completion_block);
        } else if (request.url.find("/session") != std::string::npos && request.method != HttpMethod::post) {
            completion_block(Response { .http_status_code = 200, .custom_status_code = 0, .headers = {}, .body = "" });
        } else if (request.url.find("/api_keys") != std::string::npos && request.method == HttpMethod::post) {
            handle_create_api_key(request, completion_block);
        } else if (request.url.find(util::format("/api_keys/%1", api_key_id)) != std::string::npos && request.method == HttpMethod::get) {
            handle_fetch_api_key(request, completion_block);
        } else if (request.url.find("/api_keys") != std::string::npos && request.method == HttpMethod::get) {
            handle_fetch_api_keys(request, completion_block);
        } else if (request.url.find("/session") != std::string::npos && request.method == HttpMethod::post) {
            handle_token_refresh(request, completion_block);
        } else if (request.url.find("/location") != std::string::npos && request.method == HttpMethod::get) {
            handle_location(request, completion_block);
        } else {
            completion_block(Response { .http_status_code = 200, .custom_status_code = 0, .headers = {}, .body = "something arbitrary" });
        }
    }
};

static const std::string good_access_token =  "eyJhbGciOiJIUzI1NiIsInR5cCI6IkpXVCJ9.eyJleHAiOjE1ODE1MDc3OTYsImlhdCI6MTU4MTUwNTk5NiwiaXNzIjoiNWU0M2RkY2M2MzZlZTEwNmVhYTEyYmRjIiwic3RpdGNoX2RldklkIjoiMDAwMDAwMDAwMDAwMDAwMDAwMDAwMDAwIiwic3RpdGNoX2RvbWFpbklkIjoiNWUxNDk5MTNjOTBiNGFmMGViZTkzNTI3Iiwic3ViIjoiNWU0M2RkY2M2MzZlZTEwNmVhYTEyYmRhIiwidHlwIjoiYWNjZXNzIn0.0q3y9KpFxEnbmRwahvjWU1v9y1T1s3r2eozu93vMc3s";

static const std::string good_access_token2 =  "eyJhbGciOiJIUzI1NiIsInR5cCI6IkpXVCJ9.eyJleHAiOjE1ODkzMDE3MjAsImlhdCI6MTU4NDExODcyMCwiaXNzIjoiNWU2YmJiYzBhNmI3ZGZkM2UyNTA0OGI3Iiwic3RpdGNoX2RldklkIjoiMDAwMDAwMDAwMDAwMDAwMDAwMDAwMDAwIiwic3RpdGNoX2RvbWFpbklkIjoiNWUxNDk5MTNjOTBiNGFmMGViZTkzNTI3Iiwic3ViIjoiNWU2YmJiYzBhNmI3ZGZkM2UyNTA0OGIzIiwidHlwIjoiYWNjZXNzIn0.eSX4QMjIOLbdOYOPzQrD_racwLUk1HGFgxtx2a34k80";

std::string UnitTestTransport::access_token = good_access_token;

static const std::string bad_access_token = "lolwut";
static const std::string dummy_device_id = "123400000000000000000000";

const std::string UnitTestTransport::api_key = "lVRPQVYBJSIbGos2ZZn0mGaIq1SIOsGaZ5lrcp8bxlR5jg4OGuGwQq1GkektNQ3i";
const std::string UnitTestTransport::api_key_id = "5e5e6f0abe4ae2a2c2c2d329";
const std::string UnitTestTransport::api_key_name = "some_api_key_name";
const std::string UnitTestTransport::auth_route = "https://mongodb.com/unittests";
const std::string UnitTestTransport::user_id = "Ailuropoda melanoleuca";
std::string UnitTestTransport::provider_type = "anon-user";
const std::string UnitTestTransport::identity_0_id = "Ursus arctos isabellinus";
const std::string UnitTestTransport::identity_1_id = "Ursus arctos horribilis";

TEST_CASE("app: login_with_credentials unit_tests", "[sync][app]") {
    static const std::string base_path = realm::tmp_dir();
    auto tsm = TestSyncManager(base_path);
    
    std::unique_ptr<GenericNetworkTransport> (*factory)() = []{
        return std::unique_ptr<GenericNetworkTransport>(new UnitTestTransport);
    };

    auto config = App::Config {
        app_name,
        factory,
        util::none,
        util::none,
        util::Optional<std::string>("A Local App Version"),
        util::none,
        "Object Store Platform Tests",
        "Object Store Platform Version Blah",
        "An sdk version"
    };

    auto app = App(config);

    SECTION("login_anonymous good") {
        UnitTestTransport::access_token = good_access_token;

        bool processed = false;

        app.log_in_with_credentials(realm::app::AppCredentials::anonymous(),
                                    [&](std::shared_ptr<realm::SyncUser> user, util::Optional<app::AppError> error) {
            CHECK(user);
            CHECK(!error);

            CHECK(user->identities().size() == 2);
            CHECK(user->identities()[0].id == UnitTestTransport::identity_0_id);
            CHECK(user->identities()[1].id == UnitTestTransport::identity_1_id);
            SyncUserProfile user_profile = user->user_profile();

            CHECK(user_profile.name == profile_0_name);
            CHECK(user_profile.first_name == profile_0_first_name);
            CHECK(user_profile.last_name == profile_0_last_name);
            CHECK(user_profile.email == profile_0_email);
            CHECK(user_profile.picture_url == profile_0_picture_url);
            CHECK(user_profile.gender == profile_0_gender);
            CHECK(user_profile.birthday == profile_0_birthday);
            CHECK(user_profile.min_age == profile_0_min_age);
            CHECK(user_profile.max_age == profile_0_max_age);

            processed = true;
        });

        CHECK(processed);
    }

    SECTION("login_anonymous bad") {
        std::unique_ptr<GenericNetworkTransport> (*factory)() = []{
            struct transport : GenericNetworkTransport {
                void send_request_to_server(const Request request,
                                            std::function<void (const Response)> completion_block)
                {
                    if (request.url.find("/login") != std::string::npos) {
                        completion_block({
                            200, 0, {}, user_json(bad_access_token).dump()
                        });
                    } else if (request.url.find("/profile") != std::string::npos) {
                        completion_block({
                            200, 0, {}, user_profile_json().dump()
                        });
                    } else {
                        completion_block({
                            200, 0, {}, nlohmann::json({
                            {"deployment_model", "this"},
                            {"hostname", "field"},
                            {"ws_hostname", "shouldn't"},
                            {"location", "matter"}}).dump()
                        });
                    }
                }
            };
            return std::unique_ptr<GenericNetworkTransport>(new transport);
        };
        
        auto config = App::Config {
            app_name,
            factory,
            util::none,
            util::none,
            util::Optional<std::string>("A Local App Version"),
            util::none,
            "Object Store Platform Tests",
            "Object Store Platform Version Blah",
            "An sdk version"
        };

        app = App(config);

        bool processed = false;

        app.log_in_with_credentials(AppCredentials::anonymous(),
                                    [&](std::shared_ptr<realm::SyncUser> user, Optional<app::AppError> error) {
            CHECK(!user);
            CHECK(error);
            CHECK(error->message == std::string("jwt missing parts"));
            CHECK(error->error_code.message() == "bad token");
            CHECK(error->error_code.category() == app::json_error_category());
            CHECK(error->is_json_error());
            CHECK(app::JSONErrorCode(error->error_code.value()) == app::JSONErrorCode::bad_token);
            processed = true;
        });

        CHECK(processed);
    }
}

TEST_CASE("app: UserAPIKeyProviderClient unit_tests", "[sync][app]") {
    std::unique_ptr<GenericNetworkTransport> (*factory)() = []{
        return std::unique_ptr<GenericNetworkTransport>(new UnitTestTransport);
    };
    
    auto config = App::Config {
        app_name,
        factory,
        util::none,
        util::none,
        util::Optional<std::string>("A Local App Version"),
        util::none,
        "Object Store Platform Tests",
        "Object Store Platform Version Blah",
        "An sdk version"
    };

    auto app = App(config);
    std::string base_path = tmp_dir() + "/" + config.app_id;
    reset_test_directory(base_path);
    TestSyncManager init_sync_manager(base_path);
    std::shared_ptr<SyncUser> logged_in_user = realm::SyncManager::shared().get_user(UnitTestTransport::user_id,
                                                                                     good_access_token,
                                                                                     good_access_token,
                                                                                     "anon-user",
                                                                                     dummy_device_id);
    bool processed = false;
    ObjectId obj_id(UnitTestTransport::api_key_id.c_str());

    SECTION("create api key") {
        app.provider_client<App::UserAPIKeyProviderClient>().create_api_key(UnitTestTransport::api_key_name, logged_in_user,
                                                                            [&](App::UserAPIKey user_api_key, util::Optional<AppError> error) {
            CHECK(!error);
            CHECK(user_api_key.disabled == false);
            CHECK(user_api_key.id.to_string() == UnitTestTransport::api_key_id);
            CHECK(user_api_key.key == UnitTestTransport::api_key);
            CHECK(user_api_key.name == UnitTestTransport::api_key_name);
        });        
    }
    
    SECTION("fetch api key") {
        app.provider_client<App::UserAPIKeyProviderClient>().fetch_api_key(obj_id, logged_in_user,
                                                                           [&](App::UserAPIKey user_api_key, util::Optional<AppError> error) {
            CHECK(!error);
            CHECK(user_api_key.disabled == false);
            CHECK(user_api_key.id.to_string() == UnitTestTransport::api_key_id);
            CHECK(user_api_key.name == UnitTestTransport::api_key_name);
        });
    }
    
    SECTION("fetch api keys") {
        app.provider_client<App::UserAPIKeyProviderClient>().fetch_api_keys(logged_in_user,
                                                                            [&](std::vector<App::UserAPIKey> user_api_keys, util::Optional<AppError> error) {
            CHECK(!error);
            CHECK(user_api_keys.size() == 2);
            for(auto user_api_key : user_api_keys) {
                CHECK(user_api_key.disabled == false);
                CHECK(user_api_key.id.to_string() == UnitTestTransport::api_key_id);
                CHECK(user_api_key.name == UnitTestTransport::api_key_name);
            }
            processed = true;
        });
        CHECK(processed);
    }
}


TEST_CASE("app: user_semantics", "[app]") {
    static const std::string base_path = realm::tmp_dir();
    auto tsm = TestSyncManager(base_path);

    std::unique_ptr<GenericNetworkTransport> (*factory)() = []{
        struct transport : GenericNetworkTransport {
            void send_request_to_server(const Request request,
                                        std::function<void (const Response)> completion_block)
            {
                if (request.url.find("/login") != std::string::npos) {
                    completion_block({
                        200, 0, {}, user_json(good_access_token).dump()
                    });
                } else if (request.url.find("/profile") != std::string::npos) {
                    completion_block({
                        200, 0, {}, user_profile_json().dump()
                    });
                } else if (request.url.find("/session") != std::string::npos) {
                    CHECK(request.method == HttpMethod::del);
                    completion_block({ 200, 0, {}, "" });
                } else if (request.url.find("/location") != std::string::npos) {
                    CHECK(request.method == HttpMethod::get);
                    completion_block({ 200, 0, {},  "{\"deployment_model\":\"GLOBAL\",\"location\":\"US-VA\",\"hostname\":\"http://localhost:9090\",\"ws_hostname\":\"ws://localhost:9090\"}"});
                }
            }
        };
        return std::unique_ptr<GenericNetworkTransport>(new transport);
    };

    const auto app_id = random_string(36);
    
    auto config = App::Config {
        app_id,
        factory,
        util::none,
        util::none,
        Optional<std::string>("A Local App Version"),
        util::none,
        "Object Store Platform Tests",
        "Object Store Platform Version Blah",
        "An sdk version"
    };

    auto app = App(config);
    
    const std::function<std::shared_ptr<SyncUser>(app::AppCredentials)> login_user = [&app](app::AppCredentials creds) {
        std::shared_ptr<SyncUser> test_user;
        app.log_in_with_credentials(creds,
                                    [&](std::shared_ptr<realm::SyncUser> user, Optional<app::AppError> error) {
            CHECK(!error);
            test_user = user;
        });
        return test_user;
    };

    const std::function<std::shared_ptr<SyncUser>(void)> login_user_email_pass = [login_user] {
        return login_user(realm::app::AppCredentials::username_password("bob", "thompson"));
    };

    const std::function<std::shared_ptr<SyncUser>(void)> login_user_anonymous = [login_user] {
        return login_user(realm::app::AppCredentials::anonymous());
    };

    CHECK(!app.current_user());

    SECTION("current user is populated") {
        const auto user1 = login_user_anonymous();
        CHECK(app.current_user()->identity() == user1->identity());
    }

    SECTION("current user is updated on login") {
        const auto user1 = login_user_anonymous();
        CHECK(app.current_user()->identity() == user1->identity());
        const auto user2 = login_user_anonymous();
        CHECK(app.current_user()->identity() == user2->identity());
        CHECK(user1->identity() != user2->identity());
    }

    SECTION("current user is updated on login") {
        const auto user1 = login_user_anonymous();
        CHECK(app.current_user()->identity() == user1->identity());
        const auto user2 = login_user_anonymous();
        CHECK(app.current_user()->identity() == user2->identity());
        CHECK(user1->identity() != user2->identity());
    }

    SECTION("current user is updated to last used user on logout") {
        const auto user1 = login_user_anonymous();
        CHECK(app.current_user()->identity() == user1->identity());
        CHECK(app.all_users()[0]->state() == SyncUser::State::LoggedIn);

        const auto user2 = login_user_email_pass();
        CHECK(app.all_users()[0]->state() == SyncUser::State::LoggedIn);
        CHECK(app.all_users()[1]->state() == SyncUser::State::LoggedIn);
        CHECK(app.current_user()->identity() == user2->identity());
        CHECK(user1->identity() != user2->identity());

        app.log_out([&](auto){});
        CHECK(app.current_user()->identity() == user1->identity());

        CHECK(app.all_users().size() == 2);
        CHECK(app.all_users()[0]->state() == SyncUser::State::LoggedIn);
        CHECK(app.all_users()[1]->state() == SyncUser::State::LoggedOut);
    }

    SECTION("anon users are removed on logout") {
        const auto user1 = login_user_anonymous();
        CHECK(app.current_user()->identity() == user1->identity());
        CHECK(app.all_users()[0]->state() == SyncUser::State::LoggedIn);

        const auto user2 = login_user_anonymous();
        CHECK(app.all_users()[0]->state() == SyncUser::State::LoggedIn);
        CHECK(app.all_users()[1]->state() == SyncUser::State::LoggedIn);
        CHECK(app.current_user()->identity() == user2->identity());
        CHECK(user1->identity() != user2->identity());

        app.log_out([&](auto){});
        CHECK(app.current_user()->identity() == user1->identity());

        CHECK(app.all_users().size() == 1);
        CHECK(app.all_users()[0]->state() == SyncUser::State::LoggedIn);
    }

    SECTION("logout user") {
        auto user1 = login_user_email_pass();
        auto user2 = login_user_anonymous();

        // Anonymous users are special
        app.log_out(user2, [](Optional<AppError> error) {
            CHECK(!error);
        });
        CHECK(user2->state() == SyncUser::State::Removed);

        // Other users can be LoggedOut
        app.log_out(user1, [](Optional<AppError> error) {
            CHECK(!error);
        });
        CHECK(user1->state() == SyncUser::State::LoggedOut);

        // Logging out already logged out users, does nothing
        app.log_out(user1, [](Optional<AppError> error) {
            CHECK(!error);
        });
        CHECK(user1->state() == SyncUser::State::LoggedOut);

        app.log_out(user2, [](Optional<AppError> error) {
            CHECK(!error);
        });
        CHECK(user2->state() == SyncUser::State::Removed);
    }
}

struct ErrorCheckingTransport : public GenericNetworkTransport {
    ErrorCheckingTransport(Response r)
    : m_response(r)
    {
    }
    void send_request_to_server(const Request, std::function<void (const Response)> completion_block) override
    {
        completion_block(m_response);
    }
private:
    Response m_response;
};

TEST_CASE("app: response error handling", "[sync][app]") {
    static const std::string base_path = realm::tmp_dir();
    auto tsm = TestSyncManager(base_path);

    std::string response_body = nlohmann::json({
        {"access_token", good_access_token},
        {"refresh_token", good_access_token},
        {"user_id", "Brown Bear"},
        {"device_id", "Panda Bear"}}).dump();

    Response response{.http_status_code = 200, .headers = {{"Content-Type", "application/json"}}, .body = response_body};

    std::function<std::unique_ptr<GenericNetworkTransport>()> transport_generator = [&response] {
        return std::unique_ptr<GenericNetworkTransport>(new ErrorCheckingTransport(response));
    };
    
    auto config = App::Config {
        "my-app-id",
        transport_generator,
        util::none,
        util::none,
        Optional<std::string>("A Local App Version"),
        util::none,
        "Object Store Platform Tests",
        "Object Store Platform Version Blah",
        "An sdk version"
    };
    auto app = App(config);
    
    bool processed = false;

    SECTION("http 404") {
        response.http_status_code = 404;
        app.log_in_with_credentials(realm::app::AppCredentials::anonymous(),
                                    [&](std::shared_ptr<realm::SyncUser> user, Optional<app::AppError> error) {
            CHECK(!user);
            CHECK(error);
            CHECK(!error->is_json_error());
            CHECK(!error->is_custom_error());
            CHECK(!error->is_service_error());
            CHECK(error->is_http_error());
            CHECK(error->error_code.value() == 404);
            CHECK(error->message == std::string("http error code considered fatal"));
            CHECK(error->error_code.message() == "Client Error: 404");
            processed = true;
        });
        CHECK(processed);
    }
    SECTION("http 500") {
        response.http_status_code = 500;
        app.log_in_with_credentials(realm::app::AppCredentials::anonymous(),
                                    [&](std::shared_ptr<realm::SyncUser> user, Optional<app::AppError> error) {
            CHECK(!user);
            CHECK(error);
            CHECK(!error->is_json_error());
            CHECK(!error->is_custom_error());
            CHECK(!error->is_service_error());
            CHECK(error->is_http_error());
            CHECK(error->error_code.value() == 500);
            CHECK(error->message == std::string("http error code considered fatal"));
            CHECK(error->error_code.message() == "Server Error: 500");
            processed = true;
        });
        CHECK(processed);
    }
    SECTION("custom error code") {
        response.custom_status_code = 42;
        response.body = "Custom error message";
        app.log_in_with_credentials(realm::app::AppCredentials::anonymous(),
                                    [&](std::shared_ptr<realm::SyncUser> user, Optional<app::AppError> error) {
            CHECK(!user);
            CHECK(error);
            CHECK(!error->is_http_error());
            CHECK(!error->is_json_error());
            CHECK(!error->is_service_error());
            CHECK(error->is_custom_error());
            CHECK(error->error_code.value() == 42);
            CHECK(error->message == std::string("Custom error message"));
            CHECK(error->error_code.message() == "code 42");
            processed = true;
        });
        CHECK(processed);
    }

    SECTION("session error code") {
        response.http_status_code = 400;
        response.body = nlohmann::json({
            {"error_code", "MongoDBError"},
            {"error", "a fake MongoDB error message!"},
            {"access_token", good_access_token},
            {"refresh_token", good_access_token},
            {"user_id", "Brown Bear"},
            {"device_id", "Panda Bear"}}).dump();
        app.log_in_with_credentials(realm::app::AppCredentials::anonymous(),
                                    [&](std::shared_ptr<realm::SyncUser> user, Optional<app::AppError> error) {
            CHECK(!user);
            CHECK(error);
            CHECK(!error->is_http_error());
            CHECK(!error->is_json_error());
            CHECK(!error->is_custom_error());
            CHECK(error->is_service_error());
            CHECK(app::ServiceErrorCode(error->error_code.value()) == app::ServiceErrorCode::mongodb_error);
            CHECK(error->message == std::string("a fake MongoDB error message!"));
            CHECK(error->error_code.message() == "MongoDBError");
            processed = true;
        });
        CHECK(processed);
    }

    SECTION("json error code") {
        response.body = "this: is not{} a valid json body!";
        app.log_in_with_credentials(realm::app::AppCredentials::anonymous(),
                                    [&](std::shared_ptr<realm::SyncUser> user, Optional<app::AppError> error) {
            CHECK(!user);
            CHECK(error);
            CHECK(!error->is_http_error());
            CHECK(error->is_json_error());
            CHECK(!error->is_custom_error());
            CHECK(!error->is_service_error());
            CHECK(app::JSONErrorCode(error->error_code.value()) == app::JSONErrorCode::malformed_json);
            CHECK(error->message == std::string("[json.exception.parse_error.101] parse error at line 1, column 2: syntax error while parsing value - invalid literal; last read: 'th'"));
            CHECK(error->error_code.message() == "malformed json");
            processed = true;
        });
        CHECK(processed);
    }
}

TEST_CASE("app: switch user", "[sync][app]") {
        
    std::function<std::unique_ptr<GenericNetworkTransport>()> transport_generator = [&] {
        return std::unique_ptr<GenericNetworkTransport>(new UnitTestTransport());
    };

    auto config = App::Config {
        app_name,
        transport_generator,
        util::none,
        util::none,
        Optional<std::string>("A Local App Version"),
        util::none,
        "Object Store Platform Tests",
        "Object Store Platform Version Blah",
        "An sdk version"
    };
    auto app = App(config);
    
    std::string base_path = tmp_dir() + "/" + config.app_id;
    reset_test_directory(base_path);

    auto tsm = TestSyncManager(base_path);
    
    bool processed = false;
    
    std::shared_ptr<SyncUser> user_a;
    std::shared_ptr<SyncUser> user_b;

    SECTION("switch user expect success") {
        
        CHECK(SyncManager::shared().all_users().size() == 0);

        // Log in user 1
        app.log_in_with_credentials(realm::app::AppCredentials::anonymous(),
                                    [&](std::shared_ptr<realm::SyncUser> user, Optional<app::AppError> error) {
            CHECK(!error);
            CHECK(SyncManager::shared().get_current_user() == user);
            user_a = user;
        });
        
        // Log in user 2
        app.log_in_with_credentials(realm::app::AppCredentials::anonymous(),
                                    [&](std::shared_ptr<realm::SyncUser> user, Optional<app::AppError> error) {
            CHECK(!error);
            CHECK(SyncManager::shared().get_current_user() == user);
            user_b = user;
        });
        
        CHECK(SyncManager::shared().all_users().size() == 2);

        auto user1 = app.switch_user(user_a);
        CHECK(user1 == user_a);
        
        CHECK(SyncManager::shared().get_current_user() == user_a);

        auto user2 = app.switch_user(user_b);
        CHECK(user2 == user_b);

        CHECK(SyncManager::shared().get_current_user() == user_b);
        processed = true;
        CHECK(processed);
    }
        
    SECTION("switch user expect fail") {
        CHECK(SyncManager::shared().all_users().size() == 0);

        // Log in user 1
        app.log_in_with_credentials(realm::app::AppCredentials::anonymous(),
                                    [&](std::shared_ptr<realm::SyncUser> user, Optional<app::AppError> error) {
            user_a = user;
            CHECK(!error);
        });
        
        CHECK(SyncManager::shared().get_current_user() == user_a);
        
        app.log_out([&](Optional<app::AppError> error) {
            CHECK(!error);
        });

        CHECK(SyncManager::shared().get_current_user() == nullptr);
        CHECK(user_a->state() == SyncUser::State::Removed);

        // Log in user 2
        app.log_in_with_credentials(realm::app::AppCredentials::anonymous(),
                                    [&](std::shared_ptr<realm::SyncUser> user, Optional<app::AppError> error) {
            user_b = user;
            CHECK(!error);
        });
        
        CHECK(SyncManager::shared().get_current_user() == user_b);
        CHECK(SyncManager::shared().all_users().size() == 1);

        try {
            auto user = app.switch_user(user_a);
            CHECK(!user);
        } catch (AppError error) {
            CHECK(error.error_code.value() > 0);
        }
        
        CHECK(SyncManager::shared().get_current_user() == user_b);
        
        processed = true;
        CHECK(processed);
    }
    
}

TEST_CASE("app: remove anonymous user", "[sync][app]") {
    
    std::function<std::unique_ptr<GenericNetworkTransport>()> transport_generator = [&] {
        return std::unique_ptr<GenericNetworkTransport>(new UnitTestTransport());
    };

    auto config = App::Config {
        app_name,
        transport_generator,
        util::none,
        util::none,
        Optional<std::string>("A Local App Version"),
        util::none,
        "Object Store Platform Tests",
        "Object Store Platform Version Blah",
        "An sdk version"
    };
    auto app = App(config);
    
    std::string base_path = tmp_dir() + "/" + config.app_id;
    reset_test_directory(base_path);

    auto tsm = TestSyncManager(base_path);
    
    bool processed = false;
    std::shared_ptr<SyncUser> user_a;
    std::shared_ptr<SyncUser> user_b;

    SECTION("remove user expect success") {
        CHECK(SyncManager::shared().all_users().size() == 0);

        // Log in user 1
        app.log_in_with_credentials(realm::app::AppCredentials::anonymous(),
                                    [&](std::shared_ptr<realm::SyncUser> user, Optional<app::AppError> error) {
            CHECK(!error);
            CHECK(SyncManager::shared().get_current_user() == user);
            user_a = user;
        });
        
        CHECK(user_a->state() == SyncUser::State::LoggedIn);
        
        app.log_out(user_a, [&](Optional<app::AppError> error) {
            CHECK(!error);
            // a logged out anon user will be marked as Removed, not LoggedOut
            CHECK(user_a->state() == SyncUser::State::Removed);
        });
        
        app.remove_user(user_a, [&](Optional<app::AppError> error) {
            CHECK(error->message == "User has already been removed");
            CHECK(SyncManager::shared().all_users().size() == 0);
        });
                
        // Log in user 2
        app.log_in_with_credentials(realm::app::AppCredentials::anonymous(),
                                    [&](std::shared_ptr<realm::SyncUser> user, Optional<app::AppError> error) {
            CHECK(!error);
            CHECK(SyncManager::shared().get_current_user() == user);
            user_b = user;
        });
        
        CHECK(user_b->state() == SyncUser::State::LoggedIn);
        CHECK(SyncManager::shared().all_users().size() == 1);

        app.remove_user(user_b, [&](Optional<app::AppError> error) {
            CHECK(!error);
            CHECK(SyncManager::shared().all_users().size() == 0);
        });
        
        CHECK(SyncManager::shared().get_current_user() == nullptr);
        
        //check both handles are no longer valid
        CHECK(user_a->state() == SyncUser::State::Removed);
        CHECK(user_b->state() == SyncUser::State::Removed);

        processed = true;
        CHECK(processed);
    }
    
}

TEST_CASE("app: remove user with credentials", "[sync][app]") {
        
    std::unique_ptr<GenericNetworkTransport> (*transport_generator)() = []{
        struct transport : GenericNetworkTransport {
            void send_request_to_server(const Request request,
                                        std::function<void (const Response)> completion_block)
            {
                if (request.url.find("/login") != std::string::npos) {
                    completion_block({
                        200, 0, {}, user_json(good_access_token).dump()
                    });
                } else if (request.url.find("/profile") != std::string::npos) {
                    completion_block({
                        200, 0, {}, user_profile_json().dump()
                    });
                } else if (request.url.find("/session") != std::string::npos) {
                    CHECK(request.method == HttpMethod::del);
                    completion_block({ 200, 0, {}, "" });
                } else if (request.url.find("/location") != std::string::npos) {
                    CHECK(request.method == HttpMethod::get);
                    completion_block({ 200, 0, {},  "{\"deployment_model\":\"GLOBAL\",\"location\":\"US-VA\",\"hostname\":\"http://localhost:9090\",\"ws_hostname\":\"ws://localhost:9090\"}"});
                }
            }
        };
        return std::unique_ptr<GenericNetworkTransport>(new transport);
    };
    
   auto config = App::Config {
       app_name,
       transport_generator,
       util::none,
       util::none,
       Optional<std::string>("A Local App Version"),
       util::none,
       "Object Store Platform Tests",
       "Object Store Platform Version Blah",
       "An sdk version"
   };
    
    std::string base_path = tmp_dir() + "/" + config.app_id;
    reset_test_directory(base_path);
    auto tsm = TestSyncManager(base_path);
    
    auto app = App(config);

    CHECK(!app.current_user());
    bool processed = false;
    std::shared_ptr<SyncUser> test_user;

    SECTION("log in, log out and remove") {
        
        CHECK(SyncManager::shared().all_users().size() == 0);
        CHECK(SyncManager::shared().get_current_user() == nullptr);
        
        app.log_in_with_credentials(realm::app::AppCredentials::username_password("email", "pass"),
                                    [&](std::shared_ptr<realm::SyncUser> user, Optional<app::AppError> error) {
            CHECK(!error);
            test_user = user;
        });
        
        CHECK(test_user->state() == SyncUser::State::LoggedIn);
        
        app.log_out(test_user, [&](Optional<app::AppError> error) {
            CHECK(!error);
        });
        
        CHECK(test_user->state() == SyncUser::State::LoggedOut);
        
        app.remove_user(test_user, [&](Optional<app::AppError> error) {
            CHECK(!error);
            CHECK(SyncManager::shared().all_users().size() == 0);
        });
        
        app.remove_user(test_user, [&](Optional<app::AppError> error) {
            CHECK(error->error_code.value() > 0);
            CHECK(SyncManager::shared().all_users().size() == 0);
            processed = true;
        });
        
        CHECK(test_user->state() == SyncUser::State::Removed);
        CHECK(processed);
    }
    
}

TEST_CASE("app: link_user", "[sync][app]") {

    SECTION("link_user") {
        std::unique_ptr<GenericNetworkTransport> (*transport_generator)() = []{
            struct transport : GenericNetworkTransport {
                void send_request_to_server(const Request request,
                                            std::function<void (const Response)> completion_block)
                {
                    if (request.url.find("/login?link=true") != std::string::npos) {
                        completion_block({
                            200, 0, {}, user_json(good_access_token).dump()
                        });
                    }else if (request.url.find("/login") != std::string::npos) {
                        completion_block({
                            200, 0, {}, user_json(good_access_token).dump()
                        });
                    } else if (request.url.find("/profile") != std::string::npos) {
                        completion_block({
                            200, 0, {}, user_profile_json().dump()
                        });
                    } else if (request.url.find("/session") != std::string::npos) {
                        CHECK(request.method == HttpMethod::del);
                        completion_block({ 200, 0, {}, "" });
                    } else if (request.url.find("/location") != std::string::npos) {
                        CHECK(request.method == HttpMethod::get);
                        completion_block({ 200, 0, {},  "{\"deployment_model\":\"GLOBAL\",\"location\":\"US-VA\",\"hostname\":\"http://localhost:9090\",\"ws_hostname\":\"ws://localhost:9090\"}"});
                    }
                }
            };
            return std::unique_ptr<GenericNetworkTransport>(new transport);
        };
        
        auto config = App::Config {
            app_name,
            transport_generator,
            util::none,
            util::none,
            Optional<std::string>("A Local App Version"),
            util::none,
            "Object Store Platform Tests",
            "Object Store Platform Version Blah",
            "An sdk version"
        };
        
        std::string base_path = tmp_dir() + "/" + config.app_id;
        reset_test_directory(base_path);
        auto tsm = TestSyncManager(base_path);
        
        auto app = App(config);

        bool processed = false;

        std::shared_ptr<SyncUser> sync_user;
        
        auto email = util::format("realm_tests_do_autoverify%1@%2.com", random_string(10), random_string(10));
        auto password = random_string(10);
        
        auto custom_credentials = realm::app::AppCredentials::facebook("a_token");
        auto email_pass_credentials = realm::app::AppCredentials::username_password(email, password);

        app.log_in_with_credentials(email_pass_credentials,
                                    [&](std::shared_ptr<realm::SyncUser> user, Optional<app::AppError> error) {
            REQUIRE(user);
            CHECK(!error);
            sync_user = user;
        });
        
        CHECK(sync_user->provider_type() == IdentityProviderUsernamePassword);

        app.link_user(sync_user,
                      custom_credentials,
                      [&](std::shared_ptr<SyncUser> user, Optional<app::AppError> error) {
            CHECK(!error);
            REQUIRE(user);
            CHECK(user->identity() == sync_user->identity());
            processed = true;
        });

        CHECK(processed);
    }
    
    SECTION("link_user should fail") {
        std::unique_ptr<GenericNetworkTransport> (*transport_generator)() = []{
            struct transport : GenericNetworkTransport {
                void send_request_to_server(const Request request,
                                            std::function<void (const Response)> completion_block)
                {
                    if (request.url.find("/login") != std::string::npos) {
                        completion_block({
                            200, 0, {}, user_json(good_access_token).dump()
                        });
                    } else if (request.url.find("/profile") != std::string::npos) {
                        completion_block({
                            200, 0, {}, user_profile_json().dump()
                        });
                    } else if (request.url.find("/session") != std::string::npos) {
                        CHECK(request.method == HttpMethod::del);
                        completion_block({ 200, 0, {}, "" });
                    } else if (request.url.find("/location") != std::string::npos) {
                        CHECK(request.method == HttpMethod::get);
                        completion_block({ 200, 0, {},  "{\"deployment_model\":\"GLOBAL\",\"location\":\"US-VA\",\"hostname\":\"http://localhost:9090\",\"ws_hostname\":\"ws://localhost:9090\"}"});
                    }
                }
            };
            return std::unique_ptr<GenericNetworkTransport>(new transport);
        };
        
        auto config = App::Config {
            app_name,
            transport_generator,
            util::none,
            util::none,
            Optional<std::string>("A Local App Version"),
            util::none,
            "Object Store Platform Tests",
            "Object Store Platform Version Blah",
            "An sdk version"
        };
        
        std::string base_path = tmp_dir() + "/" + config.app_id;
        reset_test_directory(base_path);
        auto tsm = TestSyncManager(base_path);
        
        auto app = App(config);

        bool processed = false;

        std::shared_ptr<SyncUser> sync_user;
        
        auto email = util::format("realm_tests_do_autoverify%1@%2.com", random_string(10), random_string(10));
        auto password = random_string(10);
        
        auto custom_credentials = realm::app::AppCredentials::facebook("a_token");
        auto email_pass_credentials = realm::app::AppCredentials::username_password(email, password);

        app.log_in_with_credentials(email_pass_credentials,
                                    [&](std::shared_ptr<realm::SyncUser> user, Optional<app::AppError> error) {
            REQUIRE(user);
            CHECK(!error);
            sync_user = user;
        });
        
        app.log_out([&](Optional<app::AppError> error) {
            CHECK(!error);
        });
        
        CHECK(sync_user->provider_type() == IdentityProviderUsernamePassword);

        app.link_user(sync_user,
                      custom_credentials,
                      [&](std::shared_ptr<SyncUser> user, Optional<app::AppError> error) {
            CHECK(error->message == "The specified user is not logged in");
            CHECK(!user);
            processed = true;
        });

        CHECK(processed);
    }
}

TEST_CASE("app: auth providers", "[sync][app]") {
    
    SECTION("auth providers facebook") {
        auto credentials = realm::app::AppCredentials::facebook("a_token");
        CHECK(credentials.provider() == AuthProvider::FACEBOOK);
        CHECK(credentials.provider_as_string() == IdentityProviderFacebook);
        CHECK(credentials.serialize_as_json() == "{\"access_token\":\"a_token\",\"provider\":\"oauth2-facebook\"}");
    }
    
    SECTION("auth providers anonymous") {
        auto credentials = realm::app::AppCredentials::anonymous();
        CHECK(credentials.provider() == AuthProvider::ANONYMOUS);
        CHECK(credentials.provider_as_string() == IdentityProviderAnonymous);
        CHECK(credentials.serialize_as_json() == "{\"provider\":\"anon-user\"}");
    }
    
    SECTION("auth providers google") {
        auto credentials = realm::app::AppCredentials::google("a_token");
        CHECK(credentials.provider() == AuthProvider::GOOGLE);
        CHECK(credentials.provider_as_string() == IdentityProviderGoogle);
        CHECK(credentials.serialize_as_json() == "{\"authCode\":\"a_token\",\"provider\":\"oauth2-google\"}");
    }
    
    SECTION("auth providers apple") {
        auto credentials = realm::app::AppCredentials::apple("a_token");
        CHECK(credentials.provider() == AuthProvider::APPLE);
        CHECK(credentials.provider_as_string() == IdentityProviderApple);
        CHECK(credentials.serialize_as_json() == "{\"id_token\":\"a_token\",\"provider\":\"oauth2-apple\"}");
    }
    
    SECTION("auth providers custom") {
        auto credentials = realm::app::AppCredentials::custom("a_token");
        CHECK(credentials.provider() == AuthProvider::CUSTOM);
        CHECK(credentials.provider_as_string() == IdentityProviderCustom);
        CHECK(credentials.serialize_as_json() == "{\"provider\":\"custom-token\",\"token\":\"a_token\"}");
    }
    
    SECTION("auth providers username password") {
        auto credentials = realm::app::AppCredentials::username_password("user", "pass");
        CHECK(credentials.provider() == AuthProvider::USERNAME_PASSWORD);
        CHECK(credentials.provider_as_string() == IdentityProviderUsernamePassword);
        CHECK(credentials.serialize_as_json() == "{\"password\":\"pass\",\"provider\":\"local-userpass\",\"username\":\"user\"}");
    }
    
    SECTION("auth providers function") {
        auto credentials = realm::app::AppCredentials::function(nlohmann::json({{"name", "mongo"}}).dump());
        CHECK(credentials.provider() == AuthProvider::FUNCTION);
        CHECK(credentials.provider_as_string() == IdentityProviderFunction);
        CHECK(credentials.serialize_as_json() == "{\"name\":\"mongo\"}");
    }
    
    SECTION("auth providers user api key") {
        auto credentials = realm::app::AppCredentials::user_api_key("a key");
        CHECK(credentials.provider() == AuthProvider::USER_API_KEY);
        CHECK(credentials.provider_as_string() == IdentityProviderUserAPIKey);
        CHECK(credentials.serialize_as_json() == "{\"key\":\"a key\",\"provider\":\"api-key\"}");
    }
    
    SECTION("auth providers server api key") {
        auto credentials = realm::app::AppCredentials::server_api_key("a key");
        CHECK(credentials.provider() == AuthProvider::SERVER_API_KEY);
        CHECK(credentials.provider_as_string() == IdentityProviderServerAPIKey);
        CHECK(credentials.serialize_as_json() == "{\"key\":\"a key\",\"provider\":\"api-key\"}");
    }
    
}

TEST_CASE("app: refresh access token unit tests", "[sync][app]") {
    
    SECTION("refresh custom data happy path") {
        
        auto setup_user = []() {
            if (realm::SyncManager::shared().get_current_user()) {
                return;
            }
            
            realm::SyncManager::shared().get_user("a_user_id",
                                                  good_access_token,
                                                  good_access_token,
                                                  "anon-user",
                                                  dummy_device_id);
        };
        
        static bool session_route_hit = false;
        
        std::unique_ptr<GenericNetworkTransport> (*generic_factory)() = [] {
            struct transport : GenericNetworkTransport {
                void send_request_to_server(const Request request,
                                            std::function<void (const Response)> completion_block)
                {
                    if (request.url.find("/session") != std::string::npos) {
                        session_route_hit = true;
                        nlohmann::json json {
                            { "access_token", good_access_token }
                        };
                        completion_block({ 200, 0, {}, json.dump() });
                    } else if (request.url.find("/location") != std::string::npos) {
                        CHECK(request.method == HttpMethod::get);
                        completion_block({ 200, 0, {},  "{\"deployment_model\":\"GLOBAL\",\"location\":\"US-VA\",\"hostname\":\"http://localhost:9090\",\"ws_hostname\":\"ws://localhost:9090\"}"});
                    }
                }
            };
            return std::unique_ptr<GenericNetworkTransport>(new transport);
        };
        
        auto config = App::Config {
            app_name,
            generic_factory,
            util::none,
            util::none,
            Optional<std::string>("A Local App Version"),
            util::none,
            "Object Store Platform Tests",
            "Object Store Platform Version Blah",
            "An sdk version"
        };
        
        auto app = App(config);
        std::string base_path = tmp_dir() + "/" + config.app_id;
        reset_test_directory(base_path);
        TestSyncManager init_sync_manager(base_path);
        
        setup_user();
        
        bool processed = false;
        
        app.refresh_custom_data(SyncManager::shared().get_current_user(), [&](const Optional<AppError>& error) {
            CHECK(!error);
            CHECK(session_route_hit);
            processed = true;
        });
        
        CHECK(processed);
    }
    
    SECTION("refresh custom data sad path") {
        
        auto setup_user = []() {
            if (realm::SyncManager::shared().get_current_user()) {
                return;
            }
            
            realm::SyncManager::shared().get_user("a_user_id",
                                                  good_access_token,
                                                  good_access_token,
                                                  "anon-user",
                                                  dummy_device_id);
        };
        
        static bool session_route_hit = false;
        
        std::unique_ptr<GenericNetworkTransport> (*generic_factory)() = [] {
            struct transport : GenericNetworkTransport {
                void send_request_to_server(const Request request,
                                            std::function<void (const Response)> completion_block)
                {
                    if (request.url.find("/session") != std::string::npos) {
                        session_route_hit = true;
                        nlohmann::json json {
                            { "access_token", bad_access_token }
                        };
                        completion_block({ 200, 0, {}, json.dump() });
                    }  else if (request.url.find("/location") != std::string::npos) {
                        CHECK(request.method == HttpMethod::get);
                        completion_block({ 200, 0, {},  "{\"deployment_model\":\"GLOBAL\",\"location\":\"US-VA\",\"hostname\":\"http://localhost:9090\",\"ws_hostname\":\"ws://localhost:9090\"}"});
                    }
                }
            };
            return std::unique_ptr<GenericNetworkTransport>(new transport);
        };
        
        auto config = App::Config {
            app_name,
            generic_factory,
            util::none,
            util::none,
            Optional<std::string>("A Local App Version"),
            util::none,
            "Object Store Platform Tests",
            "Object Store Platform Version Blah",
            "An sdk version"
        };
        
        auto app = App(config);
        std::string base_path = tmp_dir() + "/" + config.app_id;
        reset_test_directory(base_path);
        TestSyncManager init_sync_manager(base_path);
        
        setup_user();
        
        bool processed = false;
        
        app.refresh_custom_data(SyncManager::shared().get_current_user(), [&](const Optional<AppError>& error) {
            CHECK(error->message == "jwt missing parts");
            CHECK(error->error_code.value() == 1);
            CHECK(session_route_hit);
            processed = true;
        });
        
        CHECK(processed);
    }
    
    SECTION("refresh token ensure flow is correct") {
        
        auto setup_user = []() {
            if (realm::SyncManager::shared().get_current_user()) {
                return;
            }
            
            realm::SyncManager::shared().get_user("a_user_id",
                                                  good_access_token,
                                                  good_access_token,
                                                  "anon-user",
                                                  dummy_device_id);
        };
        
        /*
         Expected flow:
         Login - this gets access and refresh tokens
         Get profile - throw back a 401 error
         Refresh token - get a new token for the user
         Get profile - get the profile with the new token
         */
        
        static bool login_hit = false;
        static bool get_profile_1_hit = false;
        static bool get_profile_2_hit = false;
        static bool refresh_hit = false;
        
        std::unique_ptr<GenericNetworkTransport> (*factory)() = [](){
            struct transport : GenericNetworkTransport {
                
                void send_request_to_server(const Request request,
                                            std::function<void (const Response)> completion_block)
                {
                    if (request.url.find("/login") != std::string::npos) {
                        login_hit = true;
                        completion_block({
                            200, 0, {}, user_json(good_access_token).dump()
                        });
                    } else if (request.url.find("/profile") != std::string::npos) {
                        
                        CHECK(login_hit);
                        
                        auto access_token = request.headers.at("Authorization");
                        // simulated bad token request
                        if (access_token.find(good_access_token2) != std::string::npos) {
                            CHECK(login_hit);
                            CHECK(get_profile_1_hit);
                            CHECK(refresh_hit);
                            
                            get_profile_2_hit = true;
                            
                            completion_block({
                                200, 0, {}, user_profile_json().dump()
                            });
                        } else if (access_token.find(good_access_token) != std::string::npos) {
                            CHECK(!get_profile_2_hit);
                            get_profile_1_hit = true;
                            
                            completion_block({
                                401, 0, {}
                            });
                        }
                        
                    } else if (request.url.find("/session") != std::string::npos &&
                               request.method == HttpMethod::post) {
                        
                        CHECK(login_hit);
                        CHECK(get_profile_1_hit);
                        CHECK(!get_profile_2_hit);
                        refresh_hit = true;
                        
                        nlohmann::json json {
                            { "access_token", good_access_token2 }
                        };
                        completion_block({ 200, 0, {}, json.dump() });
                    }  else if (request.url.find("/location") != std::string::npos) {
                        CHECK(request.method == HttpMethod::get);
                        completion_block({ 200, 0, {},  "{\"deployment_model\":\"GLOBAL\",\"location\":\"US-VA\",\"hostname\":\"http://localhost:9090\",\"ws_hostname\":\"ws://localhost:9090\"}"});
                    }
                }
            };
            return std::unique_ptr<GenericNetworkTransport>(new transport);
        };
        
        auto config = App::Config {
            app_name,
            factory,
            util::none,
            util::none,
            Optional<std::string>("A Local App Version"),
            util::none,
            "Object Store Platform Tests",
            "Object Store Platform Version Blah",
            "An sdk version"
        };
        
        auto app = App(config);
        std::string base_path = tmp_dir() + "/" + config.app_id;
        reset_test_directory(base_path);
        TestSyncManager init_sync_manager(base_path);
        
        setup_user();
        
        bool processed = false;
        
        app.log_in_with_credentials(AppCredentials::anonymous(),
                                    [&](std::shared_ptr<SyncUser> user, Optional<app::AppError> error) {
                                        CHECK(user);
                                        CHECK(!error);
                                        processed = true;
                                    });
        
        CHECK(processed);
    }
}<|MERGE_RESOLUTION|>--- conflicted
+++ resolved
@@ -17,20 +17,8 @@
 ////////////////////////////////////////////////////////////////////////////
 
 #include "catch2/catch.hpp"
-<<<<<<< HEAD
-
-#include "shared_realm.hpp"
-#include "object.hpp"
-#include "property.hpp"
-#include "results.hpp"
-#include "thread_safe_reference.hpp"
-
-#include "impl/object_accessor_impl.hpp"
-
-=======
 #include "impl/object_accessor_impl.hpp"
 #include "property.hpp"
->>>>>>> 60d8b62e
 #include "sync/app.hpp"
 #include "sync/app_credentials.hpp"
 #include "sync/async_open_task.hpp"
@@ -1694,51 +1682,6 @@
     }
 }
 
-<<<<<<< HEAD
-// MARK: - Sync Tests
-
-TEST_CASE("app: sync", "[sync][app]") {
-    if (!util::EventLoop::has_implementation())
-        return;
-    
-    // MARK: Add Objects -
-    SECTION("add objects") {
-        
-        std::unique_ptr<GenericNetworkTransport> (*factory)() = []{
-            return std::unique_ptr<GenericNetworkTransport>(new IntTestTransport);
-        };
-        std::string base_url = get_base_url();
-        std::string config_path = get_config_path();
-        REQUIRE(!base_url.empty());
-        REQUIRE(!config_path.empty());
-
-        auto app_config = App::Config {
-            get_runtime_app_id(config_path),
-            factory,
-            base_url,
-            util::none,
-            Optional<std::string>("A Local App Version"),
-            util::none,
-            "Object Store Platform Tests",
-            "Object Store Platform Version Blah",
-            "An sdk version"
-        };
-        
-        auto app = App::get_shared_app(app_config);
-        std::string base_path = tmp_dir() + "/" + app_config.app_id;
-        reset_test_directory(base_path);
-        SyncClientConfig sync_client_config;
-        sync_client_config.base_file_path = base_path;
-        sync_client_config.user_agent_binding_info = "RealmOS";
-        sync_client_config.user_agent_application_info = app_config.app_id;
-        
-        SyncManager::shared().configure(sync_client_config, app_config);
-        SyncManager::shared().set_log_level(util::Logger::Level::trace);
-        
-        auto email = util::format("realm_tests_do_autoverify%1@%2.com", random_string(10), random_string(10));
-        auto password = random_string(10);
-        
-=======
 TEST_CASE("app: sync integration", "[sync][app]") {
     std::unique_ptr<GenericNetworkTransport> (*factory)() = []{
         return std::unique_ptr<GenericNetworkTransport>(new IntTestTransport);
@@ -1769,58 +1712,34 @@
         SyncManager::shared().set_log_level(util::Logger::Level::trace);
         auto email = util::format("realm_tests_do_autoverify%1@%2.com", random_string(10), random_string(10));
         auto password = random_string(10);
->>>>>>> 60d8b62e
         app->provider_client<App::UsernamePasswordProviderClient>()
         .register_email(email,
                         password,
                         [&](Optional<app::AppError> error) {
             CHECK(!error);
         });
-<<<<<<< HEAD
-
-=======
->>>>>>> 60d8b62e
         app->log_in_with_credentials(realm::app::AppCredentials::username_password(email, password),
                                     [&](std::shared_ptr<realm::SyncUser> user, Optional<app::AppError> error) {
             REQUIRE(user);
             CHECK(!error);
         });
-<<<<<<< HEAD
-
-        auto partition_value = ObjectId::gen().to_string();
-        realm::Realm::Config config;
-        config.sync_config = std::make_shared<realm::SyncConfig>(app->current_user(),
-                                                                 util::format("\"$0\"", partition_value));
-=======
         return app;
     };
     auto setup_and_get_config = [&base_path](std::shared_ptr<App> app) -> realm::Realm::Config {
         realm::Realm::Config config;
         config.sync_config = std::make_shared<realm::SyncConfig>(app->current_user(), "\"foo\"");
->>>>>>> 60d8b62e
         config.sync_config->client_resync_mode = ClientResyncMode::Manual;
         config.sync_config->error_handler = [](std::shared_ptr<SyncSession>, SyncError error) {
             std::cout<<error.message<<std::endl;
         };
-<<<<<<< HEAD
-        config.sync_config->stop_policy = SyncSessionStopPolicy::AfterChangesUploaded;
-        config.schema_version = 1;
-        config.path = base_path + util::format("/$0.realm", partition_value);
-        
-=======
         config.schema_version = 1;
         config.path = base_path + "/default.realm";
->>>>>>> 60d8b62e
         const auto dog_schema = realm::ObjectSchema("Dog", {
             realm::Property("_id", PropertyType::ObjectId | PropertyType::Nullable, true),
             realm::Property("breed", PropertyType::String | PropertyType::Nullable),
             realm::Property("name", PropertyType::String),
             realm::Property("realm_id", PropertyType::String | PropertyType::Nullable)
         });
-<<<<<<< HEAD
-        
-=======
->>>>>>> 60d8b62e
         const auto person_schema = realm::ObjectSchema("Person", {
             realm::Property("_id", PropertyType::ObjectId | PropertyType::Nullable, true),
             realm::Property("age", PropertyType::Int),
@@ -1829,45 +1748,17 @@
             realm::Property("lastName", PropertyType::String),
             realm::Property("realm_id", PropertyType::String | PropertyType::Nullable)
         });
-<<<<<<< HEAD
-        
-        config.schema = realm::Schema({dog_schema, person_schema});
-
-        auto r = realm::Realm::get_shared_realm(config);
-        r->invalidate();
-        r->begin_transaction();
-        CppContext c(r);
-        Object::create(c, r, "Person", util::Any(realm::AnyDict {
-            { "_id", ObjectId::gen() },
-            { "age", int64_t(12) },
-            { "dogs", AnyVector{} },
-            { "firstName", std::string("joban") },
-            { "lastName", std::string("von tuft") },
-            { "realm_id", std::string(partition_value) }
-        }), CreatePolicy::ForceCreate);
-        r->commit_transaction();
-        
-        std::atomic<bool> called{false};
-        auto sesh = app->current_user()->session_for_on_disk_path(r->config().path);
-        sesh->wait_for_upload_completion([&](std::error_code err) {
-=======
         config.schema = realm::Schema({dog_schema, person_schema});
         return config;
     };
     auto get_dogs = [&](realm::SharedRealm r, std::shared_ptr<SyncSession> session) -> Results {
         std::atomic<bool> called{false};
         session->wait_for_upload_completion([&](std::error_code err) {
->>>>>>> 60d8b62e
             REQUIRE(err == std::error_code{});
             called.store(true);
         });
         util::EventLoop::main().run_until([&]{ return called.load(); });
         REQUIRE(called);
-<<<<<<< HEAD
-        
-        auto results = realm::Results(r, r->read_group().get_table("class_Person"));
-        REQUIRE(results.size() == 1);
-=======
         called.store(false);
         session->wait_for_download_completion([&](std::error_code err) {
             REQUIRE(err == std::error_code{});
@@ -1921,7 +1812,6 @@
         REQUIRE(dogs.get(0).get<String>("breed") == "bulldog");
         REQUIRE(dogs.get(0).get<String>("name") == "fido");
         REQUIRE(dogs.get(0).get<String>("realm_id") == "foo");
->>>>>>> 60d8b62e
     }
 }
 
