--- conflicted
+++ resolved
@@ -733,7 +733,6 @@
 
 }
 
-<<<<<<< HEAD
 TEST_CASE("app: auth providers function integration", "[sync][app]") {
     
     std::unique_ptr<GenericNetworkTransport> (*factory)() = []{
@@ -748,19 +747,27 @@
     std::string base_path = tmp_dir() + "/" + config.app_id;
     reset_test_directory(base_path);
     TestSyncManager init_sync_manager(base_path);
-
+    
     bool processed = false;
-
+    
     SECTION("auth providers function integration") {
-
+        
         auto credentials = realm::app::AppCredentials::function(nlohmann::json({{"realmCustomAuthFuncUserId", "123456"}}).dump());
-
+        
         app.log_in_with_credentials(credentials,
                                     [&](std::shared_ptr<realm::SyncUser> user, Optional<app::AppError> error) {
-            REQUIRE(user);
-            CHECK(user->provider_type() == IdentityProviderFunction);
-            CHECK(!error);
-=======
+                                        REQUIRE(user);
+                                        CHECK(user->provider_type() == IdentityProviderFunction);
+                                        CHECK(!error);
+                                        processed = true;
+                                    });
+        
+        CHECK(processed);
+        
+    }
+    
+}
+
 TEST_CASE("app: link_user integration", "[sync][app]") {
     SECTION("link_user intergration") {
         
@@ -813,18 +820,11 @@
             REQUIRE(user);
             CHECK(user->identity() == sync_user->identity());
             CHECK(user->identities().size() == 2);
->>>>>>> 5521ee5b
             processed = true;
         });
 
         CHECK(processed);
-<<<<<<< HEAD
-                
-    }
-    
-=======
-    }
->>>>>>> 5521ee5b
+    }
 }
 
 #endif // REALM_ENABLE_AUTH_TESTS
