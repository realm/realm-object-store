////////////////////////////////////////////////////////////////////////////
//
// Copyright 2016 Realm Inc.
//
// Licensed under the Apache License, Version 2.0 (the "License");
// you may not use this file except in compliance with the License.
// You may obtain a copy of the License at
//
// http://www.apache.org/licenses/LICENSE-2.0
//
// Unless required by applicable law or agreed to in writing, software
// distributed under the License is distributed on an "AS IS" BASIS,
// WITHOUT WARRANTIES OR CONDITIONS OF ANY KIND, either express or implied.
// See the License for the specific language governing permissions and
// limitations under the License.
//
////////////////////////////////////////////////////////////////////////////

#include "catch2/catch.hpp"

#include "util/event_loop.hpp"
#include "util/index_helpers.hpp"
#include "util/test_file.hpp"

#include "impl/object_accessor_impl.hpp"
#include "impl/realm_coordinator.hpp"
#include "binding_context.hpp"
#include "keypath_helpers.hpp"
#include "object_schema.hpp"
#include "property.hpp"
#include "results.hpp"
#include "schema.hpp"
#include "util/scheduler.hpp"

#include <realm/db.hpp>
#include <realm/group.hpp>
#include <realm/query_engine.hpp>
#include <realm/query_expression.hpp>

#if REALM_ENABLE_SYNC
#include "sync/sync_manager.hpp"
#include "sync/sync_session.hpp"
#endif

namespace realm {
class TestHelper {
public:
    static DBRef& get_shared_group(SharedRealm const& shared_realm)
    {
        return Realm::Internal::get_db(*shared_realm);
    }
};
}

namespace Catch {
template<>
struct StringMaker<realm::util::Any> {
    static std::string convert(realm::util::Any const& any)
    {
        return realm::util::format("Any<%1>", any.type().name());
    }
};
template<>
struct StringMaker<realm::util::Optional<realm::util::Any>> {
    static std::string convert(realm::util::Optional<realm::util::Any> any)
    {
        return any ? "none" : realm::util::format("some(Any<%1>)", any->type().name());
    }
};
} // namespace Catch

using namespace realm;
using namespace std::string_literals;
using util::any_cast;

namespace {
    using AnyDict = std::map<std::string, util::Any>;
    using AnyVec = std::vector<util::Any>;
}

struct TestContext : CppContext {
    std::map<std::string, AnyDict> defaults;

    using CppContext::CppContext;
    TestContext(TestContext& parent, realm::Obj& obj, realm::Property const& prop)
    : CppContext(parent, obj, prop)
    , defaults(parent.defaults)
    { }

    void will_change(Object const&, Property const&) {}
    void did_change() {}
    std::string print(util::Any) { return "not implemented"; }
    bool allow_missing(util::Any) { return false; }
};


TEST_CASE("notifications: async delivery") {
    _impl::RealmCoordinator::assert_no_open_realms();

    InMemoryTestFile config;
    config.automatic_change_notifications = false;

    auto r = Realm::get_shared_realm(config);
    r->update_schema({
        {"object", {
            {"value", PropertyType::Int}
        }},
    });

    auto coordinator = _impl::RealmCoordinator::get_coordinator(config.path);
    auto table = r->read_group().get_table("class_object");
    auto col = table->get_column_key("value");

    r->begin_transaction();
    for (int i = 0; i < 10; ++i)
        table->create_object().set_all(i * 2);
    r->commit_transaction();

    Results results(r, table->where().greater(col, 0).less(col, 10));

    int notification_calls = 0;
    auto token = results.add_notification_callback([&](CollectionChangeSet, std::exception_ptr err) {
        REQUIRE_FALSE(err);
        ++notification_calls;
    });

    auto make_local_change = [&] {
        r->begin_transaction();
        table->begin()->set(col, 4);
        r->commit_transaction();
    };

    auto make_remote_change = [&] {
        auto r2 = coordinator->get_realm(util::Scheduler::get_frozen());
        r2->begin_transaction();
        r2->read_group().get_table("class_object")->begin()->set(col, 5);
        r2->commit_transaction();
    };

    SECTION("initial notification") {
        SECTION("is delivered on notify()") {
            REQUIRE(notification_calls == 0);
            advance_and_notify(*r);
            REQUIRE(notification_calls == 1);
        }

        SECTION("is delivered on refresh()") {
            coordinator->on_change();
            REQUIRE(notification_calls == 0);
            r->refresh();
            REQUIRE(notification_calls == 1);
        }

        SECTION("is delivered on begin_transaction()") {
            coordinator->on_change();
            REQUIRE(notification_calls == 0);
            r->begin_transaction();
            REQUIRE(notification_calls == 1);
            r->cancel_transaction();
        }

        SECTION("is delivered on notify() even with autorefresh disabled") {
            r->set_auto_refresh(false);
            REQUIRE(notification_calls == 0);
            advance_and_notify(*r);
            REQUIRE(notification_calls == 1);
        }

        SECTION("refresh() blocks due to initial results not being ready") {
            REQUIRE(notification_calls == 0);
            JoiningThread thread([&] {
                std::this_thread::sleep_for(std::chrono::microseconds(5000));
                coordinator->on_change();
            });
            r->refresh();
            REQUIRE(notification_calls == 1);
        }

        SECTION("begin_transaction() blocks due to initial results not being ready") {
            REQUIRE(notification_calls == 0);
            JoiningThread thread([&] {
                std::this_thread::sleep_for(std::chrono::microseconds(5000));
                coordinator->on_change();
            });
            r->begin_transaction();
            REQUIRE(notification_calls == 1);
            r->cancel_transaction();
        }

        SECTION("notify() does not block due to initial results not being ready") {
            REQUIRE(notification_calls == 0);
            r->notify();
            REQUIRE(notification_calls == 0);
        }

        SECTION("is delivered after invalidate()") {
            r->invalidate();

            SECTION("notify()") {
                coordinator->on_change();
                REQUIRE_FALSE(r->is_in_read_transaction());
                r->notify();
                REQUIRE(notification_calls == 1);
            }

            SECTION("notify() without autorefresh") {
                r->set_auto_refresh(false);
                coordinator->on_change();
                REQUIRE_FALSE(r->is_in_read_transaction());
                r->notify();
                REQUIRE(notification_calls == 1);
            }

            SECTION("refresh()") {
                coordinator->on_change();
                REQUIRE_FALSE(r->is_in_read_transaction());
                r->refresh();
                REQUIRE(notification_calls == 1);
            }

            SECTION("begin_transaction()") {
                coordinator->on_change();
                REQUIRE_FALSE(r->is_in_read_transaction());
                r->begin_transaction();
                REQUIRE(notification_calls == 1);
                r->cancel_transaction();
            }
        }

        SECTION("is delivered by notify() even if there are later versions") {
            REQUIRE(notification_calls == 0);
            coordinator->on_change();
            make_remote_change();
            r->notify();
            REQUIRE(notification_calls == 1);
        }
    }

    advance_and_notify(*r);

    SECTION("notifications for local changes") {
        make_local_change();
        coordinator->on_change();
        REQUIRE(notification_calls == 1);

        SECTION("notify()") {
            r->notify();
            REQUIRE(notification_calls == 2);
        }

        SECTION("notify() without autorefresh") {
            r->set_auto_refresh(false);
            r->notify();
            REQUIRE(notification_calls == 2);
        }

        SECTION("refresh()") {
            r->refresh();
            REQUIRE(notification_calls == 2);
        }

        SECTION("begin_transaction()") {
            r->begin_transaction();
            REQUIRE(notification_calls == 2);
            r->cancel_transaction();
        }
    }

    SECTION("notifications for remote changes") {
        make_remote_change();
        coordinator->on_change();
        REQUIRE(notification_calls == 1);

        SECTION("notify()") {
            r->notify();
            REQUIRE(notification_calls == 2);
        }

        SECTION("notify() without autorefresh") {
            r->set_auto_refresh(false);
            r->notify();
            REQUIRE(notification_calls == 1);
            r->refresh();
            REQUIRE(notification_calls == 2);
        }

        SECTION("refresh()") {
            r->refresh();
            REQUIRE(notification_calls == 2);
        }

        SECTION("begin_transaction()") {
            r->begin_transaction();
            REQUIRE(notification_calls == 2);
            r->cancel_transaction();
        }
    }

    SECTION("notifications are not delivered when the token is destroyed before they are calculated") {
        make_remote_change();
        REQUIRE(notification_calls == 1);
        token = {};
        advance_and_notify(*r);
        REQUIRE(notification_calls == 1);
    }

    SECTION("notifications are not delivered when the token is destroyed before they are delivered") {
        make_remote_change();
        REQUIRE(notification_calls == 1);
        coordinator->on_change();
        token = {};
        r->notify();
        REQUIRE(notification_calls == 1);
    }

    SECTION("notifications are delivered on the next cycle when a new callback is added from within a callback") {
        NotificationToken token2, token3;
        bool called = false;
        token2 = results.add_notification_callback([&](CollectionChangeSet, std::exception_ptr) {
            token2 = {};
            token3 = results.add_notification_callback([&](CollectionChangeSet, std::exception_ptr) {
                called = true;
            });
        });

        advance_and_notify(*r);
        REQUIRE_FALSE(called);
        advance_and_notify(*r);
        REQUIRE(called);
    }

    SECTION("notifications are delivered on the next cycle when a new callback is added from within a callback") {
        auto results2 = results;
        auto results3 = results;
        NotificationToken token2, token3, token4;

        bool called = false;
        auto check = [&](Results& outer, Results& inner) {
            token2 = outer.add_notification_callback([&](CollectionChangeSet, std::exception_ptr) {
                token2 = {};
                token3 = inner.add_notification_callback([&](CollectionChangeSet, std::exception_ptr) {
                    called = true;
                });
            });

            advance_and_notify(*r);
            REQUIRE_FALSE(called);
            advance_and_notify(*r);
            REQUIRE(called);
        };

        SECTION("same Results") {
            check(results, results);
        }

        SECTION("Results which has never had a notifier") {
            check(results, results2);
        }

        SECTION("Results which used to have callbacks but no longer does") {
            SECTION("notifier before active") {
                token3 = results2.add_notification_callback([&](CollectionChangeSet, std::exception_ptr) {
                    token3 = {};
                });
                check(results3, results2);
            }
            SECTION("notifier after active") {
                token3 = results2.add_notification_callback([&](CollectionChangeSet, std::exception_ptr) {
                    token3 = {};
                });
                check(results, results2);
            }
        }

        SECTION("Results which already has callbacks") {
            SECTION("notifier before active") {
                token4 = results2.add_notification_callback([&](CollectionChangeSet, std::exception_ptr) { });
                check(results3, results2);
            }
            SECTION("notifier after active") {
                token4 = results2.add_notification_callback([&](CollectionChangeSet, std::exception_ptr) { });
                check(results, results2);
            }
        }
    }

    SECTION("remote changes made before adding a callback from within a callback are not reported") {
        NotificationToken token2, token3;
        bool called = false;
        token2 = results.add_notification_callback([&](CollectionChangeSet, std::exception_ptr) {
            token2 = {};
            make_remote_change();
            coordinator->on_change();
            token3 = results.add_notification_callback([&](CollectionChangeSet c, std::exception_ptr) {
                called = true;
                REQUIRE(c.empty());
                REQUIRE(table->begin()->get<int64_t>(col) == 5);
            });
        });

        advance_and_notify(*r);
        REQUIRE_FALSE(called);
        advance_and_notify(*r);
        REQUIRE(called);
    }

    SECTION("notifications are not delivered when a callback is removed from within a callback") {
        NotificationToken token2, token3;
        token2 = results.add_notification_callback([&](CollectionChangeSet, std::exception_ptr) {
            token3 = {};
        });
        token3 = results.add_notification_callback([&](CollectionChangeSet, std::exception_ptr) {
            REQUIRE(false);
        });

        advance_and_notify(*r);
    }

    SECTION("removing the current callback does not stop later ones from being called") {
        NotificationToken token2, token3;
        bool called = false;
        token2 = results.add_notification_callback([&](CollectionChangeSet, std::exception_ptr) {
            token2 = {};
        });
        token3 = results.add_notification_callback([&](CollectionChangeSet, std::exception_ptr) {
            called = true;
        });

        advance_and_notify(*r);

        REQUIRE(called);
    }

    SECTION("the first call of a notification can include changes if it previously ran for a different callback") {
        r->begin_transaction();
        auto token2 = results.add_notification_callback([&](CollectionChangeSet c, std::exception_ptr) {
            REQUIRE(!c.empty());
        });

        table->create_object().set(col, 5);
        r->commit_transaction();
        advance_and_notify(*r);
    }

    SECTION("handling of results not ready") {
        make_remote_change();

        SECTION("notify() does nothing") {
            r->notify();
            REQUIRE(notification_calls == 1);
            coordinator->on_change();
            r->notify();
            REQUIRE(notification_calls == 2);
        }

        SECTION("refresh() blocks") {
            REQUIRE(notification_calls == 1);
            JoiningThread thread([&] {
                std::this_thread::sleep_for(std::chrono::microseconds(5000));
                coordinator->on_change();
            });
            r->refresh();
            REQUIRE(notification_calls == 2);
        }

        SECTION("refresh() advances to the first version with notifiers ready that is at least a recent as the newest at the time it is called") {
            JoiningThread thread([&] {
                std::this_thread::sleep_for(std::chrono::microseconds(5000));
                make_remote_change();
                coordinator->on_change();
                make_remote_change();
            });
            // advances to the version after the one it was waiting for, but still
            // not the latest
            r->refresh();
            REQUIRE(notification_calls == 2);

            thread.join();
            REQUIRE(notification_calls == 2);

            // now advances to the latest
            coordinator->on_change();
            r->refresh();
            REQUIRE(notification_calls == 3);
        }

        SECTION("begin_transaction() blocks") {
            REQUIRE(notification_calls == 1);
            JoiningThread thread([&] {
                std::this_thread::sleep_for(std::chrono::microseconds(5000));
                coordinator->on_change();
            });
            r->begin_transaction();
            REQUIRE(notification_calls == 2);
            r->cancel_transaction();
        }

        SECTION("refresh() does not block for results without callbacks") {
            token = {};
            // this would deadlock if it waits for the notifier to be ready
            r->refresh();
        }

        SECTION("begin_transaction() does not block for results without callbacks") {
            token = {};
            // this would deadlock if it waits for the notifier to be ready
            r->begin_transaction();
            r->cancel_transaction();
        }

        SECTION("begin_transaction() does not block for Results for different Realms") {
            // this would deadlock if beginning the write on the secondary Realm
            // waited for the primary Realm to be ready
            make_remote_change();

            // sanity check that the notifications never did run
            r->notify();
            REQUIRE(notification_calls == 1);
        }
    }

    SECTION("handling of stale results") {
        make_remote_change();
        coordinator->on_change();
        make_remote_change();

        SECTION("notify() uses the older version") {
            r->notify();
            REQUIRE(notification_calls == 2);
            coordinator->on_change();
            r->notify();
            REQUIRE(notification_calls == 3);
            r->notify();
            REQUIRE(notification_calls == 3);
        }

        SECTION("refresh() blocks") {
            REQUIRE(notification_calls == 1);
            JoiningThread thread([&] {
                std::this_thread::sleep_for(std::chrono::microseconds(5000));
                coordinator->on_change();
            });
            r->refresh();
            REQUIRE(notification_calls == 2);
        }

        SECTION("begin_transaction() blocks") {
            REQUIRE(notification_calls == 1);
            JoiningThread thread([&] {
                std::this_thread::sleep_for(std::chrono::microseconds(5000));
                coordinator->on_change();
            });
            r->begin_transaction();
            REQUIRE(notification_calls == 2);
            r->cancel_transaction();
        }
    }

    SECTION("updates are delivered after invalidate()") {
        r->invalidate();
        make_remote_change();

        SECTION("notify()") {
            coordinator->on_change();
            REQUIRE_FALSE(r->is_in_read_transaction());
            r->notify();
            REQUIRE(notification_calls == 2);
        }

        SECTION("notify() without autorefresh") {
            r->set_auto_refresh(false);
            coordinator->on_change();
            REQUIRE_FALSE(r->is_in_read_transaction());
            r->notify();
            REQUIRE(notification_calls == 1);
            r->refresh();
            REQUIRE(notification_calls == 2);
        }

        SECTION("refresh()") {
            coordinator->on_change();
            REQUIRE_FALSE(r->is_in_read_transaction());
            r->refresh();
            REQUIRE(notification_calls == 2);
        }

        SECTION("begin_transaction()") {
            coordinator->on_change();
            REQUIRE_FALSE(r->is_in_read_transaction());
            r->begin_transaction();
            REQUIRE(notification_calls == 2);
            r->cancel_transaction();
        }
    }

    SECTION("refresh() from within changes_available() do not interfere with notification delivery") {
        struct Context : BindingContext {
            Realm& realm;
            Context(Realm& realm) : realm(realm) { }

            void changes_available() override
            {
                REQUIRE(realm.refresh());
            }
        };

        make_remote_change();
        coordinator->on_change();

        r->set_auto_refresh(false);
        REQUIRE(notification_calls == 1);

        r->notify();
        REQUIRE(notification_calls == 1);

        r->m_binding_context.reset(new Context(*r));
        r->notify();
        REQUIRE(notification_calls == 2);
    }

    SECTION("refresh() from within a notification is a no-op") {
        token = results.add_notification_callback([&](CollectionChangeSet, std::exception_ptr err) {
            REQUIRE_FALSE(err);
            REQUIRE_FALSE(r->refresh()); // would deadlock if it actually tried to refresh
        });
        advance_and_notify(*r);
        make_remote_change(); // 1
        coordinator->on_change();
        make_remote_change(); // 2
        r->notify(); // advances to version from 1
        coordinator->on_change();
        REQUIRE(r->refresh()); // advances to version from 2
        REQUIRE_FALSE(r->refresh()); // does not advance since it's now up-to-date
    }

    SECTION("begin_transaction() from within a notification does not send notifications immediately") {
        bool first = true;
        auto token2 = results.add_notification_callback([&](CollectionChangeSet, std::exception_ptr err) {
            REQUIRE_FALSE(err);
            if (first)
                first = false;
            else {
                // would deadlock if it tried to send notifications as they aren't ready yet
                r->begin_transaction();
                r->cancel_transaction();
            }
        });
        advance_and_notify(*r);

        make_remote_change(); // 1
        coordinator->on_change();
        make_remote_change(); // 2
        r->notify(); // advances to version from 1
        REQUIRE(notification_calls == 2);
        coordinator->on_change();
        REQUIRE_FALSE(r->refresh()); // we made the commit locally, so no advancing here
        REQUIRE(notification_calls == 3);
    }

    SECTION("begin_transaction() from within a notification does not break delivering additional notifications") {
        size_t calls = 0;
        token = results.add_notification_callback([&](CollectionChangeSet, std::exception_ptr err) {
            REQUIRE_FALSE(err);
            if (++calls == 1)
                return;

            // force the read version to advance by beginning a transaction
            r->begin_transaction();
            r->cancel_transaction();
        });

        auto results2 = results;
        size_t calls2 = 0;
        auto token2 = results2.add_notification_callback([&](CollectionChangeSet c, std::exception_ptr err) {
            REQUIRE_FALSE(err);
            if (++calls2 == 1)
                return;
            REQUIRE_INDICES(c.insertions, 0);
        });
        advance_and_notify(*r);
        REQUIRE(calls == 1);
        REQUIRE(calls2 == 1);

        make_remote_change(); // 1
        coordinator->on_change();
        make_remote_change(); // 2
        r->notify(); // advances to version from 1

        REQUIRE(calls == 2);
        REQUIRE(calls2 == 2);
    }

    SECTION("begin_transaction() from within did_change() does not break delivering collection notification") {
        struct Context : BindingContext {
            Realm& realm;
            Context(Realm& realm) : realm(realm) { }

            void did_change(std::vector<ObserverState> const&, std::vector<void*> const&, bool) override
            {
                if (!realm.is_in_transaction()) {
                    // advances to version from 2 (and recursively calls this, hence the check above)
                    realm.begin_transaction();
                    realm.cancel_transaction();
                }
            }
        };
        r->m_binding_context.reset(new Context(*r));

        make_remote_change(); // 1
        coordinator->on_change();
        make_remote_change(); // 2
        r->notify(); // advances to version from 1
    }

    SECTION("is_in_transaction() is reported correctly within a notification from begin_transaction() and changes can be made") {
        bool first = true;
        token = results.add_notification_callback([&](CollectionChangeSet, std::exception_ptr err) {
            REQUIRE_FALSE(err);
            if (first) {
                REQUIRE_FALSE(r->is_in_transaction());
                first = false;
            }
            else {
                REQUIRE(r->is_in_transaction());
                table->begin()->set(col, 100);
            }
        });
        advance_and_notify(*r);
        make_remote_change();
        coordinator->on_change();
        r->begin_transaction();
        REQUIRE(table->begin()->get<int64_t>(col) == 100);
        r->cancel_transaction();
        REQUIRE(table->begin()->get<int64_t>(col) != 100);
    }

    SECTION("invalidate() from within notification is a no-op") {
        token = results.add_notification_callback([&](CollectionChangeSet, std::exception_ptr err) {
            REQUIRE_FALSE(err);
            r->invalidate();
            REQUIRE(r->is_in_read_transaction());
        });
        advance_and_notify(*r);
        REQUIRE(r->is_in_read_transaction());
        make_remote_change();
        coordinator->on_change();
        r->begin_transaction();
        REQUIRE(r->is_in_transaction());
        r->cancel_transaction();
    }

    SECTION("cancel_transaction() from within notification ends the write transaction started by begin_transaction()") {
        token = results.add_notification_callback([&](CollectionChangeSet, std::exception_ptr err) {
            REQUIRE_FALSE(err);
            if (r->is_in_transaction())
                r->cancel_transaction();
        });
        advance_and_notify(*r);
        make_remote_change();
        coordinator->on_change();
        r->begin_transaction();
        REQUIRE_FALSE(r->is_in_transaction());
    }
}

TEST_CASE("notifications: skip") {
    _impl::RealmCoordinator::assert_no_open_realms();

    InMemoryTestFile config;
    config.cache = false;
    config.automatic_change_notifications = false;

    auto r = Realm::get_shared_realm(config);
    r->update_schema({
        {"object", {
            {"value", PropertyType::Int}
        }},
    });

    auto coordinator = _impl::RealmCoordinator::get_coordinator(config.path);
    auto table = r->read_group().get_table("class_object");
    auto col = table->get_column_key("value");

    r->begin_transaction();
    for (int i = 0; i < 10; ++i)
        table->create_object().set(col, i * 2);
    r->commit_transaction();

    Results results(r, table->where());

    auto add_callback = [](Results& results, int& calls, CollectionChangeSet& changes) {
        return results.add_notification_callback([&](CollectionChangeSet c, std::exception_ptr err) {
            REQUIRE_FALSE(err);
            ++calls;
            changes = std::move(c);
        });
    };

    auto make_local_change = [&](auto& token) {
        r->begin_transaction();
        table->create_object();
        token.suppress_next();
        r->commit_transaction();
    };

    auto make_remote_change = [&] {
        auto r2 = coordinator->get_realm(util::Scheduler::get_frozen());
        r2->begin_transaction();
        r2->read_group().get_table("class_object")->create_object();
        r2->commit_transaction();
    };

    int calls1 = 0;
    CollectionChangeSet changes1;
    auto token1 = add_callback(results, calls1, changes1);

    SECTION("no notification is sent when only callback is skipped") {
        advance_and_notify(*r);
        REQUIRE(calls1 == 1);

        make_local_change(token1);
        advance_and_notify(*r);

        REQUIRE(calls1 == 1);
        REQUIRE(changes1.empty());
    }

    SECTION("unskipped tokens for the same Results are still delivered") {
        int calls2 = 0;
        CollectionChangeSet changes2;
        auto token2 = add_callback(results, calls2, changes2);

        advance_and_notify(*r);
        REQUIRE(calls1 == 1);
        REQUIRE(calls2 == 1);

        make_local_change(token1);
        advance_and_notify(*r);

        REQUIRE(calls1 == 1);
        REQUIRE(changes1.empty());
        REQUIRE(calls2 == 2);
        REQUIRE_INDICES(changes2.insertions, 10);
    }

    SECTION("unskipped tokens for different Results are still delivered") {
        Results results2(r, table->where());
        int calls2 = 0;
        CollectionChangeSet changes2;
        auto token2 = add_callback(results2, calls2, changes2);

        advance_and_notify(*r);
        REQUIRE(calls1 == 1);
        REQUIRE(calls2 == 1);

        make_local_change(token1);
        advance_and_notify(*r);

        REQUIRE(calls1 == 1);
        REQUIRE(changes1.empty());
        REQUIRE(calls2 == 2);
        REQUIRE_INDICES(changes2.insertions, 10);
    }

    SECTION("additional commits which occur before calculation are merged in") {
        int calls2 = 0;
        CollectionChangeSet changes2;
        auto token2 = add_callback(results, calls2, changes2);

        advance_and_notify(*r);
        REQUIRE(calls1 == 1);
        REQUIRE(calls2 == 1);

        make_local_change(token1);
        make_remote_change();
        advance_and_notify(*r);

        REQUIRE(calls1 == 2);
        REQUIRE_INDICES(changes1.insertions, 11);
        REQUIRE(calls2 == 2);
        REQUIRE_INDICES(changes2.insertions, 10, 11);
    }

    SECTION("additional commits which occur before delivery are merged in") {
        int calls2 = 0;
        CollectionChangeSet changes2;
        auto token2 = add_callback(results, calls2, changes2);

        advance_and_notify(*r);
        REQUIRE(calls1 == 1);
        REQUIRE(calls2 == 1);

        make_local_change(token1);
        coordinator->on_change();
        make_remote_change();
        advance_and_notify(*r);

        REQUIRE(calls1 == 2);
        REQUIRE_INDICES(changes1.insertions, 11);
        REQUIRE(calls2 == 2);
        REQUIRE_INDICES(changes2.insertions, 10, 11);
    }

    SECTION("skipping must be done from within a write transaction") {
        REQUIRE_THROWS(token1.suppress_next());
    }

    SECTION("skipping must be done from the Realm's thread") {
        advance_and_notify(*r);
        r->begin_transaction();
        std::thread([&] {
            REQUIRE_THROWS(token1.suppress_next());
        }).join();
        r->cancel_transaction();
    }

    SECTION("new notifiers do not interfere with skipping") {
        advance_and_notify(*r);
        REQUIRE(calls1 == 1);

        CollectionChangeSet changes;

        // new notifier at a version before the skipped one
        auto r2 = coordinator->get_realm();
        Results results2(r2, r2->read_group().get_table("class_object")->where());
        int calls2 = 0;
        auto token2 = add_callback(results2, calls2, changes);

        make_local_change(token1);

        // new notifier at the skipped version
        auto r3 = coordinator->get_realm();
        Results results3(r3, r3->read_group().get_table("class_object")->where());
        int calls3 = 0;
        auto token3 = add_callback(results3, calls3, changes);

        make_remote_change();

        // new notifier at version after the skipped one
        auto r4 = coordinator->get_realm();
        Results results4(r4, r4->read_group().get_table("class_object")->where());
        int calls4 = 0;
        auto token4 = add_callback(results4, calls4, changes);

        coordinator->on_change();
        r->notify();
        r2->notify();
        r3->notify();
        r4->notify();

        REQUIRE(calls1 == 2);
        REQUIRE(calls2 == 1);
        REQUIRE(calls3 == 1);
        REQUIRE(calls4 == 1);
    }

    SECTION("skipping only effects the current transaction even if no notification would occur anyway") {
        advance_and_notify(*r);
        REQUIRE(calls1 == 1);

        // would not produce a notification even if it wasn't skipped because no changes were made
        r->begin_transaction();
        token1.suppress_next();
        r->commit_transaction();
        advance_and_notify(*r);
        REQUIRE(calls1 == 1);

        // should now produce a notification
        r->begin_transaction();
        table->create_object();
        r->commit_transaction();
        advance_and_notify(*r);
        REQUIRE(calls1 == 2);
    }

    SECTION("removing skipped notifier before it gets the chance to run") {
        advance_and_notify(*r);
        REQUIRE(calls1 == 1);

        // Set the skip version
        make_local_change(token1);
        // Advance the file to a version after the skip version
        make_remote_change();
        REQUIRE(calls1 == 1);

        // Remove the skipped notifier and add an entirely new notifier, so that
        // notifications need to run but the skip logic shouldn't be used
        token1 = {};
        results = {};
        Results results2(r, table->where());
        auto token2 = add_callback(results2, calls1, changes1);

        advance_and_notify(*r);
        REQUIRE(calls1 == 2);
    }
}

TEST_CASE("notifications: TableView delivery") {
    _impl::RealmCoordinator::assert_no_open_realms();

    InMemoryTestFile config;
    config.automatic_change_notifications = false;
    config.max_number_of_active_versions = 5;

    auto r = Realm::get_shared_realm(config);
    r->update_schema({
        {"object", {
            {"value", PropertyType::Int}
        }},
    });

    auto coordinator = _impl::RealmCoordinator::get_coordinator(config.path);
    auto table = r->read_group().get_table("class_object");
    auto col = table->get_column_key("value");

    r->begin_transaction();
    for (int i = 0; i < 10; ++i)
        table->create_object().set(col, i * 2);
    r->commit_transaction();

    Results results(r, table->where());
    results.set_update_policy(Results::UpdatePolicy::AsyncOnly);

    SECTION("Initial run never happens with no callbacks") {
        advance_and_notify(*r);
        REQUIRE(results.get_mode() == Results::Mode::Query);
    }

    results.evaluate_query_if_needed();
    // Create and immediately remove a callback so that the notifier gets created
    // even though we have automatic change notifications disabled
    static_cast<void>(results.add_notification_callback([&](CollectionChangeSet, std::exception_ptr) {}));
    REQUIRE(results.get_mode() == Results::Mode::TableView);
    REQUIRE(results.size() == 0);

    auto make_local_change = [&] {
        r->begin_transaction();
        table->create_object();
        r->commit_transaction();
    };

    auto make_remote_change = [&] {
        auto r2 = coordinator->get_realm(util::Scheduler::get_frozen());
        r2->begin_transaction();
        r2->read_group().get_table("class_object")->create_object();
        r2->commit_transaction();
    };

    SECTION("does not update after local change with no on_change") {
        make_local_change();
        REQUIRE(results.size() == 0);
    }

    SECTION("TV is delivered when no commit is made") {
        advance_and_notify(*r);
        REQUIRE(results.get_mode() == Results::Mode::TableView);
        REQUIRE(results.size() == 10);
    }

    SECTION("TV is not delivered when notifier version > local version") {
        make_remote_change();
        r->refresh();
        REQUIRE(results.size() == 0);
    }

    SECTION("TV is delivered when notifier version = local version") {
        make_remote_change();
        advance_and_notify(*r);
        REQUIRE(results.size() == 11);
    }

    SECTION("TV is delivered when previous TV wasn't used due to never refreshing") {
        // These two generate TVs that never get used
        make_remote_change();
        on_change_but_no_notify(*r);
        make_remote_change();
        on_change_but_no_notify(*r);

        // But we generate a third one anyway because the main thread never even
        // got a chance to use them, rather than it not wanting them
        make_remote_change();
        advance_and_notify(*r);

        REQUIRE(results.size() == 13);
    }

    SECTION("TV is not delivered when main thread refreshed but previous TV was not used") {
        // First run generates a TV that's unused
        make_remote_change();
        advance_and_notify(*r);

        // When the second run is delivered we discover first run wasn't used
        make_remote_change();
        advance_and_notify(*r);

        // And then third one doesn't run at all
        make_remote_change();
        advance_and_notify(*r);

        // And we can't use the old TV because it's out of date
        REQUIRE(results.size() == 0);

        // We don't start implicitly updating again even after it is used
        make_remote_change();
        advance_and_notify(*r);
        REQUIRE(results.size() == 0);
    }

    SECTION("TV can't be delivered in a write transaction") {
        SECTION("no changes") {
            make_remote_change();
            advance_and_notify(*r);
            r->begin_transaction();
            REQUIRE(results.size() == 0);
            r->cancel_transaction();
        }

        SECTION("local change with automatic updates disabled") {
            advance_and_notify(*r);
            REQUIRE(results.size() == 10);
            make_remote_change();
            advance_and_notify(*r);

            r->begin_transaction();
            r->read_group().get_table("class_object")->create_object();
            REQUIRE(results.size() == 10);
            r->cancel_transaction();
        }

        SECTION("local change with automatic updates enabled") {
            // Use a new Results because AsyncOnly leaves the Results in a
            // weird state and switching back to Auto doesn't work.
            Results results(r, table->where());
            results.evaluate_query_if_needed();
            static_cast<void>(results.add_notification_callback([&](CollectionChangeSet, std::exception_ptr) {}));
            advance_and_notify(*r);
            REQUIRE(results.size() == 10);
            make_remote_change();
            advance_and_notify(*r);

            r->begin_transaction();
            r->read_group().get_table("class_object")->create_object();
            REQUIRE(results.size() == 12);
            r->cancel_transaction();
        }
    }

    SECTION("unused background TVs do not pin old versions forever") {
        // This will exceed the maximum active version count (5) if any
        // transactions are being pinned, resulting in make_remote_change() throwing
        for (int i = 0; i < 10; ++i) {
            REQUIRE_NOTHROW(make_remote_change());
            advance_and_notify(*r);
        }
    }
}


#if REALM_PLATFORM_APPLE && NOTIFIER_BACKGROUND_ERRORS
TEST_CASE("notifications: async error handling") {
    _impl::RealmCoordinator::assert_no_open_realms();

    InMemoryTestFile config;
    config.cache = false;
    config.automatic_change_notifications = false;

    auto r = Realm::get_shared_realm(config);
    r->update_schema({
        {"object", {
            {"value", PropertyType::Int},
        }},
    });

    auto coordinator = _impl::RealmCoordinator::get_coordinator(config.path);
    Results results(r, *r->read_group().get_table("class_object"));

    auto r2 = Realm::get_shared_realm(config);

    class OpenFileLimiter {
    public:
        OpenFileLimiter()
        {
            // Set the max open files to zero so that opening new files will fail
            getrlimit(RLIMIT_NOFILE, &m_old);
            rlimit rl = m_old;
            rl.rlim_cur = 0;
            setrlimit(RLIMIT_NOFILE, &rl);
        }

        ~OpenFileLimiter()
        {
            setrlimit(RLIMIT_NOFILE, &m_old);
        }

    private:
        rlimit m_old;
    };

    SECTION("error when opening the advancer SG") {
        OpenFileLimiter limiter;

        bool called = false;
        auto token = results.add_notification_callback([&](CollectionChangeSet, std::exception_ptr err) {
            REQUIRE(err);
            REQUIRE_FALSE(called);
            called = true;
        });
        REQUIRE(!called);

        SECTION("error is delivered on notify() without changes") {
            coordinator->on_change();
            REQUIRE(!called);
            r->notify();
            REQUIRE(called);
        }

        SECTION("error is delivered on notify() with changes") {
            r2->begin_transaction(); r2->commit_transaction();
            REQUIRE(!called);
            coordinator->on_change();
            REQUIRE(!called);
            r->notify();
            REQUIRE(called);
        }

        SECTION("error is delivered on refresh() without changes") {
            coordinator->on_change();
            REQUIRE(!called);
            r->refresh();
            REQUIRE(called);
        }

        SECTION("error is delivered on refresh() with changes") {
            r2->begin_transaction(); r2->commit_transaction();
            REQUIRE(!called);
            coordinator->on_change();
            REQUIRE(!called);
            r->refresh();
            REQUIRE(called);
        }

        SECTION("error is delivered on begin_transaction() without changes") {
            coordinator->on_change();
            REQUIRE(!called);
            r->begin_transaction();
            REQUIRE(called);
            r->cancel_transaction();
        }

        SECTION("error is delivered on begin_transaction() with changes") {
            r2->begin_transaction(); r2->commit_transaction();
            REQUIRE(!called);
            coordinator->on_change();
            REQUIRE(!called);
            r->begin_transaction();
            REQUIRE(called);
            r->cancel_transaction();
        }

        SECTION("adding another callback sends the error to only the newly added one") {
            advance_and_notify(*r);
            REQUIRE(called);

            bool called2 = false;
            auto token2 = results.add_notification_callback([&](CollectionChangeSet, std::exception_ptr err) {
                REQUIRE(err);
                REQUIRE_FALSE(called2);
                called2 = true;
            });

            advance_and_notify(*r);
            REQUIRE(called2);
        }

        SECTION("destroying a token from before the error does not remove newly added callbacks") {
            advance_and_notify(*r);

            bool called = false;
            auto token2 = results.add_notification_callback([&](CollectionChangeSet, std::exception_ptr err) {
                REQUIRE(err);
                REQUIRE_FALSE(called);
                called = true;
            });
            token = {};

            advance_and_notify(*r);
            REQUIRE(called);
        }

        SECTION("adding another callback from within an error callback defers delivery") {
            NotificationToken token2;
            token = results.add_notification_callback([&](CollectionChangeSet, std::exception_ptr) {
                token2 = results.add_notification_callback([&](CollectionChangeSet, std::exception_ptr err) {
                    REQUIRE(err);
                    REQUIRE_FALSE(called);
                    called = true;
                });
            });
            advance_and_notify(*r);
            REQUIRE(!called);
            advance_and_notify(*r);
            REQUIRE(called);
        }

        SECTION("adding a callback to a different collection from within the error callback defers delivery") {
            auto results2 = results;
            NotificationToken token2;
            token = results.add_notification_callback([&](CollectionChangeSet, std::exception_ptr) {
                token2 = results2.add_notification_callback([&](CollectionChangeSet, std::exception_ptr err) {
                    REQUIRE(err);
                    REQUIRE_FALSE(called);
                    called = true;
                });
            });
            advance_and_notify(*r);
            REQUIRE(!called);
            advance_and_notify(*r);
            REQUIRE(called);
        }
    }

    SECTION("error when opening the executor SG") {
        SECTION("error is delivered asynchronously") {
            bool called = false;
            auto token = results.add_notification_callback([&](CollectionChangeSet, std::exception_ptr err) {
                REQUIRE(err);
                called = true;
            });
            OpenFileLimiter limiter;

            REQUIRE(!called);
            coordinator->on_change();
            REQUIRE(!called);
            r->notify();
            REQUIRE(called);
        }

        SECTION("adding another callback only sends the error to the new one") {
            bool called = false;
            auto token = results.add_notification_callback([&](CollectionChangeSet, std::exception_ptr err) {
                REQUIRE(err);
                REQUIRE_FALSE(called);
                called = true;
            });
            OpenFileLimiter limiter;

            advance_and_notify(*r);

            bool called2 = false;
            auto token2 = results.add_notification_callback([&](CollectionChangeSet, std::exception_ptr err) {
                REQUIRE(err);
                REQUIRE_FALSE(called2);
                called2 = true;
            });

            advance_and_notify(*r);

            REQUIRE(called2);
        }
    }
}
#endif

#if REALM_ENABLE_SYNC
TEST_CASE("notifications: sync") {
    _impl::RealmCoordinator::assert_no_open_realms();

    SyncServer server(false);
<<<<<<< HEAD
    TestSyncManager init_sync_manager(server);
    SyncTestFile config(init_sync_manager.app(), "test");
=======
    SyncTestFile config(server);
    config.cache = false;
>>>>>>> 43c69b05
    config.schema = Schema{
        {"object", {
            {"value", PropertyType::Int},
        }},
    };

    SECTION("sync progress commits do not distrupt notifications") {
        auto r = Realm::get_shared_realm(config);
        auto wait_realm = Realm::get_shared_realm(config);

        Results results(r, r->read_group().get_table("class_object"));
        Results wait_results(wait_realm, wait_realm->read_group().get_table("class_object"));
        auto token1 = results.add_notification_callback([&](CollectionChangeSet, std::exception_ptr) { });
        auto token2 = wait_results.add_notification_callback([&](CollectionChangeSet, std::exception_ptr) { });

        // Add an object to the Realm so that notifications are needed
        {
            auto write_realm = Realm::get_shared_realm(config);
            write_realm->begin_transaction();
            write_realm->read_group().get_table("class_object")->create_object();
            write_realm->commit_transaction();
        }

        // Wait for the notifications to become ready for the new version
        wait_realm->refresh();

        // Start the server and wait for the Realm to be uploaded so that sync
        // makes some writes to the Realm and bumps the version
        server.start();
        wait_for_upload(*r);

        // Make sure that the notifications still get delivered rather than
        // waiting forever due to that we don't get a commit notification from
        // the commits sync makes to store the upload progress
        r->refresh();
    }
}
#endif

TEST_CASE("notifications: results") {
    _impl::RealmCoordinator::assert_no_open_realms();

    InMemoryTestFile config;
    config.cache = false;
    config.automatic_change_notifications = false;

    auto r = Realm::get_shared_realm(config);
    r->update_schema({
        {"object", {
            {"value", PropertyType::Int},
            {"link", PropertyType::Object|PropertyType::Nullable, "linked to object"}
        }},
        {"other object", {
            {"value", PropertyType::Int}
        }},
        {"linking object", {
            {"link", PropertyType::Object|PropertyType::Nullable, "object"}
        }},
        {"linked to object", {
            {"value", PropertyType::Int}
        }}
    });

    auto coordinator = _impl::RealmCoordinator::get_coordinator(config.path);
    auto table = r->read_group().get_table("class_object");
    auto col_value = table->get_column_key("value");
    auto col_link = table->get_column_key("link");

    r->begin_transaction();
    std::vector<ObjKey> target_keys;
    r->read_group().get_table("class_linked to object")->create_objects(10, target_keys);

    ObjKeys object_keys({3, 4, 7, 9, 10, 21, 24, 34, 42, 50});
    for (int i = 0; i < 10; ++i) {
        table->create_object(object_keys[i]).set_all(i * 2, target_keys[i]);
    }
    r->commit_transaction();

    auto r2 = coordinator->get_realm();
    auto r2_table = r2->read_group().get_table("class_object");

    Results results(r, table->where().greater(col_value, 0).less(col_value, 10));

    SECTION("unsorted notifications") {
        int notification_calls = 0;
        CollectionChangeSet change;
        auto token = results.add_notification_callback([&](CollectionChangeSet c, std::exception_ptr err) {
            REQUIRE_FALSE(err);
            change = c;
            ++notification_calls;
        });

        advance_and_notify(*r);

        auto write = [&](auto&& f) {
            r->begin_transaction();
            f();
            r->commit_transaction();
            advance_and_notify(*r);
        };

        SECTION("modifications to unrelated tables do not send notifications") {
            write([&] {
                r->read_group().get_table("class_other object")->create_object();
            });
            REQUIRE(notification_calls == 1);
        }

        SECTION("irrelevant modifications to linked tables do not send notifications") {
            write([&] {
                r->read_group().get_table("class_linked to object")->create_object();
            });
            REQUIRE(notification_calls == 1);
        }

        SECTION("irrelevant modifications to linking tables do not send notifications") {
            write([&] {
                r->read_group().get_table("class_linking object")->create_object();
            });
            REQUIRE(notification_calls == 1);
        }

        SECTION("modifications that leave a non-matching row non-matching do not send notifications") {
            write([&] {
                table->get_object(object_keys[6]).set(col_value, 13);
            });
            REQUIRE(notification_calls == 1);
        }

        SECTION("deleting non-matching rows does not send a notification") {
            write([&] {
                table->remove_object(object_keys[0]);
                table->remove_object(object_keys[6]);
            });
            REQUIRE(notification_calls == 1);
        }

        SECTION("modifying a matching row and leaving it matching marks that row as modified") {
            write([&] {
                table->get_object(object_keys[1]).set(col_value, 3);
            });
            REQUIRE(notification_calls == 2);
            REQUIRE_INDICES(change.modifications, 0);
            REQUIRE_INDICES(change.modifications_new, 0);
        }

        SECTION("modifying a matching row to no longer match marks that row as deleted") {
            write([&] {
                table->get_object(object_keys[2]).set(col_value, 0);
            });
            REQUIRE(notification_calls == 2);
            REQUIRE_INDICES(change.deletions, 1);
        }

        SECTION("modifying a non-matching row to match marks that row as inserted, but not modified") {
            write([&] {
                table->get_object(object_keys[7]).set(col_value, 3);
            });
            REQUIRE(notification_calls == 2);
            REQUIRE_INDICES(change.insertions, 4);
            REQUIRE(change.modifications.empty());
            REQUIRE(change.modifications_new.empty());
        }

        SECTION("deleting a matching row marks that row as deleted") {
            write([&] {
                table->remove_object(object_keys[3]);
            });
            REQUIRE(notification_calls == 2);
            REQUIRE_INDICES(change.deletions, 2);
        }

        SECTION("modifications from multiple transactions are collapsed") {
            r2->begin_transaction();
            r2_table->get_object(object_keys[0]).set(col_value, 6);
            r2->commit_transaction();

            coordinator->on_change();

            r2->begin_transaction();
            r2_table->get_object(object_keys[1]).set(col_value,03);
            r2->commit_transaction();

            REQUIRE(notification_calls == 1);
            coordinator->on_change();
            r->notify();
            REQUIRE(notification_calls == 2);
        }

        SECTION("inserting a row then modifying it in a second transaction does not report it as modified") {
            r2->begin_transaction();
            ObjKey k = r2_table->create_object(ObjKey(53)).set(col_value, 6).get_key();
            r2->commit_transaction();

            coordinator->on_change();

            r2->begin_transaction();
            r2_table->get_object(k).set(col_value, 7);
            r2->commit_transaction();

            advance_and_notify(*r);

            REQUIRE(notification_calls == 2);
            REQUIRE_INDICES(change.insertions, 4);
            REQUIRE(change.modifications.empty());
            REQUIRE(change.modifications_new.empty());
        }

        SECTION("modification indices are pre-insert/delete") {
            r->begin_transaction();
            table->get_object(object_keys[2]).set(col_value, 0);
            table->get_object(object_keys[3]).set(col_value, 6);
            r->commit_transaction();
            advance_and_notify(*r);

            REQUIRE(notification_calls == 2);
            REQUIRE_INDICES(change.deletions, 1);
            REQUIRE_INDICES(change.modifications, 2);
            REQUIRE_INDICES(change.modifications_new, 1);
        }

        SECTION("notifications are not delivered when collapsing transactions results in no net change") {
            r2->begin_transaction();
            ObjKey k = r2_table->create_object().set(col_value, 5).get_key();
            r2->commit_transaction();

            coordinator->on_change();

            r2->begin_transaction();
            r2_table->remove_object(k);
            r2->commit_transaction();

            REQUIRE(notification_calls == 1);
            coordinator->on_change();
            r->notify();
            REQUIRE(notification_calls == 1);
        }

        SECTION("inserting a non-matching row at the beginning does not produce a notification") {
            write([&] {
                table->create_object(ObjKey(1));
            });
            REQUIRE(notification_calls == 1);
        }

        SECTION("inserting a matching row at the beginning marks just it as inserted") {
            write([&] {
                table->create_object(ObjKey(0)).set(col_value, 5);
            });
            REQUIRE(notification_calls == 2);
            REQUIRE_INDICES(change.insertions, 0);
        }

        SECTION("modification to related table not included in query") {
            write([&] {
                auto table = r->read_group().get_table("class_linked to object");
                auto col = table->get_column_key("value");
                auto obj = table->get_object(target_keys[1]);
                obj.set(col, 42);  // Will affect first entry in results
            });
            REQUIRE(notification_calls == 2);
            REQUIRE_INDICES(change.modifications, 0);
        }
    }

    SECTION("before/after change callback") {
        struct Callback {
            size_t before_calls = 0;
            size_t after_calls = 0;
            CollectionChangeSet before_change;
            CollectionChangeSet after_change;
            std::function<void(void)> on_before = []{};
            std::function<void(void)> on_after = []{};

            void before(CollectionChangeSet c) {
                before_change = c;
                ++before_calls;
                on_before();
            }
            void after(CollectionChangeSet c) {
                after_change = c;
                ++after_calls;
                on_after();
            }
            void error(std::exception_ptr) {
                FAIL("error() should not be called");
            }
        } callback;
        auto token = results.add_notification_callback(&callback);
        advance_and_notify(*r);

        SECTION("only after() is called for initial results") {
            REQUIRE(callback.before_calls == 0);
            REQUIRE(callback.after_calls == 1);
            REQUIRE(callback.after_change.empty());
        }

        auto write = [&](auto&& func) {
            r2->begin_transaction();
            func(*r2_table);
            r2->commit_transaction();
            advance_and_notify(*r);
        };

        SECTION("both are called after a write") {
            write([&](auto&& t) {
                t.create_object(ObjKey(53)).set(col_value, 5);
            });
            REQUIRE(callback.before_calls == 1);
            REQUIRE(callback.after_calls == 2);
            REQUIRE_INDICES(callback.before_change.insertions, 4);
            REQUIRE_INDICES(callback.after_change.insertions, 4);
        }

        SECTION("deleted objects are usable in before()") {
            callback.on_before = [&] {
                REQUIRE(results.size() == 4);
                REQUIRE_INDICES(callback.before_change.deletions, 0);
                REQUIRE(results.get(0).is_valid());
                REQUIRE(results.get(0).get<int64_t>(col_value) == 2);
            };
            write([&](auto&& t) {
                t.remove_object(results.get(0).get_key());
            });
            REQUIRE(callback.before_calls == 1);
            REQUIRE(callback.after_calls == 2);
        }

        SECTION("inserted objects are usable in after()") {
            callback.on_after = [&] {
                REQUIRE(results.size() == 5);
                REQUIRE_INDICES(callback.after_change.insertions, 4);
                REQUIRE(results.last()->get<int64_t>(col_value) == 5);
            };
            write([&](auto&& t) {
                t.create_object(ObjKey(53)).set(col_value, 5);
            });
            REQUIRE(callback.before_calls == 1);
            REQUIRE(callback.after_calls == 2);
        }
    }

    SECTION("sorted notifications") {
        // Sort in descending order
        results = results.sort({{{col_value}}, {false}});

        int notification_calls = 0;
        CollectionChangeSet change;
        auto token = results.add_notification_callback([&](CollectionChangeSet c, std::exception_ptr err) {
            REQUIRE_FALSE(err);
            change = c;
            ++notification_calls;
        });

        advance_and_notify(*r);

        auto write = [&](auto&& f) {
            r->begin_transaction();
            f();
            r->commit_transaction();
            advance_and_notify(*r);
        };

        SECTION("modifications that leave a non-matching row non-matching do not send notifications") {
            write([&] {
                table->get_object(object_keys[6]).set(col_value, 13);
            });
            REQUIRE(notification_calls == 1);
        }

        SECTION("deleting non-matching rows does not send a notification") {
            write([&] {
                table->remove_object(object_keys[0]);
                table->remove_object(object_keys[6]);
            });
            REQUIRE(notification_calls == 1);
        }

        SECTION("modifying a matching row and leaving it matching marks that row as modified") {
            write([&] {
                table->get_object(object_keys[1]).set(col_value, 3);
            });
            REQUIRE(notification_calls == 2);
            REQUIRE_INDICES(change.modifications, 3);
            REQUIRE_INDICES(change.modifications_new, 3);
        }

        SECTION("modifying a matching row to no longer match marks that row as deleted") {
            write([&] {
                table->get_object(object_keys[2]).set(col_value, 0);
            });
            REQUIRE(notification_calls == 2);
            REQUIRE_INDICES(change.deletions, 2);
        }

        SECTION("modifying a non-matching row to match marks that row as inserted") {
            write([&] {
                table->get_object(object_keys[7]).set(col_value, 3);
            });
            REQUIRE(notification_calls == 2);
            REQUIRE_INDICES(change.insertions, 3);
        }

        SECTION("deleting a matching row marks that row as deleted") {
            write([&] {
                table->remove_object(object_keys[3]);
            });
            REQUIRE(notification_calls == 2);
            REQUIRE_INDICES(change.deletions, 1);
        }

        SECTION("clearing the table marks all rows as deleted") {
            size_t num_expected_deletes = results.size();
            write([&] {
                table->clear();
            });
            REQUIRE(notification_calls == 2);
            REQUIRE(change.deletions.count() == num_expected_deletes);
        }

        SECTION("clear insert clear marks the correct rows as deleted") {
            size_t num_expected_deletes = results.size();
            write([&] {
                table->clear();
            });
            REQUIRE(notification_calls == 2);
            REQUIRE(change.deletions.count() == num_expected_deletes);
            write([&] {
                table->create_object().set(col_value, 3);
                table->create_object().set(col_value, 4);
                table->create_object().set(col_value, 5);
            });
            REQUIRE(notification_calls == 3);
            REQUIRE_INDICES(change.insertions, 0, 1, 2);
            REQUIRE(change.deletions.empty());
            write([&] {
                table->clear();
            });
            REQUIRE(notification_calls == 4);
            REQUIRE_INDICES(change.deletions, 0, 1, 2);
            REQUIRE(change.insertions.empty());
            REQUIRE(change.modifications.empty());
        }

        SECTION("delete insert clear marks the correct rows as deleted") {
            size_t num_expected_deletes = results.size();
            write([&] {
                results.clear(); // delete all 4 matches
            });
            REQUIRE(notification_calls == 2);
            REQUIRE(change.deletions.count() == num_expected_deletes);
            write([&] {
                table->create_object(ObjKey(57)).set(col_value, 3);
                table->create_object(ObjKey(58)).set(col_value, 4);
                table->create_object(ObjKey(59)).set(col_value, 5);
            });
            REQUIRE(notification_calls == 3);
            REQUIRE_INDICES(change.insertions, 0, 1, 2);
            REQUIRE(change.deletions.empty());
            write([&] {
                table->clear();
            });
            REQUIRE(notification_calls == 4);
            REQUIRE_INDICES(change.deletions, 0, 1, 2);
            REQUIRE(change.insertions.empty());
            REQUIRE(change.modifications.empty());
        }

        SECTION("modifying a matching row to change its position sends insert+delete") {
            write([&] {
                table->get_object(object_keys[2]).set(col_value, 9);
            });
            REQUIRE(notification_calls == 2);
            REQUIRE_INDICES(change.deletions, 2);
            REQUIRE_INDICES(change.insertions, 0);
        }

        SECTION("modifications from multiple transactions are collapsed") {
            r2->begin_transaction();
            r2_table->get_object(object_keys[0]).set(col_value, 5);
            r2->commit_transaction();

            r2->begin_transaction();
            r2_table->get_object(object_keys[1]).set(col_value, 0);
            r2->commit_transaction();

            REQUIRE(notification_calls == 1);
            advance_and_notify(*r);
            REQUIRE(notification_calls == 2);
        }

        SECTION("moving a matching row by deleting all other rows") {
            r->begin_transaction();
            table->clear();
            ObjKey k0 = table->create_object().set(col_value, 15).get_key();
            table->create_object().set(col_value, 5);
            r->commit_transaction();
            advance_and_notify(*r);

            write([&] {
                table->remove_object(k0);
                table->create_object().set(col_value, 3);
            });

            REQUIRE(notification_calls == 3);
            REQUIRE(change.deletions.empty());
            REQUIRE_INDICES(change.insertions, 1);
        }
    }

    SECTION("distinct notifications") {
        results = results.distinct(DistinctDescriptor({{col_value}}));

        int notification_calls = 0;
        CollectionChangeSet change;
        auto token = results.add_notification_callback([&](CollectionChangeSet c, std::exception_ptr err) {
            REQUIRE_FALSE(err);
            change = c;
            ++notification_calls;
        });

        advance_and_notify(*r);

        auto write = [&](auto&& f) {
            r->begin_transaction();
            f();
            r->commit_transaction();
            advance_and_notify(*r);
        };

        SECTION("modifications that leave a non-matching row non-matching do not send notifications") {
            write([&] {
                table->get_object(object_keys[6]).set(col_value, 13);
            });
            REQUIRE(notification_calls == 1);
        }

        SECTION("deleting non-matching rows does not send a notification") {
            write([&] {
                table->remove_object(object_keys[0]);
                table->remove_object(object_keys[6]);
            });
            REQUIRE(notification_calls == 1);
        }

        SECTION("modifying a matching row and leaving it matching marks that row as modified") {
            write([&] {
                table->get_object(object_keys[1]).set(col_value, 3);
            });
            REQUIRE(notification_calls == 2);
            REQUIRE_INDICES(change.modifications, 0);
            REQUIRE_INDICES(change.modifications_new, 0);
        }

        SECTION("modifying a non-matching row which is after the distinct results in the table to be a same value \
                in the distinct results doesn't send notification.") {
            write([&] {
                table->get_object(object_keys[6]).set(col_value, 2);
            });
            REQUIRE(notification_calls == 1);
        }

        SECTION("modifying a non-matching row which is before the distinct results in the table to be a same value \
                in the distinct results send insert + delete.") {
            write([&] {
                table->get_object(object_keys[0]).set(col_value, 2);
            });
            REQUIRE(notification_calls == 2);
            REQUIRE_INDICES(change.deletions, 0);
            REQUIRE_INDICES(change.insertions, 0);
        }

        SECTION("modifying a matching row to duplicated value in distinct results marks that row as deleted") {
            write([&] {
                table->get_object(object_keys[2]).set(col_value, 2);
            });
            REQUIRE(notification_calls == 2);
            REQUIRE_INDICES(change.deletions, 1);
        }

        SECTION("modifying a non-matching row to match and different value marks that row as inserted") {
            write([&] {
                table->get_object(object_keys[0]).set(col_value, 1);
            });
            REQUIRE(notification_calls == 2);
            REQUIRE_INDICES(change.insertions, 0);
        }
    }

    SECTION("schema changes") {
        CollectionChangeSet change;
        auto token = results.add_notification_callback([&](CollectionChangeSet c, std::exception_ptr err) {
            REQUIRE_FALSE(err);
            change = c;
        });
        advance_and_notify(*r);

        auto write = [&](auto&& f) {
            r->begin_transaction();
            f();
            r->commit_transaction();
            advance_and_notify(*r);
        };

        SECTION("insert table before observed table") {
            write([&] {
                table->create_object(ObjKey(53)).set(col_value, 5);
                r->read_group().add_table("new table");
                table->create_object(ObjKey(0)).set(col_value, 5);
            });
            REQUIRE_INDICES(change.insertions, 0, 5);
        }

        auto linked_table = table->get_link_target(col_link);
        auto col = linked_table->get_column_key("value");
        SECTION("insert new column before link column") {
            write([&] {
                linked_table->get_object(target_keys[1]).set(col, 5);
                table->add_column(type_Int, "new col");
                linked_table->get_object(target_keys[2]).set(col, 5);
            });
            REQUIRE_INDICES(change.modifications, 0, 1);
        }
#ifdef UNITTESTS_NOT_PARSING
        SECTION("insert table before link target") {
            write([&] {
                linked_table->get_object(target_keys[1]).set(col, 5);
                r->read_group().add_table("new table");
                linked_table->get_object(target_keys[2]).set(col, 5);
            });
            REQUIRE_INDICES(change.modifications, 0, 1);
        }
#endif
    }
}

TEST_CASE("results: notifications after move") {
    InMemoryTestFile config;
    config.automatic_change_notifications = false;

    auto r = Realm::get_shared_realm(config);
    r->update_schema({
        {"object", {
            {"value", PropertyType::Int},
        }},
    });

    auto table = r->read_group().get_table("class_object");
    auto results = std::make_unique<Results>(r, table);

    int notification_calls = 0;
    auto token = results->add_notification_callback([&](CollectionChangeSet, std::exception_ptr err) {
        REQUIRE_FALSE(err);
        ++notification_calls;
    });

    advance_and_notify(*r);

    auto write = [&](auto&& f) {
        r->begin_transaction();
        f();
        r->commit_transaction();
        advance_and_notify(*r);
    };

    SECTION("notifications continue to work after Results is moved (move-constructor)") {
        Results r(std::move(*results));
        results.reset();

        write([&] {
            table->create_object().set_all(1);
        });
        REQUIRE(notification_calls == 2);
    }

    SECTION("notifications continue to work after Results is moved (move-assignment)") {
        Results r;
        r = std::move(*results);
        results.reset();

        write([&] {
            table->create_object().set_all(1);
        });
        REQUIRE(notification_calls == 2);
    }
}

TEST_CASE("results: notifier with no callbacks") {
    _impl::RealmCoordinator::assert_no_open_realms();

    InMemoryTestFile config;
    config.cache = false;
    config.automatic_change_notifications = false;

    auto coordinator = _impl::RealmCoordinator::get_coordinator(config.path);
    auto r = coordinator->get_realm(std::move(config), none);
    r->update_schema({
        {"object", {
            {"value", PropertyType::Int},
        }},
    });

    auto table = r->read_group().get_table("class_object");
    Results results(r, table->where());
    results.last(); // force evaluation and creation of TableView

    SECTION("refresh() does not block due to implicit notifier") {
        // Create and then immediately remove a callback because
        // `automatic_change_notifications = false` makes Results not implicitly
        // create a notifier
        results.add_notification_callback([](CollectionChangeSet const&, std::exception_ptr) {});

        auto r2 = coordinator->get_realm(util::Scheduler::get_frozen());
        r2->begin_transaction();
        r2->read_group().get_table("class_object")->create_object();
        r2->commit_transaction();

        r->refresh(); // would deadlock if there was a callback
    }

    SECTION("refresh() does not attempt to deliver stale results") {
        results.add_notification_callback([](CollectionChangeSet const&, std::exception_ptr) {});

        // Create version 1
        r->begin_transaction();
        table->create_object();
        r->commit_transaction();

        r->begin_transaction();
        // Run async query for version 1
        coordinator->on_change();
        // Create version 2 without ever letting 1 be delivered
        table->create_object();
        r->commit_transaction();

        // Give it a chance to deliver the async query results (and fail, becuse
        // they're for version 1 and the realm is at 2)
        r->refresh();
    }

    SECTION("should not pin the source version even after the Realm has been closed") {
        auto r2 = coordinator->get_realm();
        REQUIRE(r != r2);
        r->close();

        auto& shared_group = TestHelper::get_shared_group(r2);
        // There's always at least 2 live versions because the previous version
        // isn't clean up until the *next* commit
        REQUIRE(shared_group->get_number_of_versions() == 2);

        auto table = r2->read_group().get_table("class_object");

        r2->begin_transaction();
        table->create_object();
        r2->commit_transaction();
        r2->begin_transaction();
        table->create_object();
        r2->commit_transaction();

        // Would now be 3 if the closed Realm is still pinning the version it was at
        REQUIRE(shared_group->get_number_of_versions() == 2);
    }
}

TEST_CASE("results: error messages") {
    InMemoryTestFile config;
    config.schema = Schema{
        {"object", {
            {"value", PropertyType::String},
        }},
    };

    auto r = Realm::get_shared_realm(config);
    auto table = r->read_group().get_table("class_object");
    Results results(r, table);

    r->begin_transaction();
    table->create_object();
    r->commit_transaction();

    SECTION("out of bounds access") {
        REQUIRE_THROWS_WITH(results.get(5), "Requested index 5 greater than max 0");
    }

    SECTION("unsupported aggregate operation") {
        REQUIRE_THROWS_WITH(results.sum("value"), "Cannot sum property 'value': operation not supported for 'string' properties");
    }
}

TEST_CASE("results: snapshots") {
    InMemoryTestFile config;
    config.cache = false;
    config.automatic_change_notifications = false;
    config.schema = Schema{
        {"object", {
            {"value", PropertyType::Int},
            {"array", PropertyType::Array|PropertyType::Object, "linked to object"}
        }},
        {"linked to object", {
            {"value", PropertyType::Int}
        }}
    };

    auto r = Realm::get_shared_realm(config);

    SECTION("snapshot of empty Results") {
        Results results;
        auto snapshot = results.snapshot();
        REQUIRE(snapshot.size() == 0);
    }

    auto write = [&](auto&& f) {
        r->begin_transaction();
        f();
        r->commit_transaction();
        advance_and_notify(*r);
    };

    SECTION("snapshot of Results based on Table") {
        auto table = r->read_group().get_table("class_object");
        Results results(r, table);

        {
            // A newly-added row should not appear in the snapshot.
            auto snapshot = results.snapshot();
            REQUIRE(results.size() == 0);
            REQUIRE(snapshot.size() == 0);
            write([=]{
                table->create_object();
            });
            REQUIRE(results.size() == 1);
            REQUIRE(snapshot.size() == 0);
        }

        {
            // Removing a row present in the snapshot should not affect the size of the snapshot,
            // but will result in the snapshot returning a detached row accessor.
            auto snapshot = results.snapshot();
            REQUIRE(results.size() == 1);
            REQUIRE(snapshot.size() == 1);
            write([=]{
                table->begin()->remove();
            });
            REQUIRE(results.size() == 0);
            REQUIRE(snapshot.size() == 1);
            REQUIRE(!snapshot.get(0).is_valid());

            // Adding a row at the same index that was formerly present in the snapshot shouldn't
            // affect the state of the snapshot.
            write([=]{
                table->create_object();
            });
            REQUIRE(snapshot.size() == 1);
            REQUIRE(!snapshot.get(0).is_valid());
        }
    }

    SECTION("snapshot of Results based on LinkView") {
        auto object = r->read_group().get_table("class_object");
        auto col_link = object->get_column_key("array");
        auto linked_to = r->read_group().get_table("class_linked to object");

        write([=]{
            object->create_object();
        });

        std::shared_ptr<LnkLst> lv = object->begin()->get_linklist_ptr(col_link);
        Results results(r, lv);

        {
            // A newly-added row should not appear in the snapshot.
            auto snapshot = results.snapshot();
            REQUIRE(results.size() == 0);
            REQUIRE(snapshot.size() == 0);
            write([&]{
                lv->add(linked_to->create_object().get_key());
            });
            REQUIRE(results.size() == 1);
            REQUIRE(snapshot.size() == 0);
        }

        {
            // Removing a row from the link list should not affect the snapshot.
            auto snapshot = results.snapshot();
            REQUIRE(results.size() == 1);
            REQUIRE(snapshot.size() == 1);
            write([&]{
                lv->remove(0);
            });
            REQUIRE(results.size() == 0);
            REQUIRE(snapshot.size() == 1);
            REQUIRE(snapshot.get(0).is_valid());

            // Removing a row present in the snapshot from its table should result in the snapshot
            // returning a detached row accessor.
            write([&]{
                linked_to->begin()->remove();
            });
            REQUIRE(snapshot.size() == 1);
            REQUIRE(!snapshot.get(0).is_valid());

            // Adding a new row to the link list shouldn't affect the state of the snapshot.
            write([&]{
                lv->add(linked_to->create_object().get_key());
            });
            REQUIRE(snapshot.size() == 1);
            REQUIRE(!snapshot.get(0).is_valid());
        }
    }

    SECTION("snapshot of Results based on Query") {
        auto table = r->read_group().get_table("class_object");
        auto col_value = table->get_column_key("value");
        Query q = table->column<Int>(col_value) > 0;
        Results results(r, std::move(q));

        {
            // A newly-added row should not appear in the snapshot.
            auto snapshot = results.snapshot();
            REQUIRE(results.size() == 0);
            REQUIRE(snapshot.size() == 0);
            write([=]{
                table->create_object().set(col_value, 1);
            });
            REQUIRE(results.size() == 1);
            REQUIRE(snapshot.size() == 0);
        }

        {
            // Updating a row to no longer match the query criteria should not affect the snapshot.
            auto snapshot = results.snapshot();
            REQUIRE(results.size() == 1);
            REQUIRE(snapshot.size() == 1);
            write([=]{
                table->begin()->set(col_value, 0);
            });
            REQUIRE(results.size() == 0);
            REQUIRE(snapshot.size() == 1);
            REQUIRE(snapshot.get(0).is_valid());

            // Removing a row present in the snapshot from its table should result in the snapshot
            // returning a detached row accessor.
            write([=]{
                table->begin()->remove();
            });
            REQUIRE(snapshot.size() == 1);
            REQUIRE(!snapshot.get(0).is_valid());

            // Adding a new row that matches the query criteria shouldn't affect the state of the snapshot.
            write([=]{
                table->create_object().set(col_value, 1);
            });
            REQUIRE(snapshot.size() == 1);
            REQUIRE(!snapshot.get(0).is_valid());
        }
    }

    SECTION("snapshot of Results based on TableView from query") {
        auto table = r->read_group().get_table("class_object");
        auto col_value = table->get_column_key("value");
        Query q = table->column<Int>(col_value) > 0;
        Results results(r, q.find_all());

        {
            // A newly-added row should not appear in the snapshot.
            auto snapshot = results.snapshot();
            REQUIRE(results.size() == 0);
            REQUIRE(snapshot.size() == 0);
            write([=]{
                table->create_object().set(col_value, 1);
            });
            REQUIRE(results.size() == 1);
            REQUIRE(snapshot.size() == 0);
        }

        {
            // Updating a row to no longer match the query criteria should not affect the snapshot.
            auto snapshot = results.snapshot();
            REQUIRE(results.size() == 1);
            REQUIRE(snapshot.size() == 1);
            write([=]{
                table->begin()->set(col_value, 0);
            });
            REQUIRE(results.size() == 0);
            REQUIRE(snapshot.size() == 1);
            REQUIRE(snapshot.get(0).is_valid());

            // Removing a row present in the snapshot from its table should result in the snapshot
            // returning a detached row accessor.
            write([=]{
                table->begin()->remove();
            });
            REQUIRE(snapshot.size() == 1);
            REQUIRE(!snapshot.get(0).is_valid());

            // Adding a new row that matches the query criteria shouldn't affect the state of the snapshot.
            write([=]{
                table->create_object().set(col_value, 1);
            });
            REQUIRE(snapshot.size() == 1);
            REQUIRE(!snapshot.get(0).is_valid());
        }
    }

    SECTION("snapshot of Results based on TableView from backlinks") {
        auto object = r->read_group().get_table("class_object");
        auto col_link = object->get_column_key("array");
        auto linked_to = r->read_group().get_table("class_linked to object");

        write([=]{
            linked_to->create_object();
            object->create_object();
        });

        auto linked_to_obj = *linked_to->begin();
        auto lv = object->begin()->get_linklist_ptr(col_link);

        TableView backlinks = linked_to_obj.get_backlink_view(object, col_link);
        Results results(r, std::move(backlinks));

        {
            // A newly-added row should not appear in the snapshot.
            auto snapshot = results.snapshot();
            REQUIRE(results.size() == 0);
            REQUIRE(snapshot.size() == 0);
            write([&]{
                lv->add(linked_to_obj.get_key());
            });
            REQUIRE(results.size() == 1);
            REQUIRE(snapshot.size() == 0);
        }

        {
            // Removing the link should not affect the snapshot.
            auto snapshot = results.snapshot();
            REQUIRE(results.size() == 1);
            REQUIRE(snapshot.size() == 1);
            write([&]{
                if (lv->size() > 0)
                    lv->remove(0);
            });
            REQUIRE(results.size() == 0);
            REQUIRE(snapshot.size() == 1);
            REQUIRE(snapshot.get(0).is_valid());

            // Removing a row present in the snapshot from its table should result in the snapshot
            // returning a detached row accessor.
            write([=]{
                object->begin()->remove();
            });
            REQUIRE(snapshot.size() == 1);
            REQUIRE(!snapshot.get(0).is_valid());

            // Adding a new link shouldn't affect the state of the snapshot.
            write([=]{
                object->create_object().get_linklist(col_link).add(linked_to_obj.get_key());
            });
            REQUIRE(snapshot.size() == 1);
            REQUIRE(!snapshot.get(0).is_valid());
        }
    }

    SECTION("snapshot of Results with notification callback registered") {
        auto table = r->read_group().get_table("class_object");
        auto col_value = table->get_column_key("value");
        Query q = table->column<Int>(col_value) > 0;
        Results results(r, q.find_all());

        auto token = results.add_notification_callback([&](CollectionChangeSet, std::exception_ptr err) {
            REQUIRE_FALSE(err);
        });
        advance_and_notify(*r);

        SECTION("snapshot of lvalue") {
            auto snapshot = results.snapshot();
            write([=] {
                table->create_object().set(col_value, 1);
            });
            REQUIRE(snapshot.size() == 0);
        }

        SECTION("snapshot of rvalue") {
            auto snapshot = std::move(results).snapshot();
            write([=] {
                table->create_object().set(col_value, 1);
            });
            REQUIRE(snapshot.size() == 0);
        }
    }

    SECTION("adding notification callback to snapshot throws") {
        auto table = r->read_group().get_table("class_object");
        auto col_value = table->get_column_key("value");
        Query q = table->column<Int>(col_value) > 0;
        Results results(r, q.find_all());
        auto snapshot = results.snapshot();
        CHECK_THROWS(snapshot.add_notification_callback([](CollectionChangeSet, std::exception_ptr) {}));
    }

    SECTION("accessors should return none for detached row") {
        auto table = r->read_group().get_table("class_object");
        write([=] {
            table->create_object();
        });
        Results results(r, table);
        auto snapshot = results.snapshot();
        write([=] {;
            table->clear();
        });

        REQUIRE_FALSE(snapshot.get(0).is_valid());
        REQUIRE_FALSE(snapshot.first()->is_valid());
        REQUIRE_FALSE(snapshot.last()->is_valid());
    }
}

TEST_CASE("results: distinct") {
    const int N = 10;
    InMemoryTestFile config;
    config.cache = false;
    config.automatic_change_notifications = false;

    auto r = Realm::get_shared_realm(config);
    r->update_schema({
        {"object", {
            {"num1", PropertyType::Int},
            {"string", PropertyType::String},
            {"num2", PropertyType::Int},
            {"num3", PropertyType::Int}
        }},
    });

    auto table = r->read_group().get_table("class_object");

    r->begin_transaction();
    for (int i = 0; i < N; ++i) {
        table->create_object().set_all(i % 3, util::format("Foo_%1", i % 3).c_str(), N - i, i % 2);
    }
    // table:
    //   0, Foo_0, 10,  0
    //   1, Foo_1,  9,  1
    //   2, Foo_2,  8,  0
    //   0, Foo_0,  7,  1
    //   1, Foo_1,  6,  0
    //   2, Foo_2,  5,  1
    //   0, Foo_0,  4,  0
    //   1, Foo_1,  3,  1
    //   2, Foo_2,  2,  0
    //   0, Foo_0,  1,  1

    r->commit_transaction();
    Results results(r, table->where());
    ColKey col_num1 = table->get_column_key("num1");
    ColKey col_string = table->get_column_key("string");
    ColKey col_num2 = table->get_column_key("num2");
    ColKey col_num3 = table->get_column_key("num3");

    SECTION("Single integer property") {
        Results unique = results.distinct(DistinctDescriptor({{col_num1}}));
        // unique:
        //  0, Foo_0, 10
        //  1, Foo_1,  9
        //  2, Foo_2,  8
        REQUIRE(unique.size() == 3);
        REQUIRE(unique.get(0).get<Int>(col_num2) == 10);
        REQUIRE(unique.get(1).get<Int>(col_num2) == 9);
        REQUIRE(unique.get(2).get<Int>(col_num2) == 8);
    }

    SECTION("Single integer via apply_ordering") {
        DescriptorOrdering ordering;
        ordering.append_sort(SortDescriptor({{col_num1}}));
        ordering.append_distinct(DistinctDescriptor({{col_num1}}));
        Results unique = results.apply_ordering(std::move(ordering));
        // unique:
        //  0, Foo_0, 10
        //  1, Foo_1,  9
        //  2, Foo_2,  8
        REQUIRE(unique.size() == 3);
        REQUIRE(unique.get(0).get<Int>(col_num2) == 10);
        REQUIRE(unique.get(1).get<Int>(col_num2) == 9);
        REQUIRE(unique.get(2).get<Int>(col_num2) == 8);
    }

    SECTION("Single string property") {
        Results unique = results.distinct(DistinctDescriptor({{col_string}}));
        // unique:
        //  0, Foo_0, 10
        //  1, Foo_1,  9
        //  2, Foo_2,  8
        REQUIRE(unique.size() == 3);
        REQUIRE(unique.get(0).get<Int>(col_num2) == 10);
        REQUIRE(unique.get(1).get<Int>(col_num2) == 9);
        REQUIRE(unique.get(2).get<Int>(col_num2) == 8);
    }

    SECTION("Two integer properties combined") {
        Results unique = results.distinct(DistinctDescriptor({{col_num1}, {col_num2}}));
        // unique is the same as the table
        REQUIRE(unique.size() == N);
        for (int i = 0; i < N; ++i) {
            REQUIRE(unique.get(i).get<String>(col_string) == StringData(util::format("Foo_%1", i % 3).c_str()));
        }
    }

    SECTION("String and integer combined") {
        Results unique = results.distinct(DistinctDescriptor({{col_num2}, {col_string}}));
        // unique is the same as the table
        REQUIRE(unique.size() == N);
        for (int i = 0; i < N; ++i) {
            REQUIRE(unique.get(i).get<String>(col_string) == StringData(util::format("Foo_%1", i % 3).c_str()));
        }
    }

    // This section and next section demonstrate that sort().distinct() != distinct().sort()
    SECTION("Order after sort and distinct") {
        Results reverse = results.sort(SortDescriptor({{col_num2}}, {true}));
        // reverse:
        //   0, Foo_0,  1
        //  ...
        //   0, Foo_0, 10
        REQUIRE(reverse.first()->get<Int>(col_num2) == 1);
        REQUIRE(reverse.last()->get<Int>(col_num2) == 10);

        // distinct() will be applied to the table, after sorting
        Results unique = reverse.distinct(DistinctDescriptor({{col_num1}}));
        // unique:
        //  0, Foo_0,  1
        //  2, Foo_2,  2
        //  1, Foo_1,  3
        REQUIRE(unique.size() == 3);
        REQUIRE(unique.get(0).get<Int>(col_num2) == 1);
        REQUIRE(unique.get(1).get<Int>(col_num2) == 2);
        REQUIRE(unique.get(2).get<Int>(col_num2) == 3);
    }

    SECTION("Order after distinct and sort") {
        Results unique = results.distinct(DistinctDescriptor({{col_num1}}));
        // unique:
        //  0, Foo_0, 10
        //  1, Foo_1,  9
        //  2, Foo_2,  8
        REQUIRE(unique.size() == 3);
        REQUIRE(unique.first()->get<Int>(col_num2) == 10);
        REQUIRE(unique.last()->get<Int>(col_num2) == 8);

        // sort() is only applied to unique
        Results reverse = unique.sort(SortDescriptor({{col_num2}}, {true}));
        // reversed:
        //  2, Foo_2,  8
        //  1, Foo_1,  9
        //  0, Foo_0, 10
        REQUIRE(reverse.size() == 3);
        REQUIRE(reverse.get(0).get<Int>(col_num2) == 8);
        REQUIRE(reverse.get(1).get<Int>(col_num2) == 9);
        REQUIRE(reverse.get(2).get<Int>(col_num2) == 10);
    }

    SECTION("Chaining distinct") {
        Results first = results.distinct(DistinctDescriptor({{col_num1}}));
        REQUIRE(first.size() == 3);

        // distinct() will not discard the previous applied distinct() calls
        Results second = first.distinct(DistinctDescriptor({{col_num3}}));
        REQUIRE(second.size() == 2);
    }

    SECTION("Chaining sort") {
        using cols_0_3 = std::pair<int, int>;
        Results first = results.sort(SortDescriptor({{col_num1}}));
        Results second = first.sort(SortDescriptor({{col_num3}}));

        REQUIRE(second.size() == 10);
        // results are ordered first by the last sorted column
        // if any duplicates exist in that column, they are resolved by sorting the
        // previously sorted column. Eg. sort(a).sort(b) == sort(b, a)
        std::vector<cols_0_3> results
            = {{0, 0}, {0, 0}, {1, 0}, {2, 0}, {2, 0}, {0, 1}, {0, 1}, {1, 1}, {1, 1}, {2, 1}};
        for (size_t i = 0; i < results.size(); ++i) {
            REQUIRE(second.get(i).get<Int>(col_num1) == results[i].first);
            REQUIRE(second.get(i).get<Int>(col_num3) == results[i].second);
        }
    }

    SECTION("Distinct is carried over to new queries") {
        Results unique = results.distinct(DistinctDescriptor({{col_num1}}));
        // unique:
        //  0, Foo_0, 10
        //  1, Foo_1,  9
        //  2, Foo_2,  8
        REQUIRE(unique.size() == 3);

        Results filtered = unique.filter(Query(table->where().less(col_num1, 2)));
        // filtered:
        //  0, Foo_0, 10
        //  1, Foo_1,  9
        REQUIRE(filtered.size() == 2);
        REQUIRE(filtered.get(0).get<Int>(col_num2) == 10);
        REQUIRE(filtered.get(1).get<Int>(col_num2) == 9);
    }

    SECTION("Distinct will not forget previous query") {
        Results filtered = results.filter(Query(table->where().greater(col_num2, 5)));
        // filtered:
        //   0, Foo_0, 10
        //   1, Foo_1,  9
        //   2, Foo_2,  8
        //   0, Foo_0,  7
        //   1, Foo_1,  6
        REQUIRE(filtered.size() == 5);

        Results unique = filtered.distinct(DistinctDescriptor({{col_num1}}));
        // unique:
        //   0, Foo_0, 10
        //   1, Foo_1,  9
        //   2, Foo_2,  8
        REQUIRE(unique.size() == 3);
        REQUIRE(unique.get(0).get<Int>(col_num2) == 10);
        REQUIRE(unique.get(1).get<Int>(col_num2) == 9);
        REQUIRE(unique.get(2).get<Int>(col_num2) == 8);

        Results further_filtered = unique.filter(Query(table->where().equal(col_num2, 9)));
        // further_filtered:
        //   1, Foo_1,  9
        REQUIRE(further_filtered.size() == 1);
        REQUIRE(further_filtered.get(0).get<Int>(col_num2) == 9);
    }
}

TEST_CASE("results: sort") {
    InMemoryTestFile config;
    config.cache = false;
    config.schema = Schema{
        {"object", {
            {"value", PropertyType::Int},
            {"bool", PropertyType::Bool},
            {"data prop", PropertyType::Data},
            {"link", PropertyType::Object|PropertyType::Nullable, "object 2"},
            {"array", PropertyType::Object|PropertyType::Array, "object 2"},
        }},
        {"object 2", {
            {"value", PropertyType::Int},
            {"link", PropertyType::Object|PropertyType::Nullable, "object"},
        }},
    };

    auto realm = Realm::get_shared_realm(config);
    auto table = realm->read_group().get_table("class_object");
    auto table2 = realm->read_group().get_table("class_object 2");
    Results r(realm, table);

    SECTION("invalid keypaths") {
        SECTION("empty property name") {
            REQUIRE_THROWS_WITH(r.sort({{"", true}}), "Cannot sort on key path '': missing property name.");
            REQUIRE_THROWS_WITH(r.sort({{".", true}}), "Cannot sort on key path '.': missing property name.");
            REQUIRE_THROWS_WITH(r.sort({{"link.", true}}), "Cannot sort on key path 'link.': missing property name.");
            REQUIRE_THROWS_WITH(r.sort({{".value", true}}), "Cannot sort on key path '.value': missing property name.");
            REQUIRE_THROWS_WITH(r.sort({{"link..value", true}}), "Cannot sort on key path 'link..value': missing property name.");
        }
        SECTION("bad property name") {
            REQUIRE_THROWS_WITH(r.sort({{"not a property", true}}),
                                "Cannot sort on key path 'not a property': property 'object.not a property' does not exist.");
            REQUIRE_THROWS_WITH(r.sort({{"link.not a property", true}}),
                                "Cannot sort on key path 'link.not a property': property 'object 2.not a property' does not exist.");
        }
        SECTION("subscript primitive") {
            REQUIRE_THROWS_WITH(r.sort({{"value.link", true}}),
                                "Cannot sort on key path 'value.link': property 'object.value' of type 'int' may only be the final property in the key path.");
        }
        SECTION("end in link") {
            REQUIRE_THROWS_WITH(r.sort({{"link", true}}),
                                "Cannot sort on key path 'link': property 'object.link' of type 'object' cannot be the final property in the key path.");
            REQUIRE_THROWS_WITH(r.sort({{"link.link", true}}),
                                "Cannot sort on key path 'link.link': property 'object 2.link' of type 'object' cannot be the final property in the key path.");
        }
        SECTION("sort involving bad property types") {
            REQUIRE_THROWS_WITH(r.sort({{"array", true}}),
                                "Cannot sort on key path 'array': property 'object.array' is of unsupported type 'array'.");
            REQUIRE_THROWS_WITH(r.sort({{"array.value", true}}),
                                "Cannot sort on key path 'array.value': property 'object.array' is of unsupported type 'array'.");
            REQUIRE_THROWS_WITH(r.sort({{"link.link.array.value", true}}),
                                "Cannot sort on key path 'link.link.array.value': property 'object.array' is of unsupported type 'array'.");
            REQUIRE_THROWS_WITH(r.sort({{"data prop", true}}),
                                "Cannot sort on key path 'data prop': property 'object.data prop' is of unsupported type 'data'.");
        }
    }

    realm->begin_transaction();
    ObjKeys table_keys;
    ObjKeys table2_keys;
    table->create_objects(4, table_keys);
    table2->create_objects(4, table2_keys);
    ColKey col_link = table->get_column_key("link");
    ColKey col_link2 = table2->get_column_key("link");
    for (int i = 0; i < 4; ++i) {
        table->get_object(table_keys[i]).set_all((i + 2) % 4, bool(i % 2)).set(col_link, table2_keys[3 - i]);
        table2->get_object(table2_keys[i]).set_all((i + 1) % 4).set(col_link2, table_keys[i]);
    }
    realm->commit_transaction();
    /*
     | index | value | bool | link.value | link.link.value |
     |-------|-------|------|------------|-----------------|
     | 0     | 2     | 0    | 0          | 1               |
     | 1     | 3     | 1    | 3          | 0               |
     | 2     | 0     | 0    | 2          | 3               |
     | 3     | 1     | 1    | 1          | 2               |
     */

    #define REQUIRE_ORDER(sort, ...) do { \
        ObjKeys expected({__VA_ARGS__}); \
        auto results = sort; \
        REQUIRE(results.size() == expected.size()); \
        for (size_t i = 0; i < expected.size(); ++i) \
            REQUIRE(results.get(i).get_key() == expected[i]); \
    } while (0)

    SECTION("sort on single property") {
        REQUIRE_ORDER((r.sort({{"value", true}})),
                      2, 3, 0, 1);
        REQUIRE_ORDER((r.sort({{"value", false}})),
                      1, 0, 3, 2);
    }

    SECTION("sort on two properties") {
        REQUIRE_ORDER((r.sort({{"bool", true}, {"value", true}})),
                      2, 0, 3, 1);
        REQUIRE_ORDER((r.sort({{"bool", false}, {"value", true}})),
                      3, 1, 2, 0);
        REQUIRE_ORDER((r.sort({{"bool", true}, {"value", false}})),
                      0, 2, 1, 3);
        REQUIRE_ORDER((r.sort({{"bool", false}, {"value", false}})),
                      1, 3, 0, 2);
    }
    SECTION("sort over link") {
        REQUIRE_ORDER((r.sort({{"link.value", true}})),
                      0, 3, 2, 1);
        REQUIRE_ORDER((r.sort({{"link.value", false}})),
                      1, 2, 3, 0);
    }
    SECTION("sort over two links") {
        REQUIRE_ORDER((r.sort({{"link.link.value", true}})),
                      1, 0, 3, 2);
        REQUIRE_ORDER((r.sort({{"link.link.value", false}})),
                      2, 3, 0, 1);
    }
}

struct ResultsFromTable {
    static Results call(std::shared_ptr<Realm> r, ConstTableRef table) {
        return Results(std::move(r), table);
    }
};
struct ResultsFromQuery {
    static Results call(std::shared_ptr<Realm> r, ConstTableRef table) {
        return Results(std::move(r), table->where());
    }
};
struct ResultsFromTableView {
    static Results call(std::shared_ptr<Realm> r, ConstTableRef table) {
        return Results(std::move(r), table->where().find_all());
    }
};
struct ResultsFromLinkView {
    static Results call(std::shared_ptr<Realm> r, ConstTableRef table) {
        r->begin_transaction();
        auto link_table = r->read_group().get_table("class_linking_object");
        std::shared_ptr<LnkLst> link_view = link_table->create_object().get_linklist_ptr(link_table->get_column_key("link"));
        for (auto& o : *table)
            link_view->add(o.get_key());
        r->commit_transaction();
        return Results(r, link_view);
    }
};

TEMPLATE_TEST_CASE("results: get<Obj>()", "", ResultsFromTable, ResultsFromQuery, ResultsFromTableView, ResultsFromLinkView) {
    InMemoryTestFile config;
    config.automatic_change_notifications = false;

    auto r = Realm::get_shared_realm(config);
    r->update_schema({
        {"object", {
            {"value", PropertyType::Int},
        }},
        {"linking_object", {
            {"link", PropertyType::Array|PropertyType::Object, "object"}
        }},
    });

    auto table = r->read_group().get_table("class_object");
    ColKey col_value = table->get_column_key("value");

    r->begin_transaction();
    for (int i = 0; i < 10; ++i)
        table->create_object().set_all(i);
    r->commit_transaction();

    Results results = TestType::call(r, table);

    SECTION("sequential in increasing order") {
        for (int i = 0; i < 10; ++i)
            CHECK(results.get<Obj>(i).get<int64_t>(col_value) == i);
        for (int i = 0; i < 10; ++i)
            CHECK(results.get<Obj>(i).get<int64_t>(col_value) == i);
        CHECK_THROWS(results.get(11));
    }
    SECTION("sequential in decreasing order") {
        for (int i = 9; i >= 0; --i)
            CHECK(results.get<Obj>(i).get<int64_t>(col_value) == i);
        for (int i = 9; i >= 0; --i)
            CHECK(results.get<Obj>(i).get<int64_t>(col_value) == i);
    }
    SECTION("random order") {
        int indexes[10];
        std::iota(std::begin(indexes), std::end(indexes), 0);
        std::random_device rd;
        std::mt19937 g(rd());
        std::shuffle(std::begin(indexes), std::end(indexes), std::mt19937(rd()));
        for (auto index : indexes)
            CHECK(results.get<Obj>(index).get<int64_t>(col_value) == index);
    }
}

TEMPLATE_TEST_CASE("results: accessor interface", "",
                   ResultsFromTable, ResultsFromQuery, ResultsFromTableView, ResultsFromLinkView) {
    InMemoryTestFile config;
    config.automatic_change_notifications = false;

    auto r = Realm::get_shared_realm(config);
    r->update_schema({
        {"object", {
            {"value", PropertyType::Int},
        }},
        {"different type", {
            {"value", PropertyType::Int},
        }},
        {"linking_object", {
            {"link", PropertyType::Array|PropertyType::Object, "object"}
        }},
    });

    auto table = r->read_group().get_table("class_object");

    Results empty_results = TestType::call(r, table);
    CppContext ctx(r, &empty_results.get_object_schema());

    SECTION("no objects") {
        SECTION("get()") {
            CHECK_THROWS_WITH(empty_results.get(ctx, 0), "Requested index 0 in empty Results");
        }
        SECTION("first()") {
            CHECK_FALSE(empty_results.first(ctx));
        }
        SECTION("last()") {
            CHECK_FALSE(empty_results.last(ctx));
        }
    }

    r->begin_transaction();
    auto other_obj = r->read_group().get_table("class_different type")->create_object();
    for (int i = 0; i < 10; ++i)
        table->create_object().set_all(i);
    r->commit_transaction();

    Results results = TestType::call(r, table);
    auto r2 = Realm::get_shared_realm(config);

    SECTION("get()") {
        for (int i = 0; i < 10; ++i)
            CHECK(any_cast<Object>(results.get(ctx, i)).get_column_value<int64_t>("value") == i);
        CHECK_THROWS_WITH(results.get(ctx, 10), "Requested index 10 greater than max 9");
    }

    SECTION("first()") {
        CHECK(any_cast<Object>(*results.first(ctx)).get_column_value<int64_t>("value") == 0);
    }

    SECTION("last()") {
        CHECK(any_cast<Object>(*results.last(ctx)).get_column_value<int64_t>("value") == 9);
    }

    SECTION("index_of()") {
        SECTION("valid") {
            for (size_t i = 0; i < 10; ++i)
                REQUIRE(results.index_of(ctx, util::Any(results.get<Obj>(i))) == i);
        }
        SECTION("wrong object type") {
            CHECK_THROWS_WITH(results.index_of(ctx, util::Any(other_obj)),
                              "Object of type 'different type' does not match Results type 'object'");
        }
        SECTION("wrong realm") {
            auto obj = r2->read_group().get_table("class_object")->get_object(0);
            CHECK_THROWS_WITH(results.index_of(ctx, util::Any(obj)),
                              "Object of type 'object' does not match Results type 'object'");

        }
        SECTION("detached object") {
            Obj detached_obj;
            CHECK_THROWS_WITH(results.index_of(ctx, util::Any(detached_obj)),
                              "Attempting to access an invalid object");
        }
    }
}

TEMPLATE_TEST_CASE("results: aggregate", "[query][aggregate]", ResultsFromTable, ResultsFromQuery, ResultsFromTableView, ResultsFromLinkView) {
    InMemoryTestFile config;
    config.automatic_change_notifications = false;

    auto r = Realm::get_shared_realm(config);
    r->update_schema({
        {"object", {
            {"int", PropertyType::Int|PropertyType::Nullable},
            {"float", PropertyType::Float|PropertyType::Nullable},
            {"double", PropertyType::Double|PropertyType::Nullable},
            {"date", PropertyType::Date|PropertyType::Nullable},
        }},
        {"linking_object", {
            {"link", PropertyType::Array|PropertyType::Object, "object"}
        }},
    });

    auto table = r->read_group().get_table("class_object");
    ColKey col_int = table->get_column_key("int");
    ColKey col_float = table->get_column_key("float");
    ColKey col_double = table->get_column_key("double");
    ColKey col_date = table->get_column_key("date");

    SECTION("one row with null values") {
        r->begin_transaction();
        table->create_object();
        table->create_object().set_all(0, 0.f, 0.0, Timestamp(0, 0));
        table->create_object().set_all(2, 2.f, 2.0, Timestamp(2, 0));
        // table:
        //  null, null, null,  null,
        //  0,    0,    0,    (0, 0)
        //  2,    2,    2,    (2, 0)
        r->commit_transaction();

        Results results = TestType::call(r, table);

        SECTION("max") {
            REQUIRE(results.max(col_int)->get_int() == 2);
            REQUIRE(results.max(col_float)->get_float() == 2.f);
            REQUIRE(results.max(col_double)->get_double() == 2.0);
            REQUIRE(results.max(col_date)->get_timestamp() == Timestamp(2, 0));
        }

        SECTION("min") {
            REQUIRE(results.min(col_int)->get_int() == 0);
            REQUIRE(results.min(col_float)->get_float() == 0.f);
            REQUIRE(results.min(col_double)->get_double() == 0.0);
            REQUIRE(results.min(col_date)->get_timestamp() == Timestamp(0, 0));
        }

        SECTION("average") {
            REQUIRE(results.average(col_int) == 1.0);
            REQUIRE(results.average(col_float) == 1.0);
            REQUIRE(results.average(col_double) == 1.0);
            REQUIRE_THROWS_AS(results.average(col_date), Results::UnsupportedColumnTypeException);
        }

        SECTION("sum") {
            REQUIRE(results.sum(col_int)->get_int() == 2);
            REQUIRE(results.sum(col_float)->get_double() == 2.0);
            REQUIRE(results.sum(col_double)->get_double() == 2.0);
            REQUIRE_THROWS_AS(results.sum(col_date), Results::UnsupportedColumnTypeException);
        }
    }

    SECTION("rows with all null values") {
        r->begin_transaction();
        table->create_object();
        table->create_object();
        table->create_object();
        // table:
        //  null, null, null,  null,  null
        //  null, null, null,  null,  null
        //  null, null, null,  null,  null
        r->commit_transaction();

        Results results = TestType::call(r, table);

        SECTION("max") {
            REQUIRE(!results.max(col_int));
            REQUIRE(!results.max(col_float));
            REQUIRE(!results.max(col_double));
            REQUIRE(!results.max(col_date));
        }

        SECTION("min") {
            REQUIRE(!results.min(col_int));
            REQUIRE(!results.min(col_float));
            REQUIRE(!results.min(col_double));
            REQUIRE(!results.min(col_date));
        }

        SECTION("average") {
            REQUIRE(!results.average(col_int));
            REQUIRE(!results.average(col_float));
            REQUIRE(!results.average(col_double));
            REQUIRE_THROWS_AS(results.average(col_date), Results::UnsupportedColumnTypeException);
        }

        SECTION("sum") {
            REQUIRE(results.sum(col_int)->get_int() == 0);
            REQUIRE(results.sum(col_float)->get_double() == 0.0);
            REQUIRE(results.sum(col_double)->get_double() == 0.0);
            REQUIRE_THROWS_AS(results.sum(col_date), Results::UnsupportedColumnTypeException);
        }
    }

    SECTION("empty") {
        Results results = TestType::call(r, table);

        SECTION("max") {
            REQUIRE(!results.max(col_int));
            REQUIRE(!results.max(col_float));
            REQUIRE(!results.max(col_double));
            REQUIRE(!results.max(col_date));
        }

        SECTION("min") {
            REQUIRE(!results.min(col_int));
            REQUIRE(!results.min(col_float));
            REQUIRE(!results.min(col_double));
            REQUIRE(!results.min(col_date));
        }

        SECTION("average") {
            REQUIRE(!results.average(col_int));
            REQUIRE(!results.average(col_float));
            REQUIRE(!results.average(col_double));
            REQUIRE_THROWS_AS(results.average(col_date), Results::UnsupportedColumnTypeException);
        }

        SECTION("sum") {
            REQUIRE(results.sum(col_int)->get_int() == 0);
            REQUIRE(results.sum(col_float)->get_double() == 0.0);
            REQUIRE(results.sum(col_double)->get_double() == 0.0);
            REQUIRE_THROWS_AS(results.sum(col_date), Results::UnsupportedColumnTypeException);
        }
    }
}

TEST_CASE("results: set property value on all objects", "[batch_updates]") {
    InMemoryTestFile config;
    config.automatic_change_notifications = false;
    config.schema = Schema{
        {"AllTypes", {
            {"pk", PropertyType::Int, Property::IsPrimary{true}},
            {"bool", PropertyType::Bool},
            {"int", PropertyType::Int},
            {"float", PropertyType::Float},
            {"double", PropertyType::Double},
            {"string", PropertyType::String},
            {"data", PropertyType::Data},
            {"date", PropertyType::Date},
            {"object id", PropertyType::ObjectId},
            {"decimal", PropertyType::Decimal},
            {"object", PropertyType::Object|PropertyType::Nullable, "AllTypes"},
            {"list", PropertyType::Array|PropertyType::Object, "AllTypes"},

            {"bool array", PropertyType::Array|PropertyType::Bool},
            {"int array", PropertyType::Array|PropertyType::Int},
            {"float array", PropertyType::Array|PropertyType::Float},
            {"double array", PropertyType::Array|PropertyType::Double},
            {"string array", PropertyType::Array|PropertyType::String},
            {"data array", PropertyType::Array|PropertyType::Data},
            {"date array", PropertyType::Array|PropertyType::Date},
            {"object id array", PropertyType::Array|PropertyType::ObjectId},
            {"decimal array", PropertyType::Array|PropertyType::Decimal},
            {"object array", PropertyType::Array|PropertyType::Object, "AllTypes"},
        }, {
           {"parents", PropertyType::LinkingObjects|PropertyType::Array, "AllTypes", "object"},
        }}
    };
    config.schema_version = 0;
    auto realm = Realm::get_shared_realm(config);
    auto table = realm->read_group().get_table("class_AllTypes");
    realm->begin_transaction();
    table->create_object_with_primary_key(1);
    table->create_object_with_primary_key(2);
    realm->commit_transaction();
    Results r(realm, table);

    TestContext ctx(realm);

    SECTION("non-existing property name") {
        realm->begin_transaction();
        REQUIRE_THROWS_AS(r.set_property_value(ctx, "i dont exist", util::Any(false)), Results::InvalidPropertyException);
        realm->cancel_transaction();
    }

    SECTION("readonly property") {
        realm->begin_transaction();
        REQUIRE_THROWS_AS(r.set_property_value(ctx, "parents", util::Any(false)), ReadOnlyPropertyException);
        realm->cancel_transaction();
    }

    SECTION("primarykey property") {
        realm->begin_transaction();
        REQUIRE_THROWS_AS(r.set_property_value(ctx, "pk", util::Any(1)), std::logic_error);
        realm->cancel_transaction();
    }

    SECTION("set property values removes object from Results") {
        realm->begin_transaction();
        Results results(realm, table->where().equal(table->get_column_key("int"), 0));
        CHECK(results.size() == 2);
        r.set_property_value(ctx, "int", util::Any(INT64_C(42)));
        CHECK(results.size() == 0);
        realm->cancel_transaction();
    }

    SECTION("set property value") {
        realm->begin_transaction();

        r.set_property_value<util::Any>(ctx, "bool", util::Any(true));
        for (size_t i = 0; i < r.size(); i++) {
            CHECK(r.get(i).get<Bool>("bool") == true);
        }

        r.set_property_value(ctx, "int", util::Any(INT64_C(42)));
        for (size_t i = 0; i < r.size(); i++) {
            CHECK(r.get(i).get<Int>("int") == 42);
        }

        r.set_property_value(ctx, "float", util::Any(1.23f));
        for (size_t i = 0; i < r.size(); i++) {
            CHECK(r.get(i).get<float>("float") == 1.23f);
        }

        r.set_property_value(ctx, "double", util::Any(1.234));
        for (size_t i = 0; i < r.size(); i++) {
            CHECK(r.get(i).get<double>("double") == 1.234);
        }

        r.set_property_value(ctx, "string", util::Any(std::string("abc")));
        for (size_t i = 0; i < r.size(); i++) {
            CHECK(r.get(i).get<String>("string") == "abc");
        }

        r.set_property_value(ctx, "data", util::Any(std::string("abc")));
        for (size_t i = 0; i < r.size(); i++) {
            CHECK(r.get(i).get<Binary>("data") == BinaryData("abc", 3));
        }

        util::Any timestamp = Timestamp(1, 2);
        r.set_property_value(ctx, "date", timestamp);
        for (size_t i = 0; i < r.size(); i++) {
            CHECK(r.get(i).get<Timestamp>("date") == any_cast<Timestamp>(timestamp));
        }

        util::Any object_id = ObjectId("ffffffffffffffffffffffff");
        r.set_property_value(ctx, "object id", object_id);
        for (size_t i = 0; i < r.size(); i++) {
            CHECK(r.get(i).get<ObjectId>("object id") == any_cast<ObjectId>(object_id));
        }

        util::Any decimal = Decimal128("876.54e32");
        r.set_property_value(ctx, "decimal", decimal);
        for (size_t i = 0; i < r.size(); i++) {
            CHECK(r.get(i).get<Decimal128>("decimal") == any_cast<Decimal128>(decimal));
        }

        ObjKey object_key = table->create_object_with_primary_key(3).get_key();
        Object linked_obj(realm, "AllTypes", object_key);
        r.set_property_value(ctx, "object", util::Any(linked_obj));
        for (size_t i = 0; i < r.size(); i++) {
            CHECK(r.get(i).get<ObjKey>("object") == object_key);
        }

        ObjKey list_object_key = table->create_object_with_primary_key(4).get_key();
        Object list_object(realm, "AllTypes", list_object_key);
        r.set_property_value(ctx, "list", util::Any(AnyVector{list_object, list_object}));
        for (size_t i = 0; i < r.size(); i++) {
            auto list = r.get(i).get_linklist("list");
            CHECK(list.size() == 2);
            CHECK(list.get(0) == list_object_key);
            CHECK(list.get(1) == list_object_key);
        }

        auto check_array = [&](ColKey col, auto val0, auto... values) {
            size_t rows = r.size();
            for (size_t i = 0; i < rows; ++i) {
                Obj row = r.get(i);
                auto array = row.get_list<decltype(val0)>(col);
                CAPTURE(0);
                REQUIRE(val0 == array.get(0));
                size_t j = 1;
                for (auto& value : {values...}) {
                    CAPTURE(j);
                    REQUIRE(j < array.size());
                    REQUIRE(value == array.get(j));
                    ++j;
                }
            }
        };

        r.set_property_value(ctx, "bool array", util::Any(AnyVec{true, false}));
        check_array(table->get_column_key("bool array"), true, false);

        r.set_property_value(ctx, "int array", util::Any(AnyVec{INT64_C(5), INT64_C(6)}));
        check_array(table->get_column_key("int array"), INT64_C(5), INT64_C(6));

        r.set_property_value(ctx, "float array", util::Any(AnyVec{1.1f, 2.2f}));
        check_array(table->get_column_key("float array"), 1.1f, 2.2f);

        r.set_property_value(ctx, "double array", util::Any(AnyVec{3.3, 4.4}));
        check_array(table->get_column_key("double array"), 3.3, 4.4);

        r.set_property_value(ctx, "string array", util::Any(AnyVec{"a"s, "b"s, "c"s}));
        check_array(table->get_column_key("string array"), StringData("a"), StringData("b"), StringData("c"));

        r.set_property_value(ctx, "data array", util::Any(AnyVec{"d"s, "e"s, "f"s}));
        check_array(table->get_column_key("data array"), BinaryData("d",1), BinaryData("e",1), BinaryData("f",1));

        r.set_property_value(ctx, "date array", util::Any(AnyVec{Timestamp(10,20), Timestamp(20,30), Timestamp(30,40)}));
        check_array(table->get_column_key("date array"), Timestamp(10,20), Timestamp(20,30), Timestamp(30,40));

        r.set_property_value(ctx, "object id array", util::Any(AnyVec{ObjectId("aaaaaaaaaaaaaaaaaaaaaaaa"), ObjectId("888888888888888888888888")}));
        check_array(table->get_column_key("object id array"), ObjectId("aaaaaaaaaaaaaaaaaaaaaaaa"), ObjectId("888888888888888888888888"));

        r.set_property_value(ctx, "decimal array", util::Any(AnyVec{Decimal128("123.45e67"), Decimal128("876.54e32")}));
        check_array(table->get_column_key("decimal array"), Decimal128("123.45e67"), Decimal128("876.54e32"));
    }
}

TEST_CASE("results: limit", "[limit]") {
    InMemoryTestFile config;
    // config.cache = false;
    config.automatic_change_notifications = false;
    config.schema = Schema{
        {"object", {
            {"value", PropertyType::Int},
        }},
    };

    auto realm = Realm::get_shared_realm(config);
    auto table = realm->read_group().get_table("class_object");
    auto col = table->get_column_key("value");

    realm->begin_transaction();
    for (int i = 0; i < 8; ++i) {
        table->create_object().set(col, (i + 2) % 4);
    }
    realm->commit_transaction();
    Results r(realm, table);

    SECTION("unsorted") {
        REQUIRE(r.limit(0).size() == 0);
        REQUIRE_ORDER(r.limit(1), 0);
        REQUIRE_ORDER(r.limit(2), 0, 1);
        REQUIRE_ORDER(r.limit(8), 0, 1, 2, 3, 4, 5, 6, 7);
        REQUIRE_ORDER(r.limit(100), 0, 1, 2, 3, 4, 5, 6, 7);
    }

    SECTION("sorted") {
        auto sorted = r.sort({{"value", true}});
        REQUIRE(sorted.limit(0).size() == 0);
        REQUIRE_ORDER(sorted.limit(1), 2);
        REQUIRE_ORDER(sorted.limit(2), 2, 6);
        REQUIRE_ORDER(sorted.limit(8), 2, 6, 3, 7, 0, 4, 1, 5);
        REQUIRE_ORDER(sorted.limit(100), 2, 6, 3, 7, 0, 4, 1, 5);
    }

    SECTION("sort after limit") {
        REQUIRE(r.limit(0).sort({{"value", true}}).size() == 0);
        REQUIRE_ORDER(r.limit(1).sort({{"value", true}}), 0);
        REQUIRE_ORDER(r.limit(3).sort({{"value", true}}), 2, 0, 1);
        REQUIRE_ORDER(r.limit(8).sort({{"value", true}}), 2, 6, 3, 7, 0, 4, 1, 5);
        REQUIRE_ORDER(r.limit(100).sort({{"value", true}}), 2, 6, 3, 7, 0, 4, 1, 5);
    }

    SECTION("distinct") {
        auto sorted = r.distinct({"value"});
        REQUIRE(sorted.limit(0).size() == 0);
        REQUIRE_ORDER(sorted.limit(1), 0);
        REQUIRE_ORDER(sorted.limit(2), 0, 1);
        REQUIRE_ORDER(sorted.limit(8), 0, 1, 2, 3);

        sorted = r.sort({{"value", true}}).distinct({"value"});
        REQUIRE(sorted.limit(0).size() == 0);
        REQUIRE_ORDER(sorted.limit(1), 2);
        REQUIRE_ORDER(sorted.limit(2), 2, 3);
        REQUIRE_ORDER(sorted.limit(8), 2, 3, 0, 1);
    }

    SECTION("notifications on results using all descriptor types") {
        r = r.distinct({"value"}).sort({{"value", false}}).limit(2);
        int notification_calls = 0;
        auto token = r.add_notification_callback([&](CollectionChangeSet c, std::exception_ptr err) {
            REQUIRE_FALSE(err);
            if (notification_calls == 0) {
                REQUIRE(c.empty());
                REQUIRE(r.size() == 2);
                REQUIRE(r.get(0).get<Int>(col) == 3);
                REQUIRE(r.get(1).get<Int>(col) == 2);
            } else if (notification_calls == 1) {
                REQUIRE(!c.empty());
                REQUIRE_INDICES(c.insertions, 0);
                REQUIRE_INDICES(c.deletions, 1);
                REQUIRE(c.moves.size() == 0);
                REQUIRE(c.modifications.count() == 0);
                REQUIRE(r.size() == 2);
                REQUIRE(r.get(0).get<Int>(col) == 5);
                REQUIRE(r.get(1).get<Int>(col) == 3);
            }
            ++notification_calls;
        });
        advance_and_notify(*realm);
        REQUIRE(notification_calls == 1);
        realm->begin_transaction();
        table->create_object().set(col, 5);
        realm->commit_transaction();
        advance_and_notify(*realm);
        REQUIRE(notification_calls == 2);
    }

    SECTION("notifications on only limited results") {
        r = r.limit(2);
        int notification_calls = 0;
        auto token = r.add_notification_callback([&](CollectionChangeSet c, std::exception_ptr err) {
            REQUIRE_FALSE(err);
            if (notification_calls == 0) {
                REQUIRE(c.empty());
                REQUIRE(r.size() == 2);
            } else if (notification_calls == 1) {
                REQUIRE(!c.empty());
                REQUIRE(c.insertions.count() == 0);
                REQUIRE(c.deletions.count() == 0);
                REQUIRE(c.modifications.count() == 1);
                REQUIRE_INDICES(c.modifications, 1);
                REQUIRE(r.size() == 2);
            }
            ++notification_calls;
        });
        advance_and_notify(*realm);
        REQUIRE(notification_calls == 1);
        realm->begin_transaction();
        table->get_object(1).set(col, 5);
        realm->commit_transaction();
        advance_and_notify(*realm);
        REQUIRE(notification_calls == 2);
    }

    SECTION("does not support further filtering") {
        auto limited = r.limit(0);
        REQUIRE_THROWS_AS(limited.filter(table->where()), Results::UnimplementedOperationException);
    }
}

TEST_CASE("results: query helpers", "[include]") {
    InMemoryTestFile config;
    config.automatic_change_notifications = false;
    config.schema = Schema{
        {"object", {
            {"value", PropertyType::Int},
        }},
        {"linking_object", {
            {"link", PropertyType::Array|PropertyType::Object, "object"}
        }},
    };

    auto realm = Realm::get_shared_realm(config);
    auto table = realm->read_group().get_table("class_object");
    auto col = table->get_column_key("value");

    realm->begin_transaction();
    for (int i = 0; i < 8; ++i) {
        table->create_object().set(col, (i + 2) % 4);
    }
    realm->commit_transaction();

    Results r(realm, table);

    SECTION("not valid") {
        std::vector<StringData> paths;
        parser::KeyPathMapping mapping;
        ObjectSchema schema = *realm->schema().find("object");
        IncludeDescriptor includes = realm::generate_include_from_keypaths(paths, *realm, schema, mapping);
        CHECK(!includes.is_valid());
    }
    SECTION("valid") {
        std::vector<StringData> paths = {"@links.linking_object.link"};
        parser::KeyPathMapping mapping;
        realm::populate_keypath_mapping(mapping, *realm);
        ObjectSchema schema = *realm->schema().find("object");
        IncludeDescriptor includes = realm::generate_include_from_keypaths(paths, *realm, schema, mapping);
        CHECK(includes.is_valid());
        CHECK(includes.get_description(table) == "INCLUDE(@links.class_linking_object.link)");
    }
}<|MERGE_RESOLUTION|>--- conflicted
+++ resolved
@@ -1366,13 +1366,9 @@
     _impl::RealmCoordinator::assert_no_open_realms();
 
     SyncServer server(false);
-<<<<<<< HEAD
     TestSyncManager init_sync_manager(server);
     SyncTestFile config(init_sync_manager.app(), "test");
-=======
-    SyncTestFile config(server);
     config.cache = false;
->>>>>>> 43c69b05
     config.schema = Schema{
         {"object", {
             {"value", PropertyType::Int},
