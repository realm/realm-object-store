--- conflicted
+++ resolved
@@ -2798,7 +2798,6 @@
     }
 }
 
-<<<<<<< HEAD
 TEST_CASE("results: set property value on all objects") {
 
     InMemoryTestFile config;
@@ -2912,7 +2911,9 @@
         r.set_property_value(ctx, "data array", util::Any(1.23F));
         r.set_property_value(ctx, "date array", util::Any(1.23F));
         r.set_property_value(ctx, "object array", util::Any(1.23F));
-=======
+    }
+}
+
 TEST_CASE("results: limit", "[limit]") {
     InMemoryTestFile config;
     config.cache = false;
@@ -3035,6 +3036,5 @@
     SECTION("does not support further filtering") {
         auto limited = r.limit(0);
         REQUIRE_THROWS_AS(limited.filter(table->where()), Results::UnimplementedOperationException);
->>>>>>> 08e2f122
     }
 }